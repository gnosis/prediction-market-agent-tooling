--- conflicted
+++ resolved
@@ -1,7 +1,4 @@
-<<<<<<< HEAD
-=======
 # These lists can be obtained by running the monitor app and clicking 'Export' in the UI. They are JSON-dumped Deployed{Market}Agent objects.
->>>>>>> 481a4983
 MANIFOLD_AGENTS='[]'
 OMEN_AGENTS='[]'
 LOAD_FROM_GCF=true
