--- conflicted
+++ resolved
@@ -3,10 +3,7 @@
 from enum import Enum
 
 import typer
-<<<<<<< HEAD
 from pydantic.types import SecretStr
-=======
->>>>>>> 0ed0dca0
 
 from prediction_market_agent_tooling.config import APIKeys
 from prediction_market_agent_tooling.deploy.agent_example import (
@@ -14,28 +11,16 @@
     DeployableAlwaysRaiseAgent,
     DeployableCoinFlipAgent,
 )
-<<<<<<< HEAD
-from prediction_market_agent_tooling.gtypes import private_key_type
-from prediction_market_agent_tooling.markets.markets import MarketType
-from prediction_market_agent_tooling.markets.omen.replicate.agent_example import (
-    DeployableReplicateToOmenAgent,
-)
-=======
 from prediction_market_agent_tooling.deploy.constants import OWNER_KEY
 from prediction_market_agent_tooling.gtypes import SecretStr, private_key_type
 from prediction_market_agent_tooling.markets.markets import MarketType
 from prediction_market_agent_tooling.tools.utils import get_current_git_commit_sha
->>>>>>> 0ed0dca0
 from prediction_market_agent_tooling.tools.web3_utils import verify_address
 
 
 class AgentName(str, Enum):
     coin_flip = "coin_flip"
     always_raise = "always_raise"
-<<<<<<< HEAD
-    replicate = "replicate"
-=======
->>>>>>> 0ed0dca0
 
 
 def main(
@@ -55,16 +40,6 @@
     agent: DeployableAgent = {
         AgentName.coin_flip: DeployableCoinFlipAgent,
         AgentName.always_raise: DeployableAlwaysRaiseAgent,
-<<<<<<< HEAD
-        AgentName.replicate: DeployableReplicateToOmenAgent,
-    }[agent_name]()
-    agent.deploy_gcp(
-        repository=f"git+{github_repo_url}.git@{branch}#egg=prediction-market-agent-tooling[langchain]",
-        market_type=market_type,
-        labels={
-            # Only lowercase letters, numbers, hyphens and underscores are allowed.
-            "owner": getpass.getuser()
-=======
     }[agent_name]()
     agent.deploy_gcp(
         repository=f"git+{github_repo_url}.git@{get_current_git_commit_sha()}",
@@ -72,7 +47,6 @@
         labels={
             # Only lowercase letters, numbers, hyphens and underscores are allowed.
             OWNER_KEY: getpass.getuser()
->>>>>>> 0ed0dca0
         },
         env_vars=json.loads(env_vars) if env_vars else None,
         # You can allow the cloud function to access secrets by adding the role: `gcloud projects add-iam-policy-binding ${GCP_PROJECT_ID} --member=serviceAccount:${GCP_SVC_ACC} --role=roles/container.admin`.
@@ -103,10 +77,6 @@
         cron_schedule=cron_schedule,
         gcp_fname=custom_gcp_fname,
         timeout=timeout,
-<<<<<<< HEAD
-        dump_monitor_agent=agent_name != AgentName.replicate,
-=======
->>>>>>> 0ed0dca0
     )
 
 
