import os
import getpass

from prediction_market_agent_tooling.config import APIKeys
from prediction_market_agent_tooling.deploy.gcp.deploy import (
    deploy_to_gcp,
    remove_deployed_gcp_function,
    run_deployed_gcp_function,
    schedule_deployed_gcp_function,
)
from prediction_market_agent_tooling.deploy.gcp.utils import gcp_function_is_active
from prediction_market_agent_tooling.markets.markets import MarketType
<<<<<<< HEAD

=======
>>>>>>> 9234c2b4

if __name__ == "__main__":
    current_dir = os.path.dirname(os.path.realpath(__file__))
    fname = deploy_to_gcp(
<<<<<<< HEAD
        requirements_file=None,
        extra_deps=[
            "git+https://github.com/gnosis/prediction-market-agent-tooling.git@main"
=======
        requirements_file=f"{current_dir}/../../../pyproject.toml",
        extra_deps=[
            "git+https://github.com/gnosis/prediction-market-agent-tooling.git"
>>>>>>> 9234c2b4
        ],
        function_file=f"{current_dir}/agent.py",
        market_type=MarketType.MANIFOLD,
        labels={
            "owner": getpass.getuser()
        },  # Only lowercase letters, numbers, hyphens and underscores are allowed.
        env_vars={"EXAMPLE_ENV_VAR": "Gnosis"},
        # You can allow the cloud function to access secrets by adding the role: `gcloud projects add-iam-policy-binding ${GCP_PROJECT_ID} --member=serviceAccount:${GCP_SVC_ACC} --role=roles/container.admin`.
        secrets={
            "MANIFOLD_API_KEY": f"JUNG_PERSONAL_GMAIL_MANIFOLD_API_KEY:latest"
        },  # Must be in the format "env_var_in_container => secret_name:version", you can create secrets using `gcloud secrets create --labels owner=<your-name> <secret-name>` command.
        memory=512,
    )

    # Check that the function is deployed
    assert gcp_function_is_active(fname)

    # Run the function
    response = run_deployed_gcp_function(fname)
    assert response.ok

    # Schedule the function to run once every 2 hours
    schedule_deployed_gcp_function(fname, cron_schedule="0 */2 * * *")

    # Delete the function
    remove_deployed_gcp_function(fname)<|MERGE_RESOLUTION|>--- conflicted
+++ resolved
@@ -10,23 +10,13 @@
 )
 from prediction_market_agent_tooling.deploy.gcp.utils import gcp_function_is_active
 from prediction_market_agent_tooling.markets.markets import MarketType
-<<<<<<< HEAD
-
-=======
->>>>>>> 9234c2b4
 
 if __name__ == "__main__":
     current_dir = os.path.dirname(os.path.realpath(__file__))
     fname = deploy_to_gcp(
-<<<<<<< HEAD
         requirements_file=None,
         extra_deps=[
             "git+https://github.com/gnosis/prediction-market-agent-tooling.git@main"
-=======
-        requirements_file=f"{current_dir}/../../../pyproject.toml",
-        extra_deps=[
-            "git+https://github.com/gnosis/prediction-market-agent-tooling.git"
->>>>>>> 9234c2b4
         ],
         function_file=f"{current_dir}/agent.py",
         market_type=MarketType.MANIFOLD,
