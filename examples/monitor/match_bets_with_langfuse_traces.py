import typing as t
from pathlib import Path

import optuna
import pandas as pd
from eth_typing import HexAddress, HexStr
from langfuse import Langfuse
from pydantic import BaseModel
from sklearn.model_selection import KFold

from prediction_market_agent_tooling.config import APIKeys
from prediction_market_agent_tooling.deploy.betting_strategy import (
    BettingStrategy,
    GuaranteedLossError,
    KellyBettingStrategy,
    ProbabilisticAnswer,
    TradeType,
)
from prediction_market_agent_tooling.markets.data_models import (
    ResolvedBet,
    SimulationDetail,
)
from prediction_market_agent_tooling.markets.omen.omen import OmenAgentMarket
from prediction_market_agent_tooling.markets.omen.omen_contracts import (
    OmenConditionalTokenContract,
)
from prediction_market_agent_tooling.markets.omen.omen_subgraph_handler import (
    OmenSubgraphHandler,
)
from prediction_market_agent_tooling.monitor.financial_metrics.financial_metrics import (
    SharpeRatioCalculator,
)
from prediction_market_agent_tooling.tools.google_utils import (
    get_private_key_from_gcp_secret,
)
from prediction_market_agent_tooling.tools.httpx_cached_client import HttpxCachedClient
from prediction_market_agent_tooling.tools.langfuse_client_utils import (
    ProcessMarketTrace,
    ResolvedBetWithTrace,
    get_trace_for_bet,
    get_traces_for_agent,
)
<<<<<<< HEAD
from prediction_market_agent_tooling.tools.utils import (
    check_not_none,
    get_private_key_from_gcp_secret,
    utc_datetime,
=======
from prediction_market_agent_tooling.tools.transaction_cache import (
    TransactionBlockCache,
>>>>>>> 70a3152e
)
from prediction_market_agent_tooling.tools.utils import utc_datetime

optuna.logging.set_verbosity(optuna.logging.WARNING)


class SimulatedOutcome(BaseModel):
    size: float
    direction: bool
    correct: bool
    profit: float


def get_outcome_for_trace(
    strategy: BettingStrategy,
    trace: ProcessMarketTrace,
    market_outcome: bool,
    actual_placed_bet: ResolvedBet,
    tx_block_cache: TransactionBlockCache,
) -> SimulatedOutcome | None:
    market = trace.market
    answer = trace.answer

    try:
        trades = strategy.calculate_trades(
            existing_position=None,
            answer=ProbabilisticAnswer(
                p_yes=answer.p_yes,
                confidence=answer.confidence,
            ),
            market=market,
        )
    except GuaranteedLossError:
        return None
    # For example, when our predicted p_yes is 95%, but market is already trading at 99%, and we don't have anything to sell, Kelly will yield no trades.
    if not trades:
        return None
    assert (
        len(trades) == 1
    ), f"Should be always one trade if no existing position is given: {trades=}; {answer=}; {market=}"
    assert (
        trades[0].trade_type == TradeType.BUY
    ), "Can only buy without previous position."
    buy_trade = trades[0]
    correct = buy_trade.outcome == market_outcome
    # If not correct, stop early because profit is known.
    if not correct:
        profit = -buy_trade.amount.amount
    else:
        # We use a historical state (by passing in a block_number as arg) to get the correct outcome token balances.
        tx_block_number = tx_block_cache.get_block_number(actual_placed_bet.id)
        market_at_block = OmenSubgraphHandler().get_omen_market_by_market_id(
            HexAddress(HexStr(market.id)), block_number=tx_block_number
        )
        omen_agent_market_at_block = OmenAgentMarket.from_data_model(market_at_block)

        received_outcome_tokens = omen_agent_market_at_block.get_buy_token_amount(
            bet_amount=omen_agent_market_at_block.get_bet_amount(
                buy_trade.amount.amount
            ),
            direction=buy_trade.outcome,
        ).amount
        profit = received_outcome_tokens - buy_trade.amount.amount

    return SimulatedOutcome(
        size=buy_trade.amount.amount,
        direction=buy_trade.outcome,
        correct=correct,
        profit=profit,
    )


def calc_metrics(
    bets: list[ResolvedBetWithTrace],
    strategy: BettingStrategy,
) -> tuple[list[dict[str, t.Any]], dict[str, float]]:
    per_bet_details = []
    simulated_outcomes: list[SimulatedOutcome] = []

    for bet_with_trace in bets:
        simulated_outcome = get_outcome_for_trace(
            strategy=strategy,
            trace=bet_with_trace.trace,
            market_outcome=bet_with_trace.bet.market_outcome,
        )
        if simulated_outcome is None:
            continue
        simulated_outcomes.append(simulated_outcome)
        per_bet_details.append(
            {
                "url": bet_with_trace.trace.market.url,
                "market_p_yes": round(bet_with_trace.trace.market.current_p_yes, 4),
                "agent_p_yes": round(bet_with_trace.trace.answer.p_yes, 4),
                "agent_conf": round(bet_with_trace.trace.answer.confidence, 4),
                "org_bet": round(bet_with_trace.bet.amount.amount, 4),
                "sim_bet": round(simulated_outcome.size, 4),
                "org_dir": bet_with_trace.bet.outcome,
                "sim_dir": simulated_outcome.direction,
                "org_profit": round(bet_with_trace.bet.profit.amount, 4),
                "sim_profit": round(simulated_outcome.profit, 4),
            }
        )

    sum_squared_errors = 0.0
    for bet_with_trace in bets:
        estimated_p_yes = bet_with_trace.trace.answer.p_yes
        actual_answer = float(bet_with_trace.bet.market_outcome)
        sum_squared_errors += (estimated_p_yes - actual_answer) ** 2

    p_yes_mse = sum_squared_errors / len(bets)
    total_bet_amount = sum([bt.bet.amount.amount for bt in bets])
    total_bet_profit = sum([bt.bet.profit.amount for bt in bets])
    total_simulated_amount = sum([so.size for so in simulated_outcomes])
    total_simulated_profit = sum([so.profit for so in simulated_outcomes])
    roi = 100 * total_bet_profit / total_bet_amount
    simulated_roi = 100 * total_simulated_profit / total_simulated_amount

    return per_bet_details, {
        "p_yes_mse": p_yes_mse,
        "total_bet_amount": total_bet_amount,
        "total_bet_profit": total_bet_profit,
        "total_simulated_amount": total_simulated_amount,
        "total_simulated_profit": total_simulated_profit,
        "roi": roi,
        "simulated_roi": simulated_roi,
        "maximize": total_simulated_profit,  # Metric to be maximized for.
    }


def get_objective(
    bets: list[ResolvedBetWithTrace],
) -> t.Callable[[optuna.trial.Trial], float]:
    def objective(trial: optuna.trial.Trial) -> float:
        strategy_name = trial.suggest_categorical(
            "strategy_name",
            [
                MaxAccuracyBettingStrategy.__name__,
                MaxExpectedValueBettingStrategy.__name__,
                MaxAccuracyWithKellyScaledBetsStrategy.__name__,
                KellyBettingStrategy.__name__,
            ],
        )
        bet_amount = trial.suggest_float("bet_amount", 0, 25)
        max_price_impact = (
            trial.suggest_float("max_price_impact", 0, 1.0)
            if strategy_name == KellyBettingStrategy.__name__
            else None
        )
        strategy = (
            MaxAccuracyBettingStrategy(bet_amount=bet_amount)
            if strategy_name == MaxAccuracyBettingStrategy.__name__
            else (
                MaxExpectedValueBettingStrategy(bet_amount=bet_amount)
                if strategy_name == MaxExpectedValueBettingStrategy.__name__
                else (
                    MaxAccuracyWithKellyScaledBetsStrategy(max_bet_amount=bet_amount)
                    if strategy_name == MaxAccuracyWithKellyScaledBetsStrategy.__name__
                    else (
                        KellyBettingStrategy(
                            max_bet_amount=bet_amount, max_price_impact=max_price_impact
                        )
                        if strategy_name == KellyBettingStrategy.__name__
                        else None
                    )
                )
            )
        )
        assert strategy is not None, f"Invalid {strategy_name=}"

        per_bet_details, metrics = calc_metrics(bets, strategy)

        trial.set_user_attr("per_bet_details", per_bet_details)
        trial.set_user_attr("metrics", metrics)
        trial.set_user_attr("strategy", strategy)

        return metrics["maximize"]

    return objective


def main() -> None:
    output_directory = Path("bet_strategy_benchmark")
    output_directory.mkdir(parents=True, exist_ok=True)

    # Get the private keys for the agents from GCP Secret Manager
    agent_gcp_secret_map = {
<<<<<<< HEAD
        # "DeployablePredictionProphetGPT4TurboFinalAgent": "pma-prophetgpt4turbo-final",
=======
        "DeployablePredictionProphetGPT4TurboFinalAgent": "pma-prophetgpt4turbo-final",
>>>>>>> 70a3152e
        # "DeployablePredictionProphetGPT4TurboPreviewAgent": "pma-prophetgpt4",
        # "DeployablePredictionProphetGPT4oAgent": "pma-prophetgpt3",
        # "DeployablePredictionProphetGPTo1PreviewAgent": "pma-prophet-o1-preview",
        # "DeployablePredictionProphetGPTo1MiniAgent": "pma-prophet-o1-mini",
<<<<<<< HEAD
        "DeployableOlasEmbeddingOAAgent": "pma-evo-olas-embeddingoa",
=======
        # "DeployableOlasEmbeddingOAAgent": "pma-evo-olas-embeddingoa",
>>>>>>> 70a3152e
        # "DeployableThinkThoroughlyAgent": "pma-think-thoroughly",
        # "DeployableThinkThoroughlyProphetResearchAgent": "pma-think-thoroughly-prophet-research",
        # "DeployableKnownOutcomeAgent": "pma-knownoutcome",
    }

    agent_pkey_map = {
        k: get_private_key_from_gcp_secret(v) for k, v in agent_gcp_secret_map.items()
    }

<<<<<<< HEAD
=======
    # Define strategies we want to test out
    strategies = [
        # MaxAccuracyBettingStrategy(bet_amount=1),
        # MaxAccuracyBettingStrategy(bet_amount=2),
        # MaxAccuracyBettingStrategy(bet_amount=25),
        # KellyBettingStrategy(max_bet_amount=1),
        # KellyBettingStrategy(max_bet_amount=2),
        KellyBettingStrategy(max_bet_amount=5),
        # KellyBettingStrategy(max_bet_amount=25),
        # MaxAccuracyWithKellyScaledBetsStrategy(max_bet_amount=1),
        # MaxAccuracyWithKellyScaledBetsStrategy(max_bet_amount=2),
        # MaxAccuracyWithKellyScaledBetsStrategy(max_bet_amount=25),
        # MaxExpectedValueBettingStrategy(bet_amount=1),
        # MaxExpectedValueBettingStrategy(bet_amount=2),
        # MaxExpectedValueBettingStrategy(bet_amount=5),
        # MaxExpectedValueBettingStrategy(bet_amount=25),
        # KellyBettingStrategy(max_bet_amount=2, max_price_impact=0.01),
        # KellyBettingStrategy(max_bet_amount=2, max_price_impact=0.05),
        # KellyBettingStrategy(max_bet_amount=2, max_price_impact=0.1),
        # KellyBettingStrategy(max_bet_amount=2, max_price_impact=0.15),
        # KellyBettingStrategy(max_bet_amount=2, max_price_impact=0.2),
        # KellyBettingStrategy(max_bet_amount=2, max_price_impact=0.25),
        # KellyBettingStrategy(max_bet_amount=2, max_price_impact=0.3),
        # KellyBettingStrategy(max_bet_amount=2, max_price_impact=0.4),
        # KellyBettingStrategy(max_bet_amount=2, max_price_impact=0.5),
        # KellyBettingStrategy(max_bet_amount=2, max_price_impact=0.6),
        # KellyBettingStrategy(max_bet_amount=2, max_price_impact=0.7),
        # KellyBettingStrategy(max_bet_amount=5, max_price_impact=0.1),
        # KellyBettingStrategy(max_bet_amount=5, max_price_impact=0.15),
        # KellyBettingStrategy(max_bet_amount=5, max_price_impact=0.2),
        # KellyBettingStrategy(max_bet_amount=5, max_price_impact=0.3),
        # KellyBettingStrategy(max_bet_amount=5, max_price_impact=0.4),
        # KellyBettingStrategy(max_bet_amount=5, max_price_impact=0.5),
        # KellyBettingStrategy(max_bet_amount=5, max_price_impact=0.6),
        # KellyBettingStrategy(max_bet_amount=5, max_price_impact=0.7),
        KellyBettingStrategy(max_bet_amount=25, max_price_impact=0.1),
        # KellyBettingStrategy(max_bet_amount=25, max_price_impact=0.2),
        # KellyBettingStrategy(max_bet_amount=25, max_price_impact=0.3),
        # KellyBettingStrategy(max_bet_amount=25, max_price_impact=0.5),
        # KellyBettingStrategy(max_bet_amount=25, max_price_impact=0.7),
    ]

>>>>>>> 70a3152e
    httpx_client = HttpxCachedClient().get_client()

    overall_md = ""

    print("# Agent Bet vs Simulated Bet Comparison")

    tx_block_cache = TransactionBlockCache(
        web3=OmenConditionalTokenContract().get_web3()
    )

    for agent_name, private_key in agent_pkey_map.items():
        print(f"\n## {agent_name}\n")
        api_keys = APIKeys(BET_FROM_PRIVATE_KEY=private_key)

        # Pick a time after pool token number is stored in OmenAgentMarket
        creation_start_time = utc_datetime(2024, 9, 13)  # utc_datetime(2024, 9, 13)
        creation_end_time = None  # utc_datetime(2024, 9, 23)
        # If simulating history performance, also cut by resolution time to not include markets that weren't yet resolved back then.
        resolution_end_time = creation_end_time

        langfuse = Langfuse(
            secret_key=api_keys.langfuse_secret_key.get_secret_value(),
            public_key=api_keys.langfuse_public_key,
            host=api_keys.langfuse_host,
            httpx_client=httpx_client,
        )

        traces = get_traces_for_agent(
            agent_name=agent_name,
            trace_name="process_market",
            from_timestamp=creation_start_time,
            to_timestamp=creation_end_time,
            has_output=True,
            client=langfuse,
        )
        process_market_traces: list[ProcessMarketTrace] = []
        for trace in traces:
            if process_market_trace := ProcessMarketTrace.from_langfuse_trace(trace):
                process_market_traces.append(process_market_trace)

        bets: list[ResolvedBet] = OmenAgentMarket.get_resolved_bets_made_since(
            better_address=api_keys.bet_from_address,
            start_time=creation_start_time,
            end_time=creation_end_time,
            market_resolved_before=resolution_end_time,
        )
        bets.sort(key=lambda b: b.created_time)

        # All bets should have a trace, but not all traces should have a bet
        # (e.g. if all markets are deemed unpredictable), so iterate over bets
        bets_with_traces: list[ResolvedBetWithTrace] = []
        for bet in bets:
            trace = get_trace_for_bet(bet, process_market_traces)
            if trace:
                bets_with_traces.append(ResolvedBetWithTrace(bet=bet, trace=trace))

        print(
            f"Number of bets since {creation_start_time} up to {creation_end_time=}, {resolution_end_time=}: {len(bets_with_traces)}\n"
        )

        if len(bets_with_traces) < 10:
            print("Only tiny amount of bets with traces found, skipping.")
            continue

        if len(bets_with_traces) != len(bets):
            pct_bets_without_traces = (len(bets) - len(bets_with_traces)) / len(bets)
            print(
                f"{len(bets) - len(bets_with_traces)} bets do not have a corresponding trace ({pct_bets_without_traces * 100:.2f}%), ignoring them."
            )

<<<<<<< HEAD
        kf = KFold(n_splits=5, shuffle=False)
        min_abs_diff: float | None = None
        best_study: optuna.Study | None = None
=======
        simulations: list[dict[str, Any]] = []
        details: list[SimulationDetail] = []
>>>>>>> 70a3152e

        for n_fold, (train_index, test_index) in enumerate(kf.split(bets_with_traces)):
            train_bets_with_traces = [bets_with_traces[i] for i in train_index]
            test_bets_with_traces = [bets_with_traces[i] for i in test_index]

<<<<<<< HEAD
            k_study = optuna.create_study(direction="maximize")
            k_study.optimize(get_objective(train_bets_with_traces), n_trials=200)
            _, testing_metrics = calc_metrics(
                test_bets_with_traces, k_study.best_trial.user_attrs["strategy"]
            )

            train_best_value = check_not_none(
                k_study.best_trial.value, "Shouldn't be None after optimizing."
            )
            test_maximize_value = testing_metrics["maximize"]
            abs_diff = abs(train_best_value - test_maximize_value)

            print(
                f"[{n_fold}] Best value for {agent_name} (params: {k_study.best_params}): "
                f"Training: {train_best_value} Testing: {test_maximize_value}"
=======
            # ToDo - Can we add the value of tokens that weren't redeemed yet?
            #  Like a portfolio tracking.
            for bet_with_trace in bets_with_traces:
                bet = bet_with_trace.bet
                trace = bet_with_trace.trace
                simulated_outcome = get_outcome_for_trace(
                    strategy=strategy,
                    trace=trace,
                    market_outcome=bet.market_outcome,
                    actual_placed_bet=bet,
                    tx_block_cache=tx_block_cache,
                )
                if simulated_outcome is None:
                    continue

                simulated_outcomes.append(simulated_outcome)
                agent_balance += simulated_outcome.profit

                simulation_detail = SimulationDetail(
                    strategy=repr(strategy),
                    url=trace.market.url,
                    market_p_yes=round(trace.market.current_p_yes, 4),
                    agent_p_yes=round(trace.answer.p_yes, 4),
                    agent_conf=round(trace.answer.confidence, 4),
                    org_bet=round(bet.amount.amount, 4),
                    sim_bet=round(simulated_outcome.size, 4),
                    org_dir=bet.outcome,
                    sim_dir=simulated_outcome.direction,
                    org_profit=round(bet.profit.amount, 4),
                    sim_profit=round(simulated_outcome.profit, 4),
                    timestamp=bet_with_trace.trace.timestamp_datetime,
                )
                details.append(simulation_detail)

            details.sort(key=lambda x: x.sim_profit, reverse=True)
            details_df = pd.DataFrame.from_records([d.model_dump() for d in details])
            details_df.to_csv(
                output_directory / f"{agent_name} - {strategy} - all bets.csv",
                index=False,
            )

            # Financial analysis
            calc = SharpeRatioCalculator(details=details)
            sharpe_output_simulation = calc.calculate_annual_sharpe_ratio()
            sharpe_output_original = calc.calculate_annual_sharpe_ratio(
                profit_col_name="org_profit"
            )

            sum_squared_errors = 0.0
            for bet_with_trace in bets_with_traces:
                bet = bet_with_trace.bet
                trace = bet_with_trace.trace
                estimated_p_yes = trace.answer.p_yes
                actual_answer = float(bet.market_outcome)
                sum_squared_errors += (estimated_p_yes - actual_answer) ** 2
            p_yes_mse = sum_squared_errors / len(bets_with_traces)
            total_bet_amount = sum([bt.bet.amount.amount for bt in bets_with_traces])
            total_bet_profit = sum([bt.bet.profit.amount for bt in bets_with_traces])
            total_simulated_amount = sum([so.size for so in simulated_outcomes])
            total_simulated_profit = sum([so.profit for so in simulated_outcomes])
            roi = 100 * total_bet_profit / total_bet_amount
            simulated_roi = 100 * total_simulated_profit / total_simulated_amount

            # At the beginning, add also the agent's current strategy.
            if strategy_idx == 0:
                simulations.append(
                    {
                        "strategy": "original",
                        "bet_amount": total_bet_amount,
                        "bet_profit": total_bet_profit,
                        "roi": roi,
                        "p_yes mse": p_yes_mse,
                        # We don't know these for the original run.
                        "start_balance": None,
                        "end_balance": None,
                        **sharpe_output_original.model_dump(),
                    }
                )
            else:
                strat_mse_profits[repr(strategy)].p_yes_mse.append(p_yes_mse)
                strat_mse_profits[repr(strategy)].total_profit.append(
                    total_simulated_profit
                )

            simulations.append(
                {
                    "strategy": repr(strategy),
                    "bet_amount": total_simulated_amount,
                    "bet_profit": total_simulated_profit,
                    "roi": simulated_roi,
                    "p_yes mse": p_yes_mse,
                    "start_balance": starting_balance,
                    "end_balance": agent_balance,
                    **sharpe_output_simulation.model_dump(),
                }
>>>>>>> 70a3152e
            )

            if min_abs_diff is None or abs_diff < min_abs_diff:
                min_abs_diff = abs_diff
                best_study = k_study

        best_study = check_not_none(
            best_study, "Shouldn't be None after running k-folds."
        )

        print(
            f"Selected strategy with params: {best_study.best_params} (Min Abs Diff: {min_abs_diff})"
        )

        simulations_df = pd.DataFrame.from_records(
            [trial.user_attrs["metrics"] for trial in best_study.trials]
        )
        simulations_df.sort_values(by="maximize", ascending=False, inplace=True)
        overall_md += (
            f"\n\n## {agent_name}\n\n{len(bets_with_traces)} bets\n\n"
            + simulations_df.to_markdown(index=False)
        )

        with open(
            output_directory / "match_bets_with_langfuse_traces_overall.md", "w"
        ) as overall_f:
            overall_f.write(overall_md)


if __name__ == "__main__":
    main()<|MERGE_RESOLUTION|>--- conflicted
+++ resolved
@@ -6,7 +6,7 @@
 from eth_typing import HexAddress, HexStr
 from langfuse import Langfuse
 from pydantic import BaseModel
-from sklearn.model_selection import KFold
+from sklearn.model_selection import TimeSeriesSplit
 
 from prediction_market_agent_tooling.config import APIKeys
 from prediction_market_agent_tooling.deploy.betting_strategy import (
@@ -24,6 +24,16 @@
 from prediction_market_agent_tooling.markets.omen.omen_contracts import (
     OmenConditionalTokenContract,
 )
+from prediction_market_agent_tooling.deploy.betting_strategy import (
+    BettingStrategy,
+    GuaranteedLossError,
+    KellyBettingStrategy,
+    MaxAccuracyBettingStrategy,
+    MaxAccuracyWithKellyScaledBetsStrategy,
+    MaxExpectedValueBettingStrategy,
+    ProbabilisticAnswer,
+    TradeType,
+)
 from prediction_market_agent_tooling.markets.omen.omen_subgraph_handler import (
     OmenSubgraphHandler,
 )
@@ -40,15 +50,13 @@
     get_trace_for_bet,
     get_traces_for_agent,
 )
-<<<<<<< HEAD
 from prediction_market_agent_tooling.tools.utils import (
     check_not_none,
     get_private_key_from_gcp_secret,
     utc_datetime,
-=======
+)
 from prediction_market_agent_tooling.tools.transaction_cache import (
     TransactionBlockCache,
->>>>>>> 70a3152e
 )
 from prediction_market_agent_tooling.tools.utils import utc_datetime
 
@@ -124,8 +132,9 @@
 def calc_metrics(
     bets: list[ResolvedBetWithTrace],
     strategy: BettingStrategy,
+    tx_block_cache: TransactionBlockCache,
 ) -> tuple[list[dict[str, t.Any]], dict[str, float]]:
-    per_bet_details = []
+    per_bet_details: list[SimulationDetail] = []
     simulated_outcomes: list[SimulatedOutcome] = []
 
     for bet_with_trace in bets:
@@ -134,23 +143,38 @@
             trace=bet_with_trace.trace,
             market_outcome=bet_with_trace.bet.market_outcome,
         )
+        simulated_outcome = get_outcome_for_trace(
+            strategy=strategy,
+            trace=bet_with_trace.trace,
+            market_outcome=bet_with_trace.trace.bet.market_outcome,
+            actual_placed_bet=bet_with_trace.trace.bet,
+            tx_block_cache=tx_block_cache,
+        )
         if simulated_outcome is None:
             continue
         simulated_outcomes.append(simulated_outcome)
-        per_bet_details.append(
-            {
-                "url": bet_with_trace.trace.market.url,
-                "market_p_yes": round(bet_with_trace.trace.market.current_p_yes, 4),
-                "agent_p_yes": round(bet_with_trace.trace.answer.p_yes, 4),
-                "agent_conf": round(bet_with_trace.trace.answer.confidence, 4),
-                "org_bet": round(bet_with_trace.bet.amount.amount, 4),
-                "sim_bet": round(simulated_outcome.size, 4),
-                "org_dir": bet_with_trace.bet.outcome,
-                "sim_dir": simulated_outcome.direction,
-                "org_profit": round(bet_with_trace.bet.profit.amount, 4),
-                "sim_profit": round(simulated_outcome.profit, 4),
-            }
-        )
+        simulation_detail = SimulationDetail(
+            strategy=repr(strategy),
+            url=bet_with_trace.trace.market.url,
+            market_p_yes=round(bet_with_trace.trace.market.current_p_yes, 4),
+            agent_p_yes=round(bet_with_trace.trace.answer.p_yes, 4),
+            agent_conf=round(bet_with_trace.trace.answer.confidence, 4),
+            org_bet=round(bet_with_trace.bet.amount.amount, 4),
+            sim_bet=round(simulated_outcome.size, 4),
+            org_dir=bet_with_trace.bet.outcome,
+            sim_dir=simulated_outcome.direction,
+            org_profit=round(bet_with_trace.bet.profit.amount, 4),
+            sim_profit=round(simulated_outcome.profit, 4),
+            timestamp=bet_with_trace.trace.timestamp_datetime,
+        )
+        per_bet_details.append(simulation_detail)
+
+    # Financial analysis
+    calc = SharpeRatioCalculator(details=per_bet_details)
+    sharpe_output_simulation = calc.calculate_annual_sharpe_ratio()
+    sharpe_output_original = calc.calculate_annual_sharpe_ratio(
+        profit_col_name="org_profit"
+    )
 
     sum_squared_errors = 0.0
     for bet_with_trace in bets:
@@ -174,6 +198,8 @@
         "total_simulated_profit": total_simulated_profit,
         "roi": roi,
         "simulated_roi": simulated_roi,
+        "sharpe_output_original": sharpe_output_original.model_dump(),
+        "sharpe_output_simulation": sharpe_output_simulation.model_dump(),
         "maximize": total_simulated_profit,  # Metric to be maximized for.
     }
 
@@ -235,20 +261,12 @@
 
     # Get the private keys for the agents from GCP Secret Manager
     agent_gcp_secret_map = {
-<<<<<<< HEAD
         # "DeployablePredictionProphetGPT4TurboFinalAgent": "pma-prophetgpt4turbo-final",
-=======
-        "DeployablePredictionProphetGPT4TurboFinalAgent": "pma-prophetgpt4turbo-final",
->>>>>>> 70a3152e
         # "DeployablePredictionProphetGPT4TurboPreviewAgent": "pma-prophetgpt4",
         # "DeployablePredictionProphetGPT4oAgent": "pma-prophetgpt3",
         # "DeployablePredictionProphetGPTo1PreviewAgent": "pma-prophet-o1-preview",
         # "DeployablePredictionProphetGPTo1MiniAgent": "pma-prophet-o1-mini",
-<<<<<<< HEAD
         "DeployableOlasEmbeddingOAAgent": "pma-evo-olas-embeddingoa",
-=======
-        # "DeployableOlasEmbeddingOAAgent": "pma-evo-olas-embeddingoa",
->>>>>>> 70a3152e
         # "DeployableThinkThoroughlyAgent": "pma-think-thoroughly",
         # "DeployableThinkThoroughlyProphetResearchAgent": "pma-think-thoroughly-prophet-research",
         # "DeployableKnownOutcomeAgent": "pma-knownoutcome",
@@ -258,51 +276,6 @@
         k: get_private_key_from_gcp_secret(v) for k, v in agent_gcp_secret_map.items()
     }
 
-<<<<<<< HEAD
-=======
-    # Define strategies we want to test out
-    strategies = [
-        # MaxAccuracyBettingStrategy(bet_amount=1),
-        # MaxAccuracyBettingStrategy(bet_amount=2),
-        # MaxAccuracyBettingStrategy(bet_amount=25),
-        # KellyBettingStrategy(max_bet_amount=1),
-        # KellyBettingStrategy(max_bet_amount=2),
-        KellyBettingStrategy(max_bet_amount=5),
-        # KellyBettingStrategy(max_bet_amount=25),
-        # MaxAccuracyWithKellyScaledBetsStrategy(max_bet_amount=1),
-        # MaxAccuracyWithKellyScaledBetsStrategy(max_bet_amount=2),
-        # MaxAccuracyWithKellyScaledBetsStrategy(max_bet_amount=25),
-        # MaxExpectedValueBettingStrategy(bet_amount=1),
-        # MaxExpectedValueBettingStrategy(bet_amount=2),
-        # MaxExpectedValueBettingStrategy(bet_amount=5),
-        # MaxExpectedValueBettingStrategy(bet_amount=25),
-        # KellyBettingStrategy(max_bet_amount=2, max_price_impact=0.01),
-        # KellyBettingStrategy(max_bet_amount=2, max_price_impact=0.05),
-        # KellyBettingStrategy(max_bet_amount=2, max_price_impact=0.1),
-        # KellyBettingStrategy(max_bet_amount=2, max_price_impact=0.15),
-        # KellyBettingStrategy(max_bet_amount=2, max_price_impact=0.2),
-        # KellyBettingStrategy(max_bet_amount=2, max_price_impact=0.25),
-        # KellyBettingStrategy(max_bet_amount=2, max_price_impact=0.3),
-        # KellyBettingStrategy(max_bet_amount=2, max_price_impact=0.4),
-        # KellyBettingStrategy(max_bet_amount=2, max_price_impact=0.5),
-        # KellyBettingStrategy(max_bet_amount=2, max_price_impact=0.6),
-        # KellyBettingStrategy(max_bet_amount=2, max_price_impact=0.7),
-        # KellyBettingStrategy(max_bet_amount=5, max_price_impact=0.1),
-        # KellyBettingStrategy(max_bet_amount=5, max_price_impact=0.15),
-        # KellyBettingStrategy(max_bet_amount=5, max_price_impact=0.2),
-        # KellyBettingStrategy(max_bet_amount=5, max_price_impact=0.3),
-        # KellyBettingStrategy(max_bet_amount=5, max_price_impact=0.4),
-        # KellyBettingStrategy(max_bet_amount=5, max_price_impact=0.5),
-        # KellyBettingStrategy(max_bet_amount=5, max_price_impact=0.6),
-        # KellyBettingStrategy(max_bet_amount=5, max_price_impact=0.7),
-        KellyBettingStrategy(max_bet_amount=25, max_price_impact=0.1),
-        # KellyBettingStrategy(max_bet_amount=25, max_price_impact=0.2),
-        # KellyBettingStrategy(max_bet_amount=25, max_price_impact=0.3),
-        # KellyBettingStrategy(max_bet_amount=25, max_price_impact=0.5),
-        # KellyBettingStrategy(max_bet_amount=25, max_price_impact=0.7),
-    ]
-
->>>>>>> 70a3152e
     httpx_client = HttpxCachedClient().get_client()
 
     overall_md = ""
@@ -373,20 +346,14 @@
                 f"{len(bets) - len(bets_with_traces)} bets do not have a corresponding trace ({pct_bets_without_traces * 100:.2f}%), ignoring them."
             )
 
-<<<<<<< HEAD
-        kf = KFold(n_splits=5, shuffle=False)
+        kf = TimeSeriesSplit(n_splits=5)
         min_abs_diff: float | None = None
         best_study: optuna.Study | None = None
-=======
-        simulations: list[dict[str, Any]] = []
-        details: list[SimulationDetail] = []
->>>>>>> 70a3152e
 
         for n_fold, (train_index, test_index) in enumerate(kf.split(bets_with_traces)):
             train_bets_with_traces = [bets_with_traces[i] for i in train_index]
             test_bets_with_traces = [bets_with_traces[i] for i in test_index]
 
-<<<<<<< HEAD
             k_study = optuna.create_study(direction="maximize")
             k_study.optimize(get_objective(train_bets_with_traces), n_trials=200)
             _, testing_metrics = calc_metrics(
@@ -402,103 +369,6 @@
             print(
                 f"[{n_fold}] Best value for {agent_name} (params: {k_study.best_params}): "
                 f"Training: {train_best_value} Testing: {test_maximize_value}"
-=======
-            # ToDo - Can we add the value of tokens that weren't redeemed yet?
-            #  Like a portfolio tracking.
-            for bet_with_trace in bets_with_traces:
-                bet = bet_with_trace.bet
-                trace = bet_with_trace.trace
-                simulated_outcome = get_outcome_for_trace(
-                    strategy=strategy,
-                    trace=trace,
-                    market_outcome=bet.market_outcome,
-                    actual_placed_bet=bet,
-                    tx_block_cache=tx_block_cache,
-                )
-                if simulated_outcome is None:
-                    continue
-
-                simulated_outcomes.append(simulated_outcome)
-                agent_balance += simulated_outcome.profit
-
-                simulation_detail = SimulationDetail(
-                    strategy=repr(strategy),
-                    url=trace.market.url,
-                    market_p_yes=round(trace.market.current_p_yes, 4),
-                    agent_p_yes=round(trace.answer.p_yes, 4),
-                    agent_conf=round(trace.answer.confidence, 4),
-                    org_bet=round(bet.amount.amount, 4),
-                    sim_bet=round(simulated_outcome.size, 4),
-                    org_dir=bet.outcome,
-                    sim_dir=simulated_outcome.direction,
-                    org_profit=round(bet.profit.amount, 4),
-                    sim_profit=round(simulated_outcome.profit, 4),
-                    timestamp=bet_with_trace.trace.timestamp_datetime,
-                )
-                details.append(simulation_detail)
-
-            details.sort(key=lambda x: x.sim_profit, reverse=True)
-            details_df = pd.DataFrame.from_records([d.model_dump() for d in details])
-            details_df.to_csv(
-                output_directory / f"{agent_name} - {strategy} - all bets.csv",
-                index=False,
-            )
-
-            # Financial analysis
-            calc = SharpeRatioCalculator(details=details)
-            sharpe_output_simulation = calc.calculate_annual_sharpe_ratio()
-            sharpe_output_original = calc.calculate_annual_sharpe_ratio(
-                profit_col_name="org_profit"
-            )
-
-            sum_squared_errors = 0.0
-            for bet_with_trace in bets_with_traces:
-                bet = bet_with_trace.bet
-                trace = bet_with_trace.trace
-                estimated_p_yes = trace.answer.p_yes
-                actual_answer = float(bet.market_outcome)
-                sum_squared_errors += (estimated_p_yes - actual_answer) ** 2
-            p_yes_mse = sum_squared_errors / len(bets_with_traces)
-            total_bet_amount = sum([bt.bet.amount.amount for bt in bets_with_traces])
-            total_bet_profit = sum([bt.bet.profit.amount for bt in bets_with_traces])
-            total_simulated_amount = sum([so.size for so in simulated_outcomes])
-            total_simulated_profit = sum([so.profit for so in simulated_outcomes])
-            roi = 100 * total_bet_profit / total_bet_amount
-            simulated_roi = 100 * total_simulated_profit / total_simulated_amount
-
-            # At the beginning, add also the agent's current strategy.
-            if strategy_idx == 0:
-                simulations.append(
-                    {
-                        "strategy": "original",
-                        "bet_amount": total_bet_amount,
-                        "bet_profit": total_bet_profit,
-                        "roi": roi,
-                        "p_yes mse": p_yes_mse,
-                        # We don't know these for the original run.
-                        "start_balance": None,
-                        "end_balance": None,
-                        **sharpe_output_original.model_dump(),
-                    }
-                )
-            else:
-                strat_mse_profits[repr(strategy)].p_yes_mse.append(p_yes_mse)
-                strat_mse_profits[repr(strategy)].total_profit.append(
-                    total_simulated_profit
-                )
-
-            simulations.append(
-                {
-                    "strategy": repr(strategy),
-                    "bet_amount": total_simulated_amount,
-                    "bet_profit": total_simulated_profit,
-                    "roi": simulated_roi,
-                    "p_yes mse": p_yes_mse,
-                    "start_balance": starting_balance,
-                    "end_balance": agent_balance,
-                    **sharpe_output_simulation.model_dump(),
-                }
->>>>>>> 70a3152e
             )
 
             if min_abs_diff is None or abs_diff < min_abs_diff:
