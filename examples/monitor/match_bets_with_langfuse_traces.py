from datetime import datetime

from langfuse import Langfuse
from pydantic import BaseModel, SecretStr

from prediction_market_agent_tooling.config import APIKeys
from prediction_market_agent_tooling.gtypes import PrivateKey
from prediction_market_agent_tooling.markets.data_models import ResolvedBet
from prediction_market_agent_tooling.markets.omen.omen import OmenAgentMarket
from prediction_market_agent_tooling.tools.betting_strategies.kelly_criterion import (
    get_kelly_bet_full,
)
from prediction_market_agent_tooling.tools.langfuse_client_utils import (
    ProcessMarketTrace,
    ResolvedBetWithTrace,
    get_trace_for_bet,
    get_traces_for_agent,
)
from prediction_market_agent_tooling.tools.utils import check_not_none


class KellyBetOutcome(BaseModel):
    size: float
    direction: bool
    correct: bool
    profit: float


def get_kelly_bet_outcome_for_trace(
    trace: ProcessMarketTrace, market_outcome: bool, max_bet: float
) -> KellyBetOutcome:
    market = trace.market
    answer = trace.answer
    outcome_token_pool = check_not_none(market.outcome_token_pool)

    kelly_bet = get_kelly_bet_full(
        yes_outcome_pool_size=outcome_token_pool[
            market.get_outcome_str_from_bool(True)
        ],
        no_outcome_pool_size=outcome_token_pool[
            market.get_outcome_str_from_bool(False)
        ],
        estimated_p_yes=answer.p_yes,
<<<<<<< HEAD
        confidence=1.0,
=======
        confidence=answer.confidence,
>>>>>>> 0ab2ef51
        max_bet=max_bet,
        fee=market.fee,
    )
    received_outcome_tokens = market.get_buy_token_amount(
        bet_amount=market.get_bet_amount(kelly_bet.size),
        direction=kelly_bet.direction,
    ).amount
    correct = kelly_bet.direction == market_outcome
    profit = received_outcome_tokens - kelly_bet.size if correct else -kelly_bet.size
    return KellyBetOutcome(
        size=kelly_bet.size,
        direction=kelly_bet.direction,
        correct=correct,
        profit=profit,
    )


if __name__ == "__main__":
    agent_pkey_map = {
        "DeployablePredictionProphetGPT4TurboFinalAgent": "...",
        "DeployablePredictionProphetGPT4TurboPreviewAgent": "...",
        "DeployablePredictionProphetGPT4oAgent": "...",
        "DeployableOlasEmbeddingOAAgent": "...",
        # "DeployableThinkThoroughlyAgent": "...",  # no bets!
        # "DeployableThinkThoroughlyProphetResearchAgent": "...",  # no bets!
        "DeployableKnownOutcomeAgent": "...",
    }

    print("# Agent Bet vs Theoretical Kelly Bet Comparison")
    for agent_name, pkey in agent_pkey_map.items():
        print(f"\n## {agent_name}\n")
        api_keys = APIKeys(BET_FROM_PRIVATE_KEY=PrivateKey(SecretStr(pkey)))

        # Pick a time after pool token number is stored in OmenAgentMarket
        start_time = datetime(2024, 9, 13)

        langfuse = Langfuse(
            secret_key=api_keys.langfuse_secret_key.get_secret_value(),
            public_key=api_keys.langfuse_public_key,
            host=api_keys.langfuse_host,
        )

        traces = get_traces_for_agent(
            agent_name=agent_name,
            trace_name="process_market",
            from_timestamp=start_time,
            has_output=True,
            client=langfuse,
        )
        process_market_traces: list[ProcessMarketTrace] = []
        for trace in traces:
            if process_market_trace := ProcessMarketTrace.from_langfuse_trace(trace):
                process_market_traces.append(process_market_trace)

        bets: list[ResolvedBet] = OmenAgentMarket.get_resolved_bets_made_since(
            better_address=api_keys.bet_from_address,
            start_time=start_time,
            end_time=None,
        )

        # All bets should have a trace, but not all traces should have a bet
        # (e.g. if all markets are deemed unpredictable), so iterate over bets
        bets_with_traces: list[ResolvedBetWithTrace] = []
        for bet in bets:
            trace = get_trace_for_bet(bet, process_market_traces)
            if trace:
                bets_with_traces.append(ResolvedBetWithTrace(bet=bet, trace=trace))

        print(f"Number of bets since {start_time}: {len(bets_with_traces)}")
        if len(bets_with_traces) != len(bets):
            raise ValueError(
                f"{len(bets) - len(bets_with_traces)} bets do not have a corresponding trace"
            )

        # "Born" agent with initial funding, simulate as if he was doing bets one by one.
        agent_balance = 50.0

        kelly_bets_outcomes: list[KellyBetOutcome] = []
        for bet_with_trace in bets_with_traces:
            if agent_balance <= 0:
                print(f"Agent died with balance {agent_balance}.")
                break
            bet = bet_with_trace.bet
            trace = bet_with_trace.trace
            kelly_bet_outcome = get_kelly_bet_outcome_for_trace(
                trace=trace,
                market_outcome=bet.market_outcome,
                max_bet=agent_balance * 0.9,
            )
            kelly_bets_outcomes.append(kelly_bet_outcome)
            agent_balance += kelly_bet_outcome.profit

            # Uncomment for debug
            print(
                f"Actual: size={bet.amount.amount:.2f}, dir={bet.outcome}, correct={bet.is_correct} profit={bet.profit.amount:.2f} | "
                f"Kelly: size={kelly_bet_outcome.size:.2f}, dir={kelly_bet_outcome.direction}, correct={kelly_bet_outcome.correct}, profit={kelly_bet_outcome.profit:.2f} | "
                f"outcome={bet.market_outcome}, mrkt_p_yes={trace.market.current_p_yes:.2f}, est_p_yes={trace.answer.p_yes:.2f}, conf={trace.answer.confidence:.2f}"
            )

        total_bet_amount = sum([bt.bet.amount.amount for bt in bets_with_traces])
        total_bet_profit = sum([bt.bet.profit.amount for bt in bets_with_traces])
        total_kelly_amount = sum([kbo.size for kbo in kelly_bets_outcomes])
        total_kelly_profit = sum([kbo.profit for kbo in kelly_bets_outcomes])
        roi = 100 * total_bet_profit / total_bet_amount
        kelly_roi = 100 * total_kelly_profit / total_kelly_amount
        print(
            f"Actual Bet: ROI={roi:.2f}%, amount={total_bet_amount:.2f}, profit={total_bet_profit:.2f}"
        )
        print(
            f"Kelly Bet: ROI={kelly_roi:.2f}%, amount={total_kelly_amount:.2f}, profit={total_kelly_profit:.2f}, final agent balance: {agent_balance:.2f}"
        )<|MERGE_RESOLUTION|>--- conflicted
+++ resolved
@@ -41,11 +41,7 @@
             market.get_outcome_str_from_bool(False)
         ],
         estimated_p_yes=answer.p_yes,
-<<<<<<< HEAD
-        confidence=1.0,
-=======
         confidence=answer.confidence,
->>>>>>> 0ab2ef51
         max_bet=max_bet,
         fee=market.fee,
     )
