--- conflicted
+++ resolved
@@ -18,20 +18,6 @@
 )
 from prediction_market_agent_tooling.tools.utils import check_not_none
 
-<<<<<<< HEAD
-=======
-if __name__ == "__main__":
-    api_keys = APIKeys()
-    assert api_keys.bet_from_address == Web3.to_checksum_address(
-        "0xA8eFa5bb5C6ad476c9E0377dbF66cC41CB6D5bdD"  # prophet_gpt4_final
-    )
-    start_time = datetime(2024, 9, 13)
-    langfuse = Langfuse(
-        secret_key=api_keys.langfuse_secret_key.get_secret_value(),
-        public_key=api_keys.langfuse_public_key,
-        host=api_keys.langfuse_host,
-    )
->>>>>>> 5fe7dfd4
 
 class KellyBetOutcome(BaseModel):
     size: float
@@ -41,7 +27,7 @@
 
 
 def get_kelly_bet_outcome_for_trace(
-    trace: ProcessMarketTrace, market_outcome: bool
+    trace: ProcessMarketTrace, market_outcome: bool, max_bet: float
 ) -> KellyBetOutcome:
     market = trace.market
     answer = trace.answer
@@ -55,8 +41,8 @@
             market.get_outcome_str_from_bool(False)
         ],
         estimated_p_yes=answer.p_yes,
-        confidence=answer.confidence,
-        max_bet=2.0,
+        confidence=1.0,
+        max_bet=max_bet,
         fee=market.fee,
     )
     received_outcome_tokens = market.get_buy_token_amount(
@@ -73,7 +59,6 @@
     )
 
 
-<<<<<<< HEAD
 if __name__ == "__main__":
     agent_pkey_map = {
         "DeployablePredictionProphetGPT4TurboFinalAgent": "...",
@@ -84,6 +69,7 @@
         # "DeployableThinkThoroughlyProphetResearchAgent": "...",  # no bets!
         "DeployableKnownOutcomeAgent": "...",
     }
+
     print("# Agent Bet vs Theoretical Kelly Bet Comparison")
     for agent_name, pkey in agent_pkey_map.items():
         print(f"\n## {agent_name}\n")
@@ -130,21 +116,30 @@
                 f"{len(bets) - len(bets_with_traces)} bets do not have a corresponding trace"
             )
 
+        # "Born" agent with initial funding, simulate as if he was doing bets one by one.
+        agent_balance = 50.0
+
         kelly_bets_outcomes: list[KellyBetOutcome] = []
         for bet_with_trace in bets_with_traces:
+            if agent_balance <= 0:
+                print(f"Agent died with balance {agent_balance}.")
+                break
             bet = bet_with_trace.bet
             trace = bet_with_trace.trace
             kelly_bet_outcome = get_kelly_bet_outcome_for_trace(
-                trace=trace, market_outcome=bet.market_outcome
+                trace=trace,
+                market_outcome=bet.market_outcome,
+                max_bet=agent_balance * 0.9,
             )
             kelly_bets_outcomes.append(kelly_bet_outcome)
+            agent_balance += kelly_bet_outcome.profit
 
-            ## Uncomment for debug
-            # print(
-            #     f"Actual: size={bet.amount.amount:.2f}, dir={bet.outcome}, correct={bet.is_correct} profit={bet.profit.amount:.2f} | "
-            #     f"Kelly: size={kelly_bet_outcome.size:.2f}, dir={kelly_bet_outcome.direction}, correct={kelly_bet_outcome.correct}, profit={kelly_bet_outcome.profit:.2f} | "
-            #     f"outcome={bet.market_outcome}, mrkt_p_yes={trace.market.current_p_yes:.2f}, est_p_yes={trace.answer.p_yes:.2f}, conf={trace.answer.confidence:.2f}"
-            # )
+            # Uncomment for debug
+            print(
+                f"Actual: size={bet.amount.amount:.2f}, dir={bet.outcome}, correct={bet.is_correct} profit={bet.profit.amount:.2f} | "
+                f"Kelly: size={kelly_bet_outcome.size:.2f}, dir={kelly_bet_outcome.direction}, correct={kelly_bet_outcome.correct}, profit={kelly_bet_outcome.profit:.2f} | "
+                f"outcome={bet.market_outcome}, mrkt_p_yes={trace.market.current_p_yes:.2f}, est_p_yes={trace.answer.p_yes:.2f}, conf={trace.answer.confidence:.2f}"
+            )
 
         total_bet_amount = sum([bt.bet.amount.amount for bt in bets_with_traces])
         total_bet_profit = sum([bt.bet.profit.amount for bt in bets_with_traces])
@@ -156,11 +151,5 @@
             f"Actual Bet: ROI={roi:.2f}%, amount={total_bet_amount:.2f}, profit={total_bet_profit:.2f}"
         )
         print(
-            f"Kelly Bet: ROI={kelly_roi:.2f}%, amount={total_kelly_amount:.2f}, profit={total_kelly_profit:.2f}"
-=======
-    print(f"Number of bets since {start_time}: {len(bets_with_traces)}")
-    if len(bets_with_traces) != len(bets):
-        raise ValueError(
-            f"{len(bets) - len(bets_with_traces)} bets do not have a corresponding trace"
->>>>>>> 5fe7dfd4
+            f"Kelly Bet: ROI={kelly_roi:.2f}%, amount={total_kelly_amount:.2f}, profit={total_kelly_profit:.2f}, final agent balance: {agent_balance:.2f}"
         )