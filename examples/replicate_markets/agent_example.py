from datetime import timedelta

import functions_framework
from flask import Request
from loguru import logger
from pydantic_settings import BaseSettings, SettingsConfigDict

from prediction_market_agent_tooling.config import APIKeys
from prediction_market_agent_tooling.deploy.agent import DeployableAgent, MarketType
from prediction_market_agent_tooling.gtypes import xdai_type
from prediction_market_agent_tooling.markets.markets import MarketType
from prediction_market_agent_tooling.markets.omen.omen_replicate import (
    omen_replicate_from_tx,
    omen_unfund_replicated_soon_to_be_known_markets_tx,
)
from prediction_market_agent_tooling.markets.omen.omen_resolve_replicated import (
    omen_finalize_and_resolve_and_claim_back_all_markets_based_on_others_tx,
)
from prediction_market_agent_tooling.tools.utils import utcnow


class ReplicateSettings(BaseSettings):
    model_config = SettingsConfigDict(
        env_file=".env", env_file_encoding="utf-8", extra="ignore"
    )

    N_TO_REPLICATE: int
    INITIAL_FUNDS: str
    CLOSE_TIME_UP_TO_N_DAYS: int


class DeployableReplicateToOmenAgent(DeployableAgent):
    def run(
        self, market_type: MarketType = MarketType.MANIFOLD, _place_bet: bool = True
    ) -> None:
        keys = APIKeys()
        settings = ReplicateSettings()

        logger.info(
<<<<<<< HEAD
            f"Finalising, resolving and claiming back xDai from existing markets replicated by {keys.bet_from_address}."
        )
        omen_finalize_and_resolve_and_claim_back_all_markets_based_on_others_tx(
            from_private_key=keys.bet_from_private_key
        )

        logger.info(
            f"Unfunding soon to be known markets replicated by {keys.bet_from_address}."
        )
        omen_unfund_replicated_soon_to_be_known_markets_tx(
=======
            f"Finalising, resolving anc claiming back xDai from existing markets replicated by {keys.bet_from_address}"
        )
        omen_finalize_and_resolve_and_claim_back_all_markets_based_on_others_tx(
>>>>>>> dbed8319
            from_private_key=keys.bet_from_private_key
        )

        close_time_before = utcnow() + timedelta(days=settings.CLOSE_TIME_UP_TO_N_DAYS)
        initial_funds_per_market = xdai_type(settings.INITIAL_FUNDS)

        logger.info(f"Replicating from {MarketType.MANIFOLD}.")
        omen_replicate_from_tx(
            market_type=MarketType.MANIFOLD,
            n_to_replicate=settings.N_TO_REPLICATE,
            initial_funds=initial_funds_per_market,
            from_private_key=keys.bet_from_private_key,
            close_time_before=close_time_before,
            auto_deposit=True,
        )
        logger.info(f"Replicating from {MarketType.POLYMARKET}.")
        omen_replicate_from_tx(
            market_type=MarketType.POLYMARKET,
            n_to_replicate=settings.N_TO_REPLICATE,
            initial_funds=initial_funds_per_market,
            from_private_key=keys.bet_from_private_key,
            close_time_before=close_time_before,
            auto_deposit=True,
        )
        logger.debug("Done.")


@functions_framework.http
def main(request: Request) -> str:
    DeployableReplicateToOmenAgent().run()
    return "Success"<|MERGE_RESOLUTION|>--- conflicted
+++ resolved
@@ -37,7 +37,6 @@
         settings = ReplicateSettings()
 
         logger.info(
-<<<<<<< HEAD
             f"Finalising, resolving and claiming back xDai from existing markets replicated by {keys.bet_from_address}."
         )
         omen_finalize_and_resolve_and_claim_back_all_markets_based_on_others_tx(
@@ -48,12 +47,7 @@
             f"Unfunding soon to be known markets replicated by {keys.bet_from_address}."
         )
         omen_unfund_replicated_soon_to_be_known_markets_tx(
-=======
             f"Finalising, resolving anc claiming back xDai from existing markets replicated by {keys.bet_from_address}"
-        )
-        omen_finalize_and_resolve_and_claim_back_all_markets_based_on_others_tx(
->>>>>>> dbed8319
-            from_private_key=keys.bet_from_private_key
         )
 
         close_time_before = utcnow() + timedelta(days=settings.CLOSE_TIME_UP_TO_N_DAYS)
