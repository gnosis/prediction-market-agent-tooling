from datetime import timedelta

import functions_framework
from flask import Request
from loguru import logger
from pydantic_settings import BaseSettings, SettingsConfigDict

from prediction_market_agent_tooling.config import APIKeys
from prediction_market_agent_tooling.deploy.agent import DeployableAgent, MarketType
from prediction_market_agent_tooling.gtypes import xdai_type
from prediction_market_agent_tooling.markets.markets import MarketType
from prediction_market_agent_tooling.markets.omen.omen_replicate import (
    omen_replicate_from_tx,
)
from prediction_market_agent_tooling.markets.omen.omen_resolve_replicated import (
    omen_finalize_and_resolve_and_claim_back_all_markets_based_on_others_tx,
)
from prediction_market_agent_tooling.tools.utils import utcnow


class ReplicateSettings(BaseSettings):
    model_config = SettingsConfigDict(
        env_file=".env", env_file_encoding="utf-8", extra="ignore"
    )

    N_TO_REPLICATE: int
    INITIAL_FUNDS: str
    CLOSE_TIME_UP_TO_N_DAYS: int


class DeployableReplicateToOmenAgent(DeployableAgent):
    def run(
        self, market_type: MarketType = MarketType.MANIFOLD, _place_bet: bool = True
    ) -> None:
        keys = APIKeys()
        settings = ReplicateSettings()

<<<<<<< HEAD
        print(
            f"Finalising, resolving anc claiming back xDai from existing markets replicated by {keys.bet_from_address}"
        )
        omen_finalize_and_resolve_and_claim_back_all_markets_based_on_others_tx(
=======
        logger.info(f"Resolving existing markets replicated by {keys.bet_from_address}")
        omen_finalize_and_resolve_all_markets_based_on_others_tx(
>>>>>>> 98e5fea6
            from_private_key=keys.bet_from_private_key
        )

        close_time_before = utcnow() + timedelta(days=settings.CLOSE_TIME_UP_TO_N_DAYS)
        initial_funds_per_market = xdai_type(settings.INITIAL_FUNDS)

        logger.info(f"Replicating from {MarketType.MANIFOLD}.")
        omen_replicate_from_tx(
            market_type=MarketType.MANIFOLD,
            n_to_replicate=settings.N_TO_REPLICATE,
            initial_funds=initial_funds_per_market,
            from_private_key=keys.bet_from_private_key,
            close_time_before=close_time_before,
            auto_deposit=True,
        )
        logger.info(f"Replicating from {MarketType.POLYMARKET}.")
        omen_replicate_from_tx(
            market_type=MarketType.POLYMARKET,
            n_to_replicate=settings.N_TO_REPLICATE,
            initial_funds=initial_funds_per_market,
            from_private_key=keys.bet_from_private_key,
            close_time_before=close_time_before,
            auto_deposit=True,
        )
        logger.debug("Done.")


@functions_framework.http
def main(request: Request) -> str:
    DeployableReplicateToOmenAgent().run()
    return "Success"<|MERGE_RESOLUTION|>--- conflicted
+++ resolved
@@ -35,15 +35,10 @@
         keys = APIKeys()
         settings = ReplicateSettings()
 
-<<<<<<< HEAD
-        print(
+        logger.info(
             f"Finalising, resolving anc claiming back xDai from existing markets replicated by {keys.bet_from_address}"
         )
         omen_finalize_and_resolve_and_claim_back_all_markets_based_on_others_tx(
-=======
-        logger.info(f"Resolving existing markets replicated by {keys.bet_from_address}")
-        omen_finalize_and_resolve_all_markets_based_on_others_tx(
->>>>>>> 98e5fea6
             from_private_key=keys.bet_from_private_key
         )
 
