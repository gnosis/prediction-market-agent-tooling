--- conflicted
+++ resolved
@@ -124,18 +124,13 @@
         super().__init__(agent_name, max_workers)
         self.fixed_answer_idx = fixed_answer_idx
 
-<<<<<<< HEAD
     def predict(self, market: AgentMarket) -> Prediction:
         probabilities = {o: Probability(0.0) for o in market.outcomes}
         probabilities[OutcomeStr(market.outcomes[self.fixed_answer_idx])] = Probability(
             1.0
         )
 
-        # We simply select a fixed probability for the first outcome.
-=======
-    def predict(self, market_question: str) -> Prediction:
-        p_yes, confidence = 1.0 if self.fixed_answer_idx else 0.0, 1.0
->>>>>>> 22ccd837
+
         return Prediction(
             outcome_prediction=OutcomePrediction(
                 probabilities=probabilities,
