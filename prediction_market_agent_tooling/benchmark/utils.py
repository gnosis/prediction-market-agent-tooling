--- conflicted
+++ resolved
@@ -7,16 +7,7 @@
 import requests
 from pydantic import BaseModel, validator
 
-<<<<<<< HEAD
 from prediction_market_agent_tooling.tools.utils import should_not_happen
-=======
-MANIFOLD_API_LIMIT = 1000  # Manifold will only return up to 1000 markets
-
-
-class EvaluatedQuestion(BaseModel):
-    question: str
-    is_predictable: bool
->>>>>>> e951b91d
 
 
 class MarketSource(str, Enum):
@@ -40,14 +31,8 @@
     url: str
     p_yes: float
     volume: float
-<<<<<<< HEAD
     created_time: datetime
     resolution: MarketResolution | None = None
-=======
-    is_resolved: bool
-    created_time: datetime
-    resolution: str | None = None
->>>>>>> e951b91d
     outcomePrices: list[float] | None = None
 
     @validator("outcomePrices", pre=True)
@@ -64,13 +49,10 @@
             value = value.replace(tzinfo=pytz.UTC)
         return value
 
-<<<<<<< HEAD
     @property
     def is_resolved(self) -> bool:
         return self.resolution is not None
 
-=======
->>>>>>> e951b91d
     @property
     def p_no(self) -> float:
         return 1 - self.p_yes
@@ -178,16 +160,9 @@
         m["source"] = MarketSource.MANIFOLD
 
     # Map JSON fields to Market fields
-<<<<<<< HEAD
     fields_map = {"probability": "p_yes", "createdTime": "created_time"}
     process_values = {
         "resolution": lambda v: v.lower() if v else None,
-=======
-    fields_map = {
-        "probability": "p_yes",
-        "isResolved": "is_resolved",
-        "createdTime": "created_time",
->>>>>>> e951b91d
     }
 
     def _map_fields(
@@ -199,13 +174,10 @@
             mapping.get(k, k): processing.get(k, lambda x: x)(v) for k, v in old.items()
         }
 
-<<<<<<< HEAD
     markets = [
-        Market.parse_obj(_map_fields(m, fields_map, process_values))
+        Market.model_validate(_map_fields(m, fields_map, process_values))
         for m in markets_json
     ]
-=======
-    markets = [Market.model_validate(_map_fields(m, fields_map)) for m in markets_json]
 
     return markets
 
@@ -239,7 +211,6 @@
         offset += len(new_markets)
 
     return markets
->>>>>>> e951b91d
 
 
 def get_manifold_markets_dated(
@@ -331,12 +302,11 @@
 def get_markets(
     number: int,
     source: MarketSource,
-<<<<<<< HEAD
-    excluded_questions: t.List[str] = [],
     filter_: MarketFilter = MarketFilter.open,
+    excluded_questions: set[str] | None = None,
 ) -> t.List[Market]:
     if source == MarketSource.MANIFOLD:
-        return get_manifold_markets(
+        return get_manifold_markets_paged(
             number=number, excluded_questions=excluded_questions, filter_=filter_.value
         )
     elif source == MarketSource.POLYMARKET:
@@ -352,18 +322,6 @@
                     else should_not_happen(f"Unknown filter {filter_} for polymarket.")
                 )
             ),
-=======
-    excluded_questions: set[str] | None = None,
-) -> t.List[Market]:
-    if source == MarketSource.MANIFOLD:
-        return get_manifold_markets_paged(
-            number=number, excluded_questions=excluded_questions
-        )
-    elif source == MarketSource.POLYMARKET:
-        return get_polymarket_markets(
-            limit=number, excluded_questions=excluded_questions
->>>>>>> e951b91d
-        )
     else:
         raise ValueError(f"Unknown market source: {source}")
 
