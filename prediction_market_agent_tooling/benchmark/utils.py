import json
import typing as t
from datetime import datetime
from enum import Enum

import pytz
import requests
from pydantic import BaseModel, validator

from prediction_market_agent_tooling.tools.utils import should_not_happen

MANIFOLD_API_LIMIT = 1000  # Manifold will only return up to 1000 markets


class MarketSource(str, Enum):
    MANIFOLD = "manifold"
    POLYMARKET = "polymarket"


class MarketFilter(str, Enum):
    open = "open"
    resolved = "resolved"


class MarketSort(str, Enum):
    liquidity = "liquidity"
    newest = "newest"


class MarketResolution(str, Enum):
    YES = "yes"
    NO = "no"


class CancelableMarketResolution(str, Enum):
    YES = "yes"
    NO = "no"
    CANCEL = "cancel"
    MKT = "mkt"


class Market(BaseModel):
    source: MarketSource
    question: str
    url: str
    p_yes: float
    volume: float
    created_time: datetime
    resolution: CancelableMarketResolution | None = None
    outcomePrices: list[float] | None = None

    @validator("outcomePrices", pre=True)
    def _validate_outcome_prices(cls, value: list[float] | None) -> list[float] | None:
        if value is None:
            return None
        if len(value) != 2:
            raise ValueError("outcomePrices must have exactly 2 elements.")
        return value

    @validator("created_time")
    def _validate_created_time(cls, value: datetime) -> datetime:
        if value.tzinfo is None:
            value = value.replace(tzinfo=pytz.UTC)
        return value

    @property
    def is_resolved(self) -> bool:
        return self.resolution is not None

    @property
<<<<<<< HEAD
    def has_successful_resolution(self) -> bool:
        return self.resolution not in [
=======
    def has_unsuccessful_resolution(self) -> bool:
        return self.resolution in [
>>>>>>> 20d75cbf
            CancelableMarketResolution.CANCEL,
            CancelableMarketResolution.MKT,
        ]

    @property
<<<<<<< HEAD
=======
    def has_successful_resolution(self) -> bool:
        return self.is_resolved and not self.has_unsuccessful_resolution

    @property
>>>>>>> 20d75cbf
    def is_cancelled(self) -> bool:
        return self.resolution == CancelableMarketResolution.CANCEL

    @property
    def p_no(self) -> float:
        return 1 - self.p_yes

    @property
    def yes_outcome_price(self) -> float:
        # Use the outcome price if available, otherwise assume it's p_yes.
        return self.outcomePrices[0] if self.outcomePrices else self.p_yes

    @property
    def no_outcome_price(self) -> float:
        # Use the outcome price if available, otherwise assume it's p_yes.
        return self.outcomePrices[1] if self.outcomePrices else 1 - self.p_yes

    @property
    def probable_resolution(self) -> MarketResolution:
        return (
            MarketResolution.YES
            if (
                (
                    self.resolution is not None
                    and self.resolution == CancelableMarketResolution.YES
                )
                or (self.resolution is None and self.p_yes > 0.5)
            )
            else (
                MarketResolution.NO
                if (
                    (
                        self.resolution is not None
                        and self.resolution == CancelableMarketResolution.NO
                    )
                    or (self.resolution is None and self.p_yes <= 0.5)
                )
                else should_not_happen(
                    f"Unknown resolution `{self.resolution}`, if it is `cancel`, you should first filter out cancelled markets."
                )
            )
        )


class OutcomePrediction(BaseModel):
    p_yes: float
    confidence: float
    info_utility: t.Optional[float]

    @property
    def probable_resolution(self) -> MarketResolution:
        return MarketResolution.YES if self.p_yes > 0.5 else MarketResolution.NO


class Prediction(BaseModel):
    is_predictable: bool = True
    outcome_prediction: t.Optional[OutcomePrediction] = None

    time: t.Optional[float] = None
    cost: t.Optional[float] = None

    @property
    def is_answered(self) -> bool:
        return self.outcome_prediction is not None


AgentPredictions = t.Dict[str, Prediction]
Predictions = t.Dict[str, AgentPredictions]


class PredictionsCache(BaseModel):
    predictions: Predictions

    def get_prediction(self, agent_name: str, question: str) -> Prediction:
        return self.predictions[agent_name][question]

    def has_market(self, agent_name: str, question: str) -> bool:
        return (
            agent_name in self.predictions and question in self.predictions[agent_name]
        )

    def add_prediction(
        self, agent_name: str, question: str, prediction: Prediction
    ) -> None:
        if agent_name not in self.predictions:
            self.predictions[agent_name] = {}
        assert (
            question not in self.predictions[agent_name]
        ), f"Question `{question}` already exists in the cache."
        self.predictions[agent_name][question] = prediction

    def save(self, path: str) -> None:
        with open(path, "w") as f:
            json.dump(self.dict(), f, indent=2)

    @staticmethod
    def load(path: str) -> "PredictionsCache":
        with open(path, "r") as f:
            return PredictionsCache.model_validate(json.load(f))


def get_manifold_markets(
    limit: int = 100,
    offset: int = 0,
    filter_: t.Literal[
        "open", "closed", "resolved", "closing-this-month", "closing-next-month"
    ] = "open",
    sort: t.Literal["liquidity", "score", "newest"] = "liquidity",
) -> t.List[Market]:
    url = "https://api.manifold.markets/v0/search-markets"
    params = {
        "term": "",
        "sort": sort,
        "filter": filter_,
        "limit": f"{limit}",
        "offset": offset,
        "contractType": "BINARY",  # TODO support CATEGORICAL markets
    }
    response = requests.get(url, params=params)

    response.raise_for_status()
    markets_json = response.json()
    for m in markets_json:
        m["source"] = MarketSource.MANIFOLD

    # Map JSON fields to Market fields
    fields_map = {"probability": "p_yes", "createdTime": "created_time"}
    process_values = {
        "resolution": lambda v: v.lower() if v else None,
    }

    def _map_fields(
        old: dict[str, str],
        mapping: dict[str, str],
        processing: dict[str, t.Callable[[t.Any], t.Any]],
    ) -> dict[str, str]:
        return {
            mapping.get(k, k): processing.get(k, lambda x: x)(v) for k, v in old.items()
        }

    markets = [
        Market.model_validate(_map_fields(m, fields_map, process_values))
        for m in markets_json
    ]

    return markets


def get_manifold_markets_paged(
    number: int = 100,
    filter_: t.Literal[
        "open", "closed", "resolved", "closing-this-month", "closing-next-month"
    ] = "open",
    sort: t.Literal["liquidity", "score", "newest"] = "liquidity",
    starting_offset: int = 0,
    excluded_questions: set[str] | None = None,
) -> t.List[Market]:
    markets: list[Market] = []

    offset = starting_offset
    while len(markets) < number:
        new_markets = get_manifold_markets(
            limit=min(MANIFOLD_API_LIMIT, number - len(markets)),
            offset=offset,
            filter_=filter_,
            sort=sort,
        )
        if not new_markets:
            break
        markets.extend(
            market
            for market in new_markets
            if not excluded_questions or market.question not in excluded_questions
        )
        offset += len(new_markets)

    return markets


def get_manifold_markets_dated(
    oldest_date: datetime,
    filter_: t.Literal[
        "open", "closed", "resolved", "closing-this-month", "closing-next-month"
    ] = "open",
    excluded_questions: set[str] | None = None,
) -> t.List[Market]:
    markets: list[Market] = []

    offset = 0
    while True:
        new_markets = get_manifold_markets(
            limit=MANIFOLD_API_LIMIT,
            offset=offset,
            filter_=filter_,
            sort="newest",  # Enforce sorting by newest, because there aren't date filters on the API.
        )
        if not new_markets:
            break
        for market in new_markets:
            if market.created_time < oldest_date:
                return markets
            if not excluded_questions or market.question not in excluded_questions:
                markets.append(market)
            offset += 1

    return markets


def get_polymarket_markets(
    limit: int = 100,
    active: bool | None = True,
    closed: bool | None = False,
    excluded_questions: set[str] | None = None,
) -> t.List[Market]:
    params: dict[str, str | int] = {
        "_limit": limit,
    }
    if active is not None:
        params["active"] = "true" if active else "false"
    if closed is not None:
        params["closed"] = "true" if closed else "false"
    api_uri = f"https://strapi-matic.poly.market/markets"
    ms_json = requests.get(api_uri, params=params).json()
    markets: t.List[Market] = []
    for m_json in ms_json:
        # Skip non-binary markets. Unfortunately no way to filter in the API call
        # TODO support CATEGORICAL markets
        if m_json["outcomes"] != ["Yes", "No"]:
            continue

        if excluded_questions and m_json["question"] in excluded_questions:
            continue

        resolution = (
            CancelableMarketResolution.YES
            if closed and m_json["outcomePrices"][0] == "1.0"
            else (
                CancelableMarketResolution.NO
                if closed and m_json["outcomePrices"][1] == "1.0"
                else (
                    should_not_happen()
                    if closed
                    and m_json["outcomePrices"] not in (["1.0", "0.0"], ["0.0", "1.0"])
                    else None
                )
            )
        )

        markets.append(
            Market(
                question=m_json["question"],
                url=f"https://polymarket.com/event/{m_json['slug']}",
                p_yes=m_json["outcomePrices"][
                    0
                ],  # For binary markets on Polymarket, the first outcome is "Yes" and outcomePrices are equal to probabilities.
                created_time=m_json["created_at"],
                outcomePrices=m_json["outcomePrices"],
                volume=m_json["volume"],
                resolution=resolution,
                source=MarketSource.POLYMARKET,
            )
        )
    return markets


def get_markets(
    number: int,
    source: MarketSource,
    filter_: MarketFilter = MarketFilter.open,
    sort: MarketSort | None = None,
    excluded_questions: set[str] | None = None,
) -> t.List[Market]:
    if source == MarketSource.MANIFOLD:
        return get_manifold_markets_paged(
            number=number,
            excluded_questions=excluded_questions,
            filter_=filter_.value,
            sort=(sort or MarketSort.liquidity).value,
        )
    elif source == MarketSource.POLYMARKET:
        if sort is not None:
            raise ValueError(f"Polymarket doesn't support sorting.")
        return get_polymarket_markets(
            limit=number,
            excluded_questions=excluded_questions,
            closed=(
                True
                if filter_ == MarketFilter.resolved
                else (
                    False
                    if filter_ == MarketFilter.open
                    else should_not_happen(f"Unknown filter {filter_} for polymarket.")
                )
            ),
        )
    else:
        raise ValueError(f"Unknown market source: {source}")


def get_llm_api_call_cost(
    model: str, prompt_tokens: int, completion_tokens: float
) -> float:
    """
    In older versions of langchain, the cost calculation doesn't work for
    newer models. This is a temporary workaround to get the cost.

    See:
    https://github.com/langchain-ai/langchain/issues/12994

    Costs are in USD, per 1000 tokens.
    """
    model_costs = {
        "gpt-4-1106-preview": {
            "prompt_tokens": 0.01,
            "completion_tokens": 0.03,
        },
        "gpt-3.5-turbo-0125": {
            "prompt_tokens": 0.0005,
            "completion_tokens": 0.0015,
        },
    }
    if model not in model_costs:
        raise ValueError(f"Unknown model: {model}")

    model_cost = model_costs[model]["prompt_tokens"] * prompt_tokens
    model_cost += model_costs[model]["completion_tokens"] * completion_tokens
    model_cost /= 1000
    return model_cost<|MERGE_RESOLUTION|>--- conflicted
+++ resolved
@@ -68,25 +68,16 @@
         return self.resolution is not None
 
     @property
-<<<<<<< HEAD
-    def has_successful_resolution(self) -> bool:
-        return self.resolution not in [
-=======
     def has_unsuccessful_resolution(self) -> bool:
         return self.resolution in [
->>>>>>> 20d75cbf
             CancelableMarketResolution.CANCEL,
             CancelableMarketResolution.MKT,
         ]
 
     @property
-<<<<<<< HEAD
-=======
     def has_successful_resolution(self) -> bool:
         return self.is_resolved and not self.has_unsuccessful_resolution
 
-    @property
->>>>>>> 20d75cbf
     def is_cancelled(self) -> bool:
         return self.resolution == CancelableMarketResolution.CANCEL
 
