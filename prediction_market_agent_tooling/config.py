--- conflicted
+++ resolved
@@ -50,13 +50,12 @@
             "BET_FROM_PRIVATE_KEY missing in the environment.",
         )
 
-<<<<<<< HEAD
     @property
     def openai_api_key(self) -> SecretStr:
         return check_not_none(
             self.OPENAI_API_KEY, "OPENAI_API_KEY missing in the environment."
         )
-=======
+
     def model_dump_public(self) -> dict[str, t.Any]:
         return {
             k: v
@@ -69,5 +68,4 @@
             k: v.get_secret_value() if isinstance(v, SecretStr) else v
             for k, v in self.model_dump().items()
             if APIKeys.model_fields[k].annotation in SECRET_TYPES
-        }
->>>>>>> a4d9678b
+        }