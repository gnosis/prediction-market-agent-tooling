--- conflicted
+++ resolved
@@ -8,17 +8,10 @@
 from enum import Enum
 from functools import cached_property
 
-<<<<<<< HEAD
-=======
 from pydantic import BaseModel, BeforeValidator, computed_field
 from typing_extensions import Annotated
 
->>>>>>> 74dd09bd
 from prediction_market_agent_tooling.config import APIKeys
-from prediction_market_agent_tooling.deploy.betting_strategy import (
-    BettingStrategy,
-    FixedBetBettingStrategy,
-)
 from prediction_market_agent_tooling.deploy.constants import (
     MARKET_TYPE_KEY,
     REPOSITORY_KEY,
@@ -32,18 +25,14 @@
     gcp_function_is_active,
     gcp_resolve_api_keys_secrets,
 )
-from prediction_market_agent_tooling.gtypes import xDai, xdai_type
+from prediction_market_agent_tooling.gtypes import Probability, xDai, xdai_type
 from prediction_market_agent_tooling.loggers import logger
 from prediction_market_agent_tooling.markets.agent_market import (
     AgentMarket,
     FilterBy,
     SortBy,
 )
-from prediction_market_agent_tooling.markets.data_models import (
-    ProbabilisticAnswer,
-    TokenAmount,
-    TokenAmountAndDirection,
-)
+from prediction_market_agent_tooling.markets.data_models import BetAmount
 from prediction_market_agent_tooling.markets.markets import (
     MarketType,
     have_bet_on_market_since,
@@ -57,22 +46,13 @@
     MARKET_TYPE_TO_DEPLOYED_AGENT,
 )
 from prediction_market_agent_tooling.tools.is_predictable import is_predictable_binary
-<<<<<<< HEAD
-from prediction_market_agent_tooling.tools.utils import (
-    DatetimeWithTimezone,
-    utcnow,
-)
-=======
 from prediction_market_agent_tooling.tools.langfuse_ import langfuse_context, observe
 from prediction_market_agent_tooling.tools.utils import DatetimeWithTimezone, utcnow
->>>>>>> 74dd09bd
 
 MAX_AVAILABLE_MARKETS = 20
 TRADER_TAG = "trader"
 
 
-<<<<<<< HEAD
-=======
 def to_boolean_outcome(value: str | bool) -> bool:
     if isinstance(value, bool):
         return value
@@ -111,13 +91,10 @@
 Decision = Annotated[bool, BeforeValidator(to_boolean_outcome)]
 
 
->>>>>>> 74dd09bd
 class OutOfFundsError(ValueError):
     pass
 
 
-<<<<<<< HEAD
-=======
 class Answer(BaseModel):
     decision: Decision  # Warning: p_yes > 0.5 doesn't necessarily mean decision is True! For example, if our p_yes is 55%, but market's p_yes is 80%, then it might be profitable to bet on False.
     p_yes: Probability
@@ -139,7 +116,6 @@
     NOT_ANSWERED = "not_answered"
 
 
->>>>>>> 74dd09bd
 class DeployableAgent:
     def __init__(
         self,
@@ -304,20 +280,13 @@
     bet_on_n_markets_per_run: int = 1
     min_required_balance_to_operate: xDai | None = xdai_type(1)
     min_balance_to_keep_in_native_currency: xDai | None = xdai_type(0.1)
-    strategy: BettingStrategy = FixedBetBettingStrategy()
 
     def __init__(
         self,
-<<<<<<< HEAD
-        place_bet: bool = True,
-    ) -> None:
-        super().__init__()
-=======
         enable_langfuse: bool = APIKeys().default_enable_langfuse,
         place_bet: bool = True,
     ) -> None:
         super().__init__(enable_langfuse=enable_langfuse)
->>>>>>> 74dd09bd
         self.place_bet = place_bet
 
     def initialize_langfuse(self) -> None:
@@ -391,11 +360,17 @@
 
         return True
 
-    def answer_binary_market(self, market: AgentMarket) -> ProbabilisticAnswer | None:
+    def answer_binary_market(self, market: AgentMarket) -> Answer | None:
         """
         Answer the binary market. This method must be implemented by the subclass.
         """
         raise NotImplementedError("This method must be implemented by the subclass")
+
+    def calculate_bet_amount(self, answer: Answer, market: AgentMarket) -> BetAmount:
+        """
+        Calculate the bet amount. By default, it returns the minimum bet amount.
+        """
+        return market.get_tiny_bet_amount()
 
     def get_markets(
         self,
@@ -476,23 +451,7 @@
                     withdraw_multiplier=2,
                 )
 
-<<<<<<< HEAD
-    def calculate_bet_amount_and_direction(
-        self, answer: ProbabilisticAnswer, market: AgentMarket
-    ) -> TokenAmountAndDirection:
-        amount_and_direction = self.strategy.calculate_bet_amount_and_direction(
-            answer, market
-        )
-        if amount_and_direction.currency != market.currency:
-            raise ValueError(
-                f"Currency mismatch. Strategy yields {amount_and_direction.currency}, market has currency {market.currency}"
-            )
-        return amount_and_direction
-
-    def process_bets(self, market_type: MarketType) -> None:
-=======
     def process_markets(self, market_type: MarketType) -> None:
->>>>>>> 74dd09bd
         """
         Processes bets placed by agents on a given market.
         """
@@ -502,27 +461,6 @@
         for market in available_markets:
             # We need to check it again before each market bet, as the balance might have changed.
             self.check_min_required_balance_to_operate(market_type)
-<<<<<<< HEAD
-            result = self.answer_binary_market(market)
-            if result is None:
-                logger.info(f"Skipping market {market} as no answer was provided")
-                continue
-            if self.place_bet:
-                amount_and_direction = self.calculate_bet_amount_and_direction(
-                    result, market
-                )
-                logger.info(
-                    f"Placing bet on {market} with direction {amount_and_direction.direction} and amount {amount_and_direction.amount}"
-                )
-                market.place_bet(
-                    amount=TokenAmount(
-                        amount=amount_and_direction.amount,
-                        currency=amount_and_direction.currency,
-                    ),
-                    outcome=result.decision,
-                )
-=======
->>>>>>> 74dd09bd
 
             processed_market = self.process_market(market_type, market)
 
