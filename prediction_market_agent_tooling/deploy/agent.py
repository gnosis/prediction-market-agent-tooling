import getpass
import inspect
import os
import tempfile
import time
import typing as t
from datetime import datetime, timedelta
from enum import Enum
from functools import cached_property

from pydantic import BaseModel, BeforeValidator, computed_field
from typing_extensions import Annotated

from prediction_market_agent_tooling.config import APIKeys
from prediction_market_agent_tooling.deploy.constants import (
    MARKET_TYPE_KEY,
    REPOSITORY_KEY,
)
from prediction_market_agent_tooling.deploy.gcp.deploy import (
    deploy_to_gcp,
    run_deployed_gcp_function,
    schedule_deployed_gcp_function,
)
from prediction_market_agent_tooling.deploy.gcp.utils import (
    gcp_function_is_active,
    gcp_resolve_api_keys_secrets,
)
from prediction_market_agent_tooling.gtypes import Probability, xDai, xdai_type
from prediction_market_agent_tooling.loggers import logger
from prediction_market_agent_tooling.markets.agent_market import (
    AgentMarket,
    FilterBy,
    SortBy,
)
from prediction_market_agent_tooling.markets.data_models import BetAmount
from prediction_market_agent_tooling.markets.markets import (
    MarketType,
    have_bet_on_market_since,
)
from prediction_market_agent_tooling.markets.omen.omen import (
    is_minimum_required_balance,
    redeem_from_all_user_positions,
    withdraw_wxdai_to_xdai_to_keep_balance,
)
from prediction_market_agent_tooling.monitor.monitor_app import (
    MARKET_TYPE_TO_DEPLOYED_AGENT,
)
from prediction_market_agent_tooling.tools.is_predictable import (
    is_predictable_binary_observed,
)
from prediction_market_agent_tooling.tools.langfuse_ import langfuse_context, observe
from prediction_market_agent_tooling.tools.utils import DatetimeWithTimezone, utcnow

MAX_AVAILABLE_MARKETS = 20


def to_boolean_outcome(value: str | bool) -> bool:
    if isinstance(value, bool):
        return value

    elif isinstance(value, str):
        value = value.lower().strip()

        if value in {"true", "yes", "y", "1"}:
            return True

        elif value in {"false", "no", "n", "0"}:
            return False

        else:
            raise ValueError(f"Expected a boolean string, but got {value}")

    else:
        raise ValueError(f"Expected a boolean or a string, but got {value}")


Decision = Annotated[bool, BeforeValidator(to_boolean_outcome)]


class OutOfFundsError(ValueError):
    pass


class Answer(BaseModel):
    decision: Decision  # Warning: p_yes > 0.5 doesn't necessarily mean decision is True! For example, if our p_yes is 55%, but market's p_yes is 80%, then it might be profitable to bet on False.
    p_yes: Probability
    confidence: float
    reasoning: str | None = None

    @property
    def p_no(self) -> Probability:
        return Probability(1 - self.p_yes)


class ProcessedMarket(BaseModel):
    answer: Answer
    amount: BetAmount


class AnsweredEnum(str, Enum):
    ANSWERED = "answered"
    NOT_ANSWERED = "not_answered"


class DeployableAgent:
    def __init__(
        self,
        enable_langfuse: bool = APIKeys().default_enable_langfuse,
    ) -> None:
        self.load()
        self.start_time = utcnow()
        self.enable_langfuse = enable_langfuse
        self.initialize_langfuse()

    def initialize_langfuse(self) -> None:
        # Configure Langfuse singleton with our APIKeys.
        # If langfuse is disabled, it will just ignore all the calls, so no need to do if-else around the code.
        keys = APIKeys()
        langfuse_context.configure(
            public_key=keys.langfuse_public_key,
            secret_key=keys.langfuse_secret_key.get_secret_value(),
            host=keys.langfuse_host,
            enabled=self.enable_langfuse,
        )

    @computed_field  # type: ignore[prop-decorator] # Mypy issue: https://github.com/python/mypy/issues/14461
    @cached_property
    def session_id(self) -> str:
        # Each agent should be an unique class.
        return f"{self.__class__.__name__} - {self.start_time.strftime('%Y-%m-%d %H:%M:%S')}"

    def __init_subclass__(cls, **kwargs: t.Any) -> None:
        if "DeployableAgent" not in str(
            cls.__init__
        ) and "DeployableTraderAgent" not in str(cls.__init__):
            raise TypeError(
                "Cannot override __init__ method of deployable agent class, please override the `load` method to set up the agent."
            )

    def load(self) -> None:
        pass

    def deploy_local(
        self,
        market_type: MarketType,
        sleep_time: float,
        timeout: float,
    ) -> None:
        start_time = time.time()
        while True:
            self.run(market_type=market_type)
            time.sleep(sleep_time)
            if time.time() - start_time > timeout:
                break

    def deploy_gcp(
        self,
        repository: str,
        market_type: MarketType,
        api_keys: APIKeys,
        memory: int,
        labels: dict[str, str] | None = None,
        env_vars: dict[str, str] | None = None,
        secrets: dict[str, str] | None = None,
        cron_schedule: str | None = None,
        gcp_fname: str | None = None,
        start_time: DatetimeWithTimezone | None = None,
        timeout: int = 180,
    ) -> None:
        path_to_agent_file = os.path.relpath(inspect.getfile(self.__class__))

        entrypoint_function_name = "main"
        entrypoint_template = f"""
from {path_to_agent_file.replace("/", ".").replace(".py", "")} import *
import functions_framework
from prediction_market_agent_tooling.markets.markets import MarketType

@functions_framework.http
def {entrypoint_function_name}(request) -> str:
    {self.__class__.__name__}().run(market_type={market_type.__class__.__name__}.{market_type.name})
    return "Success"
"""

        gcp_fname = gcp_fname or self.get_gcloud_fname(market_type)

        # For labels, only hyphens (-), underscores (_), lowercase characters, and numbers are allowed in values.
        labels = (labels or {}) | {
            MARKET_TYPE_KEY: market_type.value,
        }
        env_vars = (env_vars or {}) | {
            REPOSITORY_KEY: repository,
        }
        secrets = secrets or {}

        env_vars |= api_keys.model_dump_public()
        secrets |= api_keys.model_dump_secrets()

        monitor_agent = MARKET_TYPE_TO_DEPLOYED_AGENT[market_type].from_api_keys(
            name=gcp_fname,
            start_time=start_time or utcnow(),
            api_keys=gcp_resolve_api_keys_secrets(api_keys),
        )
        env_vars |= monitor_agent.model_dump_prefixed()

        with tempfile.NamedTemporaryFile(mode="w", suffix=".py") as f:
            f.write(entrypoint_template)
            f.flush()

            fname = deploy_to_gcp(
                gcp_fname=gcp_fname,
                requirements_file=None,
                extra_deps=[repository],
                function_file=f.name,
                labels=labels,
                env_vars=env_vars,
                secrets=secrets,
                memory=memory,
                entrypoint_function_name=entrypoint_function_name,
                timeout=timeout,
            )

        # Check that the function is deployed
        if not gcp_function_is_active(fname):
            raise RuntimeError("Failed to deploy the function")

        # Run the function
        response = run_deployed_gcp_function(fname)
        if not response.ok:
            raise RuntimeError("Failed to run the deployed function")

        # Schedule the function
        if cron_schedule:
            schedule_deployed_gcp_function(fname, cron_schedule=cron_schedule)

    def run(self, market_type: MarketType) -> None:
        raise NotImplementedError("This method must be implemented by the subclass.")

    def get_gcloud_fname(self, market_type: MarketType) -> str:
        return f"{self.__class__.__name__.lower()}-{market_type}-{datetime.now().strftime('%Y-%m-%d--%H-%M-%S')}"


class DeployableTraderAgent(DeployableAgent):
    bet_on_n_markets_per_run: int = 1
    min_required_balance_to_operate: xDai | None = xdai_type(1)
    min_balance_to_keep_in_native_currency: xDai | None = xdai_type(0.1)

    def __init__(
        self,
        enable_langfuse: bool = APIKeys().default_enable_langfuse,
        place_bet: bool = True,
    ) -> None:
        super().__init__(enable_langfuse=enable_langfuse)
        self.place_bet = place_bet

    def update_langfuse_observation_by_market(
        self, market_type: MarketType, market: AgentMarket
    ) -> None:
        langfuse_context.update_current_trace(
            # All traces within a single run execution will be grouped under a single session.
            session_id=self.session_id,
            # Optionally, mark the current deployment with version (e.g. add git commit hash during docker building).
            release=APIKeys().LANGFUSE_DEPLOYMENT_VERSION,
            user_id=getpass.getuser(),
            # UI allows to do filtering by these.
            metadata={
                "agent_class": self.__class__.__name__,
                "market_id": market.id,
                "market_question": market.question,
                "market_outcomes": market.outcomes,
            },
        )

    def update_langfuse_observation_by_processed_market(
        self, market_type: MarketType, processed_market: ProcessedMarket | None
    ) -> None:
        langfuse_context.update_current_trace(
            tags=[
                (
                    AnsweredEnum.ANSWERED
                    if processed_market is not None
                    else AnsweredEnum.NOT_ANSWERED
                ),
                market_type.value,
            ]
        )

    @observe()
    def _have_bet_on_market_since(self, market: AgentMarket, since: timedelta) -> bool:
        return have_bet_on_market_since(keys=APIKeys(), market=market, since=since)

<<<<<<< HEAD
    def have_bet_on_market_since(self, market: AgentMarket, since: timedelta) -> bool:
        return self._have_bet_on_market_since(market, since)

    @observe()
    def _verify_market(self, market_type: MarketType, market: AgentMarket) -> bool:
=======
    def check_min_required_balance_to_operate(self, market_type: MarketType) -> None:
        api_keys = APIKeys()
        if self.min_required_balance_to_operate is None:
            return
        if market_type == MarketType.OMEN and not is_minimum_required_balance(
            api_keys.public_key,
            min_required_balance=self.min_required_balance_to_operate,
        ):
            raise OutOfFundsError(
                f"Minimum required balance {self.min_required_balance_to_operate} "
                f"for agent with address {api_keys.public_key} is not met."
            )

    def pick_markets(
        self, market_type: MarketType, markets: t.Sequence[AgentMarket]
    ) -> t.Sequence[AgentMarket]:
>>>>>>> 7abc130c
        """
        Subclasses can implement their own logic instead of this one, or on top of this one.
        By default, it allows only markets where user didn't bet recently and it's a reasonable question.
        """
        if self.have_bet_on_market_since(market, since=timedelta(hours=24)):
            return False

        # Manifold allows to bet only on markets with probability between 1 and 99.
        if market_type == MarketType.MANIFOLD and not (1 < market.current_p_yes < 99):
            return False

        # Do as a last check, as it uses paid OpenAI API.
        if not is_predictable_binary_observed(market.question):
            return False

        return True

    def verify_market(self, market_type: MarketType, market: AgentMarket) -> bool:
        return self._verify_market(market_type, market)

    @observe()
    def _answer_binary_market(self, market: AgentMarket) -> Answer | None:
        return self.answer_binary_market(market)

    def answer_binary_market(self, market: AgentMarket) -> Answer | None:
        """
        Answer the binary market. This method must be implemented by the subclass.
        """
        raise NotImplementedError("This method must be implemented by the subclass")

    @observe()
    def _calculate_bet_amount(self, answer: Answer, market: AgentMarket) -> BetAmount:
        return self.calculate_bet_amount(answer, market)

    def calculate_bet_amount(self, answer: Answer, market: AgentMarket) -> BetAmount:
        """
        Calculate the bet amount. By default, it returns the minimum bet amount.
        """
        return market.get_tiny_bet_amount()

    def get_markets(
        self,
        market_type: MarketType,
        limit: int = MAX_AVAILABLE_MARKETS,
        sort_by: SortBy = SortBy.CLOSING_SOONEST,
        filter_by: FilterBy = FilterBy.OPEN,
    ) -> t.Sequence[AgentMarket]:
        cls = market_type.market_class
        # Fetch the soonest closing markets to choose from
        available_markets = cls.get_binary_markets(
            limit=limit, sort_by=sort_by, filter_by=filter_by
        )
        return available_markets

    def before_process_market(
        self, market_type: MarketType, market: AgentMarket
    ) -> None:
        self.update_langfuse_observation_by_market(market_type, market)

    @observe()
    def _process_market(
        self, market_type: MarketType, market: AgentMarket, verify_market: bool
    ) -> ProcessedMarket | None:
        return self.process_market(market_type, market, verify_market)

    def process_market(
        self, market_type: MarketType, market: AgentMarket, verify_market: bool = True
    ) -> ProcessedMarket | None:
        self.before_process_market(market_type, market)

        if verify_market and not self.verify_market(market_type, market):
            logger.info(f"Market '{market.question}' doesn't meet the criteria.")
            self.update_langfuse_observation_by_processed_market(market_type, None)
            return None

        answer = self.answer_binary_market(market)

        if answer is None:
            logger.info(f"No answer for market '{market.question}'.")
            self.update_langfuse_observation_by_processed_market(market_type, None)
            return None

        amount = self.calculate_bet_amount(answer, market)

        if self.place_bet:
            logger.info(
                f"Placing bet on {market} with result {answer} and amount {amount}"
            )
            market.place_bet(
                amount=amount,
                outcome=answer.decision,
            )

        self.after_process_market(market_type, market)

        processed_market = ProcessedMarket(
            answer=answer,
            amount=amount,
        )
        self.update_langfuse_observation_by_processed_market(
            market_type, processed_market
        )

        return processed_market

    def after_process_market(
        self, market_type: MarketType, market: AgentMarket
    ) -> None:
        pass

    def before_process_markets(self, market_type: MarketType) -> None:
        """
        Executes actions that occur before bets are placed.
        """
        api_keys = APIKeys()
        if market_type == MarketType.OMEN:
            # Omen is specific, because the user (agent) needs to manually withdraw winnings from the market.
            redeem_from_all_user_positions(api_keys)
            self.check_min_required_balance_to_operate(market_type)
            # Exchange wxdai back to xdai if the balance is getting low, so we can keep paying for fees.
            if self.min_balance_to_keep_in_native_currency is not None:
                withdraw_wxdai_to_xdai_to_keep_balance(
                    api_keys,
                    min_required_balance=self.min_balance_to_keep_in_native_currency,
                    withdraw_multiplier=2,
                )

    def process_markets(self, market_type: MarketType) -> None:
        """
        Processes bets placed by agents on a given market.
        """
        available_markets = self.get_markets(market_type)
<<<<<<< HEAD
        processed = 0

        for market in available_markets:
            processed_market = self.process_market(market_type, market)

            if processed_market is not None:
                processed += 1

            if processed == self.bet_on_n_markets_per_run:
                break
=======
        markets = self.pick_markets(market_type, available_markets)
        for market in markets:
            # We need to check it again before each market bet, as the balance might have changed.
            self.check_min_required_balance_to_operate(market_type)
            result = self.answer_binary_market(market)
            if result is None:
                logger.info(f"Skipping market {market} as no answer was provided")
                continue
            if self.place_bet:
                amount = self.calculate_bet_amount(result, market)
                logger.info(
                    f"Placing bet on {market} with result {result} and amount {amount}"
                )
                market.place_bet(
                    amount=amount,
                    outcome=result.decision,
                )
>>>>>>> 7abc130c

    def after_process_markets(self, market_type: MarketType) -> None:
        pass

    def run(self, market_type: MarketType) -> None:
        self.before_process_markets(market_type)
        self.process_markets(market_type)
        self.after_process_markets(market_type)<|MERGE_RESOLUTION|>--- conflicted
+++ resolved
@@ -283,18 +283,7 @@
                 market_type.value,
             ]
         )
-
-    @observe()
-    def _have_bet_on_market_since(self, market: AgentMarket, since: timedelta) -> bool:
-        return have_bet_on_market_since(keys=APIKeys(), market=market, since=since)
-
-<<<<<<< HEAD
-    def have_bet_on_market_since(self, market: AgentMarket, since: timedelta) -> bool:
-        return self._have_bet_on_market_since(market, since)
-
-    @observe()
-    def _verify_market(self, market_type: MarketType, market: AgentMarket) -> bool:
-=======
+        
     def check_min_required_balance_to_operate(self, market_type: MarketType) -> None:
         api_keys = APIKeys()
         if self.min_required_balance_to_operate is None:
@@ -308,10 +297,15 @@
                 f"for agent with address {api_keys.public_key} is not met."
             )
 
-    def pick_markets(
-        self, market_type: MarketType, markets: t.Sequence[AgentMarket]
-    ) -> t.Sequence[AgentMarket]:
->>>>>>> 7abc130c
+    @observe()
+    def _have_bet_on_market_since(self, market: AgentMarket, since: timedelta) -> bool:
+        return have_bet_on_market_since(keys=APIKeys(), market=market, since=since)
+
+    def have_bet_on_market_since(self, market: AgentMarket, since: timedelta) -> bool:
+        return self._have_bet_on_market_since(market, since)
+
+    @observe()
+    def _verify_market(self, market_type: MarketType, market: AgentMarket) -> bool:
         """
         Subclasses can implement their own logic instead of this one, or on top of this one.
         By default, it allows only markets where user didn't bet recently and it's a reasonable question.
@@ -444,10 +438,12 @@
         Processes bets placed by agents on a given market.
         """
         available_markets = self.get_markets(market_type)
-<<<<<<< HEAD
         processed = 0
 
         for market in available_markets:
+            # We need to check it again before each market bet, as the balance might have changed.
+            self.check_min_required_balance_to_operate(market_type)
+          
             processed_market = self.process_market(market_type, market)
 
             if processed_market is not None:
@@ -455,25 +451,6 @@
 
             if processed == self.bet_on_n_markets_per_run:
                 break
-=======
-        markets = self.pick_markets(market_type, available_markets)
-        for market in markets:
-            # We need to check it again before each market bet, as the balance might have changed.
-            self.check_min_required_balance_to_operate(market_type)
-            result = self.answer_binary_market(market)
-            if result is None:
-                logger.info(f"Skipping market {market} as no answer was provided")
-                continue
-            if self.place_bet:
-                amount = self.calculate_bet_amount(result, market)
-                logger.info(
-                    f"Placing bet on {market} with result {result} and amount {amount}"
-                )
-                market.place_bet(
-                    amount=amount,
-                    outcome=result.decision,
-                )
->>>>>>> 7abc130c
 
     def after_process_markets(self, market_type: MarketType) -> None:
         pass
