--- conflicted
+++ resolved
@@ -1,28 +1,19 @@
 import time
-<<<<<<< HEAD
 import os
 import tempfile
 import inspect
 from decimal import Decimal
-from prediction_market_agent_tooling.markets.data_models import AgentMarket
-=======
-from decimal import Decimal
-from enum import Enum
-
-from pydantic import BaseModel
 
 from prediction_market_agent_tooling.markets.data_models import (
     AgentMarket,
     BetAmount,
     Currency,
 )
->>>>>>> 56fe5923
 from prediction_market_agent_tooling.markets.markets import (
     MarketType,
     get_binary_markets,
     place_bet,
 )
-<<<<<<< HEAD
 from prediction_market_agent_tooling.markets.data_models import (
     BetAmount,
     Currency,
@@ -33,8 +24,6 @@
     schedule_deployed_gcp_function,
 )
 from prediction_market_agent_tooling.deploy.gcp.utils import gcp_function_is_active
-=======
->>>>>>> 56fe5923
 
 
 class DeployableAgent:
