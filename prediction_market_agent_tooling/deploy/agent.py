import inspect
import os
import tempfile
import time
import typing as t
from datetime import datetime

import git

from prediction_market_agent_tooling.config import APIKeys
from prediction_market_agent_tooling.deploy.constants import (
    COMMIT_KEY,
    MARKET_TYPE_KEY,
    REPOSITORY_KEY,
)
from prediction_market_agent_tooling.deploy.gcp.deploy import (
    deploy_to_gcp,
    run_deployed_gcp_function,
    schedule_deployed_gcp_function,
)
from prediction_market_agent_tooling.deploy.gcp.utils import (
    gcp_function_is_active,
    gcp_resolve_api_keys_secrets,
)
from prediction_market_agent_tooling.markets.agent_market import AgentMarket
from prediction_market_agent_tooling.markets.data_models import BetAmount
from prediction_market_agent_tooling.markets.markets import (
    MarketType,
    get_binary_markets,
)
from prediction_market_agent_tooling.monitor.monitor_app import DEPLOYED_AGENT_TYPE_MAP


class DeployableAgent:
    def __init__(self) -> None:
        self.load()

    def __init_subclass__(cls, **kwargs: t.Any) -> None:
        if cls.__init__ is not DeployableAgent.__init__:
            raise TypeError(
                "Cannot override __init__ method of DeployableAgent class, please override the `load` method to set up the agent."
            )

    def load(self) -> None:
        pass

    def pick_markets(self, markets: list[AgentMarket]) -> list[AgentMarket]:
        """
        This method should be implemented by the subclass to pick the markets to bet on. By default, it picks only the first market.
        """
        return markets[:1]

    def answer_binary_market(self, market: AgentMarket) -> bool:
        """
        Answer the binary market. This method must be implemented by the subclass.
        """
        raise NotImplementedError("This method must be implemented by the subclass")

    def deploy_local(
        self,
        market_type: MarketType,
        sleep_time: float,
        timeout: float,
        place_bet: bool,
    ) -> None:
        start_time = time.time()
        while True:
            self.run(market_type=market_type, _place_bet=place_bet)
            time.sleep(sleep_time)
            if time.time() - start_time > timeout:
                break

    def deploy_gcp(
        self,
        repository: str,
        market_type: MarketType,
        api_keys: APIKeys,
        memory: int,
        labels: dict[str, str] | None = None,
        env_vars: dict[str, str] | None = None,
        secrets: dict[str, str] | None = None,
        cron_schedule: str | None = None,
        gcp_fname: str | None = None,
<<<<<<< HEAD
        timeout: int = 180,
=======
        start_time: datetime | None = None,
>>>>>>> a4d9678b
    ) -> None:
        path_to_agent_file = os.path.relpath(inspect.getfile(self.__class__))

        entrypoint_function_name = "main"
        entrypoint_template = f"""
from {path_to_agent_file.replace("/", ".").replace(".py", "")} import *
import functions_framework
from prediction_market_agent_tooling.markets.markets import MarketType

@functions_framework.http
def {entrypoint_function_name}(request) -> str:
    {self.__class__.__name__}().run(market_type={market_type.__class__.__name__}.{market_type.name})
    return "Success"
"""

        gcp_fname = gcp_fname or self.get_gcloud_fname(market_type)

        # For labels, only hyphens (-), underscores (_), lowercase characters, and numbers are allowed in values.
        labels = (labels or {}) | {
            MARKET_TYPE_KEY: market_type.value,
        }
        env_vars = (env_vars or {}) | {
            REPOSITORY_KEY: repository,
            COMMIT_KEY: git.Repo(search_parent_directories=True).head.object.hexsha,
        }
        secrets = secrets or {}

        env_vars |= api_keys.model_dump_public()
        secrets |= api_keys.model_dump_secrets()

        monitor_agent = DEPLOYED_AGENT_TYPE_MAP[market_type].from_api_keys(
            name=gcp_fname,
            deployableagent_class_name=self.__class__.__name__,
            start_time=start_time or datetime.utcnow(),
            api_keys=gcp_resolve_api_keys_secrets(api_keys),
        )
        env_vars |= monitor_agent.model_dump_prefixed()

        with tempfile.NamedTemporaryFile(mode="w", suffix=".py") as f:
            f.write(entrypoint_template)
            f.flush()

            fname = deploy_to_gcp(
                gcp_fname=gcp_fname,
                requirements_file=None,
                extra_deps=[repository],
                function_file=f.name,
                labels=labels,
                env_vars=env_vars,
                secrets=secrets,
                memory=memory,
                entrypoint_function_name=entrypoint_function_name,
                timeout=timeout,
            )

        # Check that the function is deployed
        if not gcp_function_is_active(fname):
            raise RuntimeError("Failed to deploy the function")

        # Run the function
        response = run_deployed_gcp_function(fname)
        if not response.ok:
            raise RuntimeError("Failed to run the deployed function")

        # Schedule the function
        if cron_schedule:
            schedule_deployed_gcp_function(fname, cron_schedule=cron_schedule)

    def calculate_bet_amount(self, answer: bool, market: AgentMarket) -> BetAmount:
        """
        Calculate the bet amount. By default, it returns the minimum bet amount.
        """
        return market.get_tiny_bet_amount()

    def run(self, market_type: MarketType, _place_bet: bool = True) -> None:
        available_markets = get_binary_markets(market_type)
        markets = self.pick_markets(available_markets)
        for market in markets:
            result = self.answer_binary_market(market)
            if _place_bet:
                amount = self.calculate_bet_amount(result, market)
                print(
                    f"Placing bet on {market} with result {result} and amount {amount}"
                )
                market.place_bet(
                    amount=amount,
                    outcome=result,
                )

    def get_gcloud_fname(self, market_type: MarketType) -> str:
        return f"{self.__class__.__name__.lower()}-{market_type}-{int(time.time())}"<|MERGE_RESOLUTION|>--- conflicted
+++ resolved
@@ -81,11 +81,8 @@
         secrets: dict[str, str] | None = None,
         cron_schedule: str | None = None,
         gcp_fname: str | None = None,
-<<<<<<< HEAD
+        start_time: datetime | None = None,
         timeout: int = 180,
-=======
-        start_time: datetime | None = None,
->>>>>>> a4d9678b
     ) -> None:
         path_to_agent_file = os.path.relpath(inspect.getfile(self.__class__))
 
