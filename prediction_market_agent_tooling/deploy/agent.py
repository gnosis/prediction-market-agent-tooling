--- conflicted
+++ resolved
@@ -447,18 +447,14 @@
         processed_market: ProcessedMarket | None,
     ) -> None:
         keys = APIKeys()
-<<<<<<< HEAD
-        market.store_prediction(
+        if self.store_prediction:
+            market.store_prediction(
             processed_market=processed_market, keys=keys, agent_name=self.agent_name
         )
-=======
-        if self.store_prediction:
-            market.store_prediction(processed_market=processed_market, keys=keys)
         else:
             logger.info(
                 f"Prediction {processed_market} not stored because {self.store_prediction=}."
             )
->>>>>>> 0cfe85a7
 
     def before_process_markets(self, market_type: MarketType) -> None:
         """
