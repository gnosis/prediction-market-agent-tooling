import getpass
import inspect
import os
import tempfile
import time
import typing as t
from datetime import timedelta
from enum import Enum
from functools import cached_property

from pydantic import BeforeValidator, computed_field
from typing_extensions import Annotated

from prediction_market_agent_tooling.config import APIKeys
from prediction_market_agent_tooling.deploy.betting_strategy import (
    BettingStrategy,
    MaxAccuracyBettingStrategy,
    TradeType,
)
from prediction_market_agent_tooling.deploy.constants import (
    MARKET_TYPE_KEY,
    REPOSITORY_KEY,
)
from prediction_market_agent_tooling.deploy.gcp.deploy import (
    deploy_to_gcp,
    run_deployed_gcp_function,
    schedule_deployed_gcp_function,
)
from prediction_market_agent_tooling.deploy.gcp.utils import (
    gcp_function_is_active,
    gcp_resolve_api_keys_secrets,
)
from prediction_market_agent_tooling.gtypes import xDai, xdai_type
from prediction_market_agent_tooling.loggers import logger
from prediction_market_agent_tooling.markets.agent_market import (
    AgentMarket,
    FilterBy,
    ProcessedMarket,
    ProcessedTradedMarket,
    SortBy,
)
from prediction_market_agent_tooling.markets.data_models import (
    PlacedTrade,
    Position,
    ProbabilisticAnswer,
    Trade,
)
from prediction_market_agent_tooling.markets.markets import (
    MarketType,
    have_bet_on_market_since,
)
from prediction_market_agent_tooling.markets.omen.omen import (
    withdraw_wxdai_to_xdai_to_keep_balance,
)
from prediction_market_agent_tooling.monitor.monitor_app import (
    MARKET_TYPE_TO_DEPLOYED_AGENT,
)
from prediction_market_agent_tooling.tools.is_invalid import is_invalid
from prediction_market_agent_tooling.tools.is_predictable import is_predictable_binary
from prediction_market_agent_tooling.tools.langfuse_ import langfuse_context, observe
from prediction_market_agent_tooling.tools.utils import DatetimeUTC, utcnow

MAX_AVAILABLE_MARKETS = 20
TRADER_TAG = "trader"


def to_boolean_outcome(value: str | bool) -> bool:
    if isinstance(value, bool):
        return value

    elif isinstance(value, str):
        value = value.lower().strip()

        if value in {"true", "yes", "y", "1"}:
            return True

        elif value in {"false", "no", "n", "0"}:
            return False

        else:
            raise ValueError(f"Expected a boolean string, but got {value}")

    else:
        raise ValueError(f"Expected a boolean or a string, but got {value}")


def initialize_langfuse(enable_langfuse: bool) -> None:
    # Configure Langfuse singleton with our APIKeys.
    # If langfuse is disabled, it will just ignore all the calls, so no need to do if-else around the code.
    keys = APIKeys()
    if enable_langfuse:
        langfuse_context.configure(
            public_key=keys.langfuse_public_key,
            secret_key=keys.langfuse_secret_key.get_secret_value(),
            host=keys.langfuse_host,
            enabled=enable_langfuse,
        )
    else:
        langfuse_context.configure(enabled=enable_langfuse)


Decision = Annotated[bool, BeforeValidator(to_boolean_outcome)]


class CantPayForGasError(ValueError):
    pass


class OutOfFundsError(ValueError):
    pass


class AnsweredEnum(str, Enum):
    ANSWERED = "answered"
    NOT_ANSWERED = "not_answered"


class DeployableAgent:
    def __init__(
        self,
        enable_langfuse: bool = APIKeys().default_enable_langfuse,
    ) -> None:
        self.start_time = utcnow()
        self.enable_langfuse = enable_langfuse
        self.initialize_langfuse()
        self.load()

    def initialize_langfuse(self) -> None:
        initialize_langfuse(self.enable_langfuse)

    def langfuse_update_current_trace(
        self,
        name: str | None = None,
        input: t.Any | None = None,
        output: t.Any | None = None,
        user_id: str | None = None,
        session_id: str | None = None,
        version: str | None = None,
        release: str | None = None,
        metadata: t.Any | None = None,
        tags: list[str] | None = None,
        public: bool | None = None,
    ) -> None:
        """
        Provide some useful default arguments when updating the current trace in our agents.
        """
        langfuse_context.update_current_trace(
            name=name,
            input=input,
            output=output,
            user_id=user_id or getpass.getuser(),
            session_id=session_id
            or self.session_id,  # All traces within a single run execution will be grouped under a single session.
            version=version
            or APIKeys().LANGFUSE_DEPLOYMENT_VERSION,  # Optionally, mark the current deployment with version (e.g. add git commit hash during docker building).
            release=release,
            metadata=metadata,
            tags=tags,
            public=public,
        )

    @computed_field  # type: ignore[prop-decorator] # Mypy issue: https://github.com/python/mypy/issues/14461
    @cached_property
    def session_id(self) -> str:
        # Each agent should be an unique class.
        return f"{self.__class__.__name__} - {self.start_time.strftime('%Y-%m-%d %H:%M:%S')}"

    def __init_subclass__(cls, **kwargs: t.Any) -> None:
        if "DeployableAgent" not in str(
            cls.__init__
        ) and "DeployableTraderAgent" not in str(cls.__init__):
            raise TypeError(
                "Cannot override __init__ method of deployable agent class, please override the `load` method to set up the agent."
            )

    def load(self) -> None:
        pass

    def deploy_local(
        self,
        market_type: MarketType,
        sleep_time: float,
        timeout: float,
    ) -> None:
        start_time = time.time()
        while True:
            self.run(market_type=market_type)
            time.sleep(sleep_time)
            if time.time() - start_time > timeout:
                break

    def deploy_gcp(
        self,
        repository: str,
        market_type: MarketType,
        api_keys: APIKeys,
        memory: int,
        labels: dict[str, str] | None = None,
        env_vars: dict[str, str] | None = None,
        secrets: dict[str, str] | None = None,
        cron_schedule: str | None = None,
        gcp_fname: str | None = None,
        start_time: DatetimeUTC | None = None,
        timeout: int = 180,
    ) -> None:
        path_to_agent_file = os.path.relpath(inspect.getfile(self.__class__))

        entrypoint_function_name = "main"
        entrypoint_template = f"""
from {path_to_agent_file.replace("/", ".").replace(".py", "")} import *
import functions_framework
from prediction_market_agent_tooling.markets.markets import MarketType

@functions_framework.http
def {entrypoint_function_name}(request) -> str:
    {self.__class__.__name__}().run(market_type={market_type.__class__.__name__}.{market_type.name})
    return "Success"
"""

        gcp_fname = gcp_fname or self.get_gcloud_fname(market_type)

        # For labels, only hyphens (-), underscores (_), lowercase characters, and numbers are allowed in values.
        labels = (labels or {}) | {
            MARKET_TYPE_KEY: market_type.value,
        }
        env_vars = (env_vars or {}) | {
            REPOSITORY_KEY: repository,
        }
        secrets = secrets or {}

        env_vars |= api_keys.model_dump_public()
        secrets |= api_keys.model_dump_secrets()

        monitor_agent = MARKET_TYPE_TO_DEPLOYED_AGENT[market_type].from_api_keys(
            name=gcp_fname,
            start_time=start_time or utcnow(),
            api_keys=gcp_resolve_api_keys_secrets(api_keys),
        )
        env_vars |= monitor_agent.model_dump_prefixed()

        with tempfile.NamedTemporaryFile(mode="w", suffix=".py") as f:
            f.write(entrypoint_template)
            f.flush()

            fname = deploy_to_gcp(
                gcp_fname=gcp_fname,
                requirements_file=None,
                extra_deps=[repository],
                function_file=f.name,
                labels=labels,
                env_vars=env_vars,
                secrets=secrets,
                memory=memory,
                entrypoint_function_name=entrypoint_function_name,
                timeout=timeout,
            )

        # Check that the function is deployed
        if not gcp_function_is_active(fname):
            raise RuntimeError("Failed to deploy the function")

        # Run the function
        response = run_deployed_gcp_function(fname)
        if not response.ok:
            raise RuntimeError("Failed to run the deployed function")

        # Schedule the function
        if cron_schedule:
            schedule_deployed_gcp_function(fname, cron_schedule=cron_schedule)

    def run(self, market_type: MarketType) -> None:
        raise NotImplementedError("This method must be implemented by the subclass.")

    def get_gcloud_fname(self, market_type: MarketType) -> str:
        return f"{self.__class__.__name__.lower()}-{market_type}-{utcnow().strftime('%Y-%m-%d--%H-%M-%S')}"


class DeployablePredictionAgent(DeployableAgent):
    bet_on_n_markets_per_run: int = 1
    min_balance_to_keep_in_native_currency: xDai | None = xdai_type(0.1)
    allow_invalid_questions: bool = False
    same_market_bet_interval: timedelta = timedelta(hours=24)
    # Only Metaculus allows to post predictions without trading (buying/selling of outcome tokens).
    supported_markets: t.Sequence[MarketType] = [MarketType.METACULUS]

    def __init__(
        self,
        enable_langfuse: bool = APIKeys().default_enable_langfuse,
        place_bet: bool = True,
    ) -> None:
        super().__init__(enable_langfuse=enable_langfuse)
        self.place_bet = place_bet

    def initialize_langfuse(self) -> None:
        super().initialize_langfuse()
        # Auto-observe all the methods where it makes sense, so that subclassses don't need to do it manually.
        self.have_bet_on_market_since = observe()(self.have_bet_on_market_since)  # type: ignore[method-assign]
        self.verify_market = observe()(self.verify_market)  # type: ignore[method-assign]
        self.answer_binary_market = observe()(self.answer_binary_market)  # type: ignore[method-assign]
        self.process_market = observe()(self.process_market)  # type: ignore[method-assign]

    def update_langfuse_trace_by_market(
        self, market_type: MarketType, market: AgentMarket
    ) -> None:
        self.langfuse_update_current_trace(
            # UI allows to do filtering by these.
            metadata={
                "agent_class": self.__class__.__name__,
                "market_id": market.id,
                "market_question": market.question,
                "market_outcomes": market.outcomes,
            },
        )

    def update_langfuse_trace_by_processed_market(
        self, market_type: MarketType, processed_market: ProcessedMarket | None
    ) -> None:
        self.langfuse_update_current_trace(
            tags=[
                TRADER_TAG,
                (
                    AnsweredEnum.ANSWERED
                    if processed_market is not None
                    else AnsweredEnum.NOT_ANSWERED
                ),
                market_type.value,
            ]
        )

    def check_min_required_balance_to_operate(self, market_type: MarketType) -> None:
        api_keys = APIKeys()

        if not market_type.market_class.verify_operational_balance(api_keys):
            raise CantPayForGasError(
                f"{api_keys=} doesn't have enough operational balance."
            )

    def have_bet_on_market_since(self, market: AgentMarket, since: timedelta) -> bool:
        return have_bet_on_market_since(keys=APIKeys(), market=market, since=since)

    def verify_market(self, market_type: MarketType, market: AgentMarket) -> bool:
        """
        Subclasses can implement their own logic instead of this one, or on top of this one.
        By default, it allows only markets where user didn't bet recently and it's a reasonable question.
        """
        if self.have_bet_on_market_since(market, since=self.same_market_bet_interval):
            return False

        # Manifold allows to bet only on markets with probability between 1 and 99.
        if market_type == MarketType.MANIFOLD and not (1 < market.current_p_yes < 99):
            return False

        # Do as a last check, as it uses paid OpenAI API.
        if not is_predictable_binary(market.question):
            return False

        if not self.allow_invalid_questions and is_invalid(market.question):
            return False

        return True

    def answer_binary_market(self, market: AgentMarket) -> ProbabilisticAnswer | None:
        """
        Answer the binary market. This method must be implemented by the subclass.
        """
        raise NotImplementedError("This method must be implemented by the subclass")

    def get_markets(
        self,
        market_type: MarketType,
        limit: int = MAX_AVAILABLE_MARKETS,
        sort_by: SortBy = SortBy.CLOSING_SOONEST,
        filter_by: FilterBy = FilterBy.OPEN,
    ) -> t.Sequence[AgentMarket]:
        cls = market_type.market_class
        # Fetch the soonest closing markets to choose from
        available_markets = cls.get_binary_markets(
            limit=limit, sort_by=sort_by, filter_by=filter_by
        )
        return available_markets

    def before_process_market(
        self, market_type: MarketType, market: AgentMarket
    ) -> None:
        self.update_langfuse_trace_by_market(market_type, market)

        api_keys = APIKeys()

        if market_type.is_blockchain_market:
            # Exchange wxdai back to xdai if the balance is getting low, so we can keep paying for fees.
            if self.min_balance_to_keep_in_native_currency is not None:
                withdraw_wxdai_to_xdai_to_keep_balance(
                    api_keys,
                    min_required_balance=self.min_balance_to_keep_in_native_currency,
                    withdraw_multiplier=2,
                )

    def process_market(
        self,
        market_type: MarketType,
        market: AgentMarket,
        verify_market: bool = True,
    ) -> ProcessedMarket | None:
        logger.info(f"Processing market {market.question=} from {market.url=}.")

        if verify_market and not self.verify_market(market_type, market):
            logger.info(f"Market '{market.question}' doesn't meet the criteria.")
            return None

        answer = self.answer_binary_market(market)
        processed_market = (
            ProcessedMarket(answer=answer) if answer is not None else None
        )

<<<<<<< HEAD
        logger.info(
            f"Processed market {market.question=} from {market.url=} with {answer=}."
=======
        placed_trades = []
        for trade in trades:
            logger.info(f"Executing trade {trade} on market {market.id} ({market.url})")

            if self.place_bet:
                match trade.trade_type:
                    case TradeType.BUY:
                        id = market.buy_tokens(
                            outcome=trade.outcome, amount=trade.amount
                        )
                    case TradeType.SELL:
                        id = market.sell_tokens(
                            outcome=trade.outcome, amount=trade.amount
                        )
                    case _:
                        raise ValueError(f"Unexpected trade type {trade.trade_type}.")
                placed_trades.append(PlacedTrade.from_trade(trade, id))
            else:
                logger.info(f"Trade execution skipped because {self.place_bet=}.")

        processed_market = ProcessedMarket(answer=answer, trades=placed_trades)
        self.update_langfuse_trace_by_processed_market(market_type, processed_market)

        self.after_process_market(
            market_type, market, processed_market=processed_market
>>>>>>> 5c93252e
        )
        return processed_market

    def after_process_market(
        self,
        market_type: MarketType,
        market: AgentMarket,
        processed_market: ProcessedMarket | None,
    ) -> None:
        keys = APIKeys()
        self.update_langfuse_trace_by_processed_market(market_type, processed_market)
        market.store_prediction(processed_market=processed_market, keys=keys)

    def before_process_markets(self, market_type: MarketType) -> None:
        """
        Executes actions that occur before bets are placed.
        """
        api_keys = APIKeys()
        self.check_min_required_balance_to_operate(market_type)
        market_type.market_class.redeem_winnings(api_keys)

    def process_markets(self, market_type: MarketType) -> None:
        """
        Processes bets placed by agents on a given market.
        """
        logger.info("Start processing of markets.")
        available_markets = self.get_markets(market_type)
        logger.info(
            f"Fetched {len(available_markets)=} markets to process, going to process {self.bet_on_n_markets_per_run=}."
        )
        processed = 0

        for market in available_markets:
            self.before_process_market(market_type, market)
            processed_market = self.process_market(market_type, market)
            self.after_process_market(market_type, market, processed_market)

            if processed_market is not None:
                processed += 1

            if processed == self.bet_on_n_markets_per_run:
                break

        logger.info("All markets processed.")

    def after_process_markets(self, market_type: MarketType) -> None:
        "Executes actions that occur after bets are placed."

    def run(self, market_type: MarketType) -> None:
        if market_type not in self.supported_markets:
            raise ValueError(
                f"Only {self.supported_markets} are supported by this agent."
            )
        self.before_process_markets(market_type)
        self.process_markets(market_type)
        self.after_process_markets(market_type)


class DeployableTraderAgent(DeployablePredictionAgent):
    # These markets require place of bet, not just predictions.
    supported_markets = [MarketType.OMEN, MarketType.MANIFOLD, MarketType.POLYMARKET]

    def initialize_langfuse(self) -> None:
        super().initialize_langfuse()
        # Auto-observe all the methods where it makes sense, so that subclassses don't need to do it manually.
        self.get_betting_strategy = observe()(self.get_betting_strategy)  # type: ignore[method-assign]
        self.build_trades = observe()(self.build_trades)  # type: ignore[method-assign]

    def check_min_required_balance_to_trade(self, market: AgentMarket) -> None:
        api_keys = APIKeys()

        # Get the strategy to know how much it will bet.
        strategy = self.get_betting_strategy(market)
        # Have a little bandwidth after the bet.
        min_required_balance_to_trade = strategy.maximum_possible_bet_amount * 1.01

        if market.get_trade_balance(api_keys) < min_required_balance_to_trade:
            raise OutOfFundsError(
                f"Minimum required balance {min_required_balance_to_trade} for agent is not met."
            )

    def get_betting_strategy(self, market: AgentMarket) -> BettingStrategy:
        user_id = market.get_user_id(api_keys=APIKeys())

        total_amount = market.get_tiny_bet_amount().amount
        if existing_position := market.get_position(user_id=user_id):
            total_amount += existing_position.total_amount.amount

        return MaxAccuracyBettingStrategy(bet_amount=total_amount)

    def build_trades(
        self,
        market: AgentMarket,
        answer: ProbabilisticAnswer,
        existing_position: Position | None,
    ) -> list[Trade]:
        strategy = self.get_betting_strategy(market=market)
        trades = strategy.calculate_trades(existing_position, answer, market)
        BettingStrategy.assert_trades_currency_match_markets(market, trades)
        return trades

    def before_process_market(
        self, market_type: MarketType, market: AgentMarket
    ) -> None:
        super().before_process_market(market_type, market)
        self.check_min_required_balance_to_trade(market)

    def process_market(
        self,
        market_type: MarketType,
        market: AgentMarket,
        verify_market: bool = True,
    ) -> ProcessedTradedMarket | None:
        processed_market = super().process_market(market_type, market, verify_market)
        if processed_market is None:
            return None

        api_keys = APIKeys()
        existing_position = market.get_position(
            user_id=market.get_user_id(api_keys=api_keys)
        )
        trades = self.build_trades(
            market=market,
            answer=processed_market.answer,
            existing_position=existing_position,
        )

        placed_trades = []
        if self.place_bet:
            for trade in trades:
                logger.info(f"Executing trade {trade} on market {market.id}")

                match trade.trade_type:
                    case TradeType.BUY:
                        id = market.buy_tokens(
                            outcome=trade.outcome, amount=trade.amount
                        )
                    case TradeType.SELL:
                        id = market.sell_tokens(
                            outcome=trade.outcome, amount=trade.amount
                        )
                    case _:
                        raise ValueError(f"Unexpected trade type {trade.trade_type}.")
                placed_trades.append(PlacedTrade.from_trade(trade, id))

        traded_market = ProcessedTradedMarket(
            answer=processed_market.answer, trades=placed_trades
        )
        logger.info(f"Traded market {market.question=} from {market.url=}.")
        return traded_market

    def after_process_market(
        self,
        market_type: MarketType,
        market: AgentMarket,
        processed_market: ProcessedMarket | ProcessedTradedMarket | None,
    ) -> None:
        api_keys = APIKeys()
        super().after_process_market(market_type, market, processed_market)
        if isinstance(processed_market, ProcessedTradedMarket):
            market.store_trades(processed_market, api_keys)<|MERGE_RESOLUTION|>--- conflicted
+++ resolved
@@ -412,10 +412,135 @@
             ProcessedMarket(answer=answer) if answer is not None else None
         )
 
-<<<<<<< HEAD
         logger.info(
             f"Processed market {market.question=} from {market.url=} with {answer=}."
-=======
+        )
+        return processed_market
+
+    def after_process_market(
+        self,
+        market_type: MarketType,
+        market: AgentMarket,
+        processed_market: ProcessedMarket | None,
+    ) -> None:
+        keys = APIKeys()
+        self.update_langfuse_trace_by_processed_market(market_type, processed_market)
+        market.store_prediction(processed_market=processed_market, keys=keys)
+
+    def before_process_markets(self, market_type: MarketType) -> None:
+        """
+        Executes actions that occur before bets are placed.
+        """
+        api_keys = APIKeys()
+        self.check_min_required_balance_to_operate(market_type)
+        market_type.market_class.redeem_winnings(api_keys)
+
+    def process_markets(self, market_type: MarketType) -> None:
+        """
+        Processes bets placed by agents on a given market.
+        """
+        logger.info("Start processing of markets.")
+        available_markets = self.get_markets(market_type)
+        logger.info(
+            f"Fetched {len(available_markets)=} markets to process, going to process {self.bet_on_n_markets_per_run=}."
+        )
+        processed = 0
+
+        for market in available_markets:
+            self.before_process_market(market_type, market)
+            processed_market = self.process_market(market_type, market)
+            self.after_process_market(market_type, market, processed_market)
+
+            if processed_market is not None:
+                processed += 1
+
+            if processed == self.bet_on_n_markets_per_run:
+                break
+
+        logger.info("All markets processed.")
+
+    def after_process_markets(self, market_type: MarketType) -> None:
+        "Executes actions that occur after bets are placed."
+
+    def run(self, market_type: MarketType) -> None:
+        if market_type not in self.supported_markets:
+            raise ValueError(
+                f"Only {self.supported_markets} are supported by this agent."
+            )
+        self.before_process_markets(market_type)
+        self.process_markets(market_type)
+        self.after_process_markets(market_type)
+
+
+class DeployableTraderAgent(DeployablePredictionAgent):
+    # These markets require place of bet, not just predictions.
+    supported_markets = [MarketType.OMEN, MarketType.MANIFOLD, MarketType.POLYMARKET]
+
+    def initialize_langfuse(self) -> None:
+        super().initialize_langfuse()
+        # Auto-observe all the methods where it makes sense, so that subclassses don't need to do it manually.
+        self.get_betting_strategy = observe()(self.get_betting_strategy)  # type: ignore[method-assign]
+        self.build_trades = observe()(self.build_trades)  # type: ignore[method-assign]
+
+    def check_min_required_balance_to_trade(self, market: AgentMarket) -> None:
+        api_keys = APIKeys()
+
+        # Get the strategy to know how much it will bet.
+        strategy = self.get_betting_strategy(market)
+        # Have a little bandwidth after the bet.
+        min_required_balance_to_trade = strategy.maximum_possible_bet_amount * 1.01
+
+        if market.get_trade_balance(api_keys) < min_required_balance_to_trade:
+            raise OutOfFundsError(
+                f"Minimum required balance {min_required_balance_to_trade} for agent is not met."
+            )
+
+    def get_betting_strategy(self, market: AgentMarket) -> BettingStrategy:
+        user_id = market.get_user_id(api_keys=APIKeys())
+
+        total_amount = market.get_tiny_bet_amount().amount
+        if existing_position := market.get_position(user_id=user_id):
+            total_amount += existing_position.total_amount.amount
+
+        return MaxAccuracyBettingStrategy(bet_amount=total_amount)
+
+    def build_trades(
+        self,
+        market: AgentMarket,
+        answer: ProbabilisticAnswer,
+        existing_position: Position | None,
+    ) -> list[Trade]:
+        strategy = self.get_betting_strategy(market=market)
+        trades = strategy.calculate_trades(existing_position, answer, market)
+        BettingStrategy.assert_trades_currency_match_markets(market, trades)
+        return trades
+
+    def before_process_market(
+        self, market_type: MarketType, market: AgentMarket
+    ) -> None:
+        super().before_process_market(market_type, market)
+        self.check_min_required_balance_to_trade(market)
+
+    def process_market(
+        self,
+        market_type: MarketType,
+        market: AgentMarket,
+        verify_market: bool = True,
+    ) -> ProcessedTradedMarket | None:
+        processed_market = super().process_market(market_type, market, verify_market)
+        if processed_market is None:
+            return None
+
+        api_keys = APIKeys()
+        existing_position = market.get_position(
+            user_id=market.get_user_id(api_keys=api_keys)
+        )
+        trades = self.build_trades(
+            market=market,
+            answer=processed_market.answer,
+            existing_position=existing_position,
+        )
+
         placed_trades = []
         for trade in trades:
             logger.info(f"Executing trade {trade} on market {market.id} ({market.url})")
@@ -436,157 +561,6 @@
             else:
                 logger.info(f"Trade execution skipped because {self.place_bet=}.")
 
-        processed_market = ProcessedMarket(answer=answer, trades=placed_trades)
-        self.update_langfuse_trace_by_processed_market(market_type, processed_market)
-
-        self.after_process_market(
-            market_type, market, processed_market=processed_market
->>>>>>> 5c93252e
-        )
-        return processed_market
-
-    def after_process_market(
-        self,
-        market_type: MarketType,
-        market: AgentMarket,
-        processed_market: ProcessedMarket | None,
-    ) -> None:
-        keys = APIKeys()
-        self.update_langfuse_trace_by_processed_market(market_type, processed_market)
-        market.store_prediction(processed_market=processed_market, keys=keys)
-
-    def before_process_markets(self, market_type: MarketType) -> None:
-        """
-        Executes actions that occur before bets are placed.
-        """
-        api_keys = APIKeys()
-        self.check_min_required_balance_to_operate(market_type)
-        market_type.market_class.redeem_winnings(api_keys)
-
-    def process_markets(self, market_type: MarketType) -> None:
-        """
-        Processes bets placed by agents on a given market.
-        """
-        logger.info("Start processing of markets.")
-        available_markets = self.get_markets(market_type)
-        logger.info(
-            f"Fetched {len(available_markets)=} markets to process, going to process {self.bet_on_n_markets_per_run=}."
-        )
-        processed = 0
-
-        for market in available_markets:
-            self.before_process_market(market_type, market)
-            processed_market = self.process_market(market_type, market)
-            self.after_process_market(market_type, market, processed_market)
-
-            if processed_market is not None:
-                processed += 1
-
-            if processed == self.bet_on_n_markets_per_run:
-                break
-
-        logger.info("All markets processed.")
-
-    def after_process_markets(self, market_type: MarketType) -> None:
-        "Executes actions that occur after bets are placed."
-
-    def run(self, market_type: MarketType) -> None:
-        if market_type not in self.supported_markets:
-            raise ValueError(
-                f"Only {self.supported_markets} are supported by this agent."
-            )
-        self.before_process_markets(market_type)
-        self.process_markets(market_type)
-        self.after_process_markets(market_type)
-
-
-class DeployableTraderAgent(DeployablePredictionAgent):
-    # These markets require place of bet, not just predictions.
-    supported_markets = [MarketType.OMEN, MarketType.MANIFOLD, MarketType.POLYMARKET]
-
-    def initialize_langfuse(self) -> None:
-        super().initialize_langfuse()
-        # Auto-observe all the methods where it makes sense, so that subclassses don't need to do it manually.
-        self.get_betting_strategy = observe()(self.get_betting_strategy)  # type: ignore[method-assign]
-        self.build_trades = observe()(self.build_trades)  # type: ignore[method-assign]
-
-    def check_min_required_balance_to_trade(self, market: AgentMarket) -> None:
-        api_keys = APIKeys()
-
-        # Get the strategy to know how much it will bet.
-        strategy = self.get_betting_strategy(market)
-        # Have a little bandwidth after the bet.
-        min_required_balance_to_trade = strategy.maximum_possible_bet_amount * 1.01
-
-        if market.get_trade_balance(api_keys) < min_required_balance_to_trade:
-            raise OutOfFundsError(
-                f"Minimum required balance {min_required_balance_to_trade} for agent is not met."
-            )
-
-    def get_betting_strategy(self, market: AgentMarket) -> BettingStrategy:
-        user_id = market.get_user_id(api_keys=APIKeys())
-
-        total_amount = market.get_tiny_bet_amount().amount
-        if existing_position := market.get_position(user_id=user_id):
-            total_amount += existing_position.total_amount.amount
-
-        return MaxAccuracyBettingStrategy(bet_amount=total_amount)
-
-    def build_trades(
-        self,
-        market: AgentMarket,
-        answer: ProbabilisticAnswer,
-        existing_position: Position | None,
-    ) -> list[Trade]:
-        strategy = self.get_betting_strategy(market=market)
-        trades = strategy.calculate_trades(existing_position, answer, market)
-        BettingStrategy.assert_trades_currency_match_markets(market, trades)
-        return trades
-
-    def before_process_market(
-        self, market_type: MarketType, market: AgentMarket
-    ) -> None:
-        super().before_process_market(market_type, market)
-        self.check_min_required_balance_to_trade(market)
-
-    def process_market(
-        self,
-        market_type: MarketType,
-        market: AgentMarket,
-        verify_market: bool = True,
-    ) -> ProcessedTradedMarket | None:
-        processed_market = super().process_market(market_type, market, verify_market)
-        if processed_market is None:
-            return None
-
-        api_keys = APIKeys()
-        existing_position = market.get_position(
-            user_id=market.get_user_id(api_keys=api_keys)
-        )
-        trades = self.build_trades(
-            market=market,
-            answer=processed_market.answer,
-            existing_position=existing_position,
-        )
-
-        placed_trades = []
-        if self.place_bet:
-            for trade in trades:
-                logger.info(f"Executing trade {trade} on market {market.id}")
-
-                match trade.trade_type:
-                    case TradeType.BUY:
-                        id = market.buy_tokens(
-                            outcome=trade.outcome, amount=trade.amount
-                        )
-                    case TradeType.SELL:
-                        id = market.sell_tokens(
-                            outcome=trade.outcome, amount=trade.amount
-                        )
-                    case _:
-                        raise ValueError(f"Unexpected trade type {trade.trade_type}.")
-                placed_trades.append(PlacedTrade.from_trade(trade, id))
-
         traded_market = ProcessedTradedMarket(
             answer=processed_market.answer, trades=placed_trades
         )
