--- conflicted
+++ resolved
@@ -282,16 +282,11 @@
     bet_on_n_markets_per_run: int = 1
     min_required_balance_to_operate: xDai | None = xdai_type(1)
     min_balance_to_keep_in_native_currency: xDai | None = xdai_type(0.1)
-<<<<<<< HEAD
-    allow_opposite_bets: bool = False
     strategy = MaxAccuracyBettingStrategy(
         fixed_bet_amount=None,  # resolves to tiny bet amount
         add_balance_to_bet_amount=False,
         add_current_position_to_bet_amount=False,
     )
-=======
-    strategy: BettingStrategy = MaxAccuracyBettingStrategy()
->>>>>>> c01d2eff
 
     def __init__(
         self,
