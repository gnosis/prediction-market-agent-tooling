import inspect
import os
import tempfile
import time
import typing as t

from prediction_market_agent_tooling.config import APIKeys
from prediction_market_agent_tooling.deploy.constants import (
    MARKET_TYPE_KEY,
    REPOSITORY_KEY,
)
from prediction_market_agent_tooling.deploy.gcp.deploy import (
    deploy_to_gcp,
    run_deployed_gcp_function,
    schedule_deployed_gcp_function,
)
from prediction_market_agent_tooling.deploy.gcp.utils import (
    gcp_function_is_active,
    gcp_resolve_api_keys_secrets,
)
from prediction_market_agent_tooling.markets.agent_market import AgentMarket
from prediction_market_agent_tooling.markets.data_models import BetAmount
from prediction_market_agent_tooling.markets.markets import (
    MarketType,
    get_binary_markets,
)
from prediction_market_agent_tooling.monitor.monitor_app import DEPLOYED_AGENT_TYPE_MAP
from prediction_market_agent_tooling.tools.utils import DatetimeWithTimezone, utcnow


class DeployableAgent:
    def __init__(self) -> None:
        self.load()

    def __init_subclass__(cls, **kwargs: t.Any) -> None:
        if cls.__init__ is not DeployableAgent.__init__:
            raise TypeError(
                "Cannot override __init__ method of DeployableAgent class, please override the `load` method to set up the agent."
            )

    def load(self) -> None:
        pass

    def pick_markets(self, markets: list[AgentMarket]) -> list[AgentMarket]:
        """
        This method should be implemented by the subclass to pick the markets to bet on. By default, it picks only the first market.
        """
        return markets[:1]

    def answer_binary_market(self, market: AgentMarket) -> bool:
        """
        Answer the binary market. This method must be implemented by the subclass.
        """
        raise NotImplementedError("This method must be implemented by the subclass")

    def deploy_local(
        self,
        market_type: MarketType,
        sleep_time: float,
        timeout: float,
        place_bet: bool,
    ) -> None:
        start_time = time.time()
        while True:
            self.run(market_type=market_type, _place_bet=place_bet)
            time.sleep(sleep_time)
            if time.time() - start_time > timeout:
                break

    def deploy_gcp(
        self,
        repository: str,
        market_type: MarketType,
        api_keys: APIKeys,
        memory: int,
        labels: dict[str, str] | None = None,
        env_vars: dict[str, str] | None = None,
        secrets: dict[str, str] | None = None,
        cron_schedule: str | None = None,
        gcp_fname: str | None = None,
<<<<<<< HEAD
        start_time: DatetimeWithTimezone | None = None,
        timeout: int = 180,
        dump_monitor_agent: bool = True,
=======
        start_time: datetime | None = None,
        timeout: int = 180,
>>>>>>> 0ed0dca0
    ) -> None:
        path_to_agent_file = os.path.relpath(inspect.getfile(self.__class__))

        entrypoint_function_name = "main"
        entrypoint_template = f"""
from {path_to_agent_file.replace("/", ".").replace(".py", "")} import *
import functions_framework
from prediction_market_agent_tooling.markets.markets import MarketType

@functions_framework.http
def {entrypoint_function_name}(request) -> str:
    {self.__class__.__name__}().run(market_type={market_type.__class__.__name__}.{market_type.name})
    return "Success"
"""

        gcp_fname = gcp_fname or self.get_gcloud_fname(market_type)

        # For labels, only hyphens (-), underscores (_), lowercase characters, and numbers are allowed in values.
        labels = (labels or {}) | {
            MARKET_TYPE_KEY: market_type.value,
        }
        env_vars = (env_vars or {}) | {
            REPOSITORY_KEY: repository,
        }
        secrets = secrets or {}

        env_vars |= api_keys.model_dump_public()
        secrets |= api_keys.model_dump_secrets()

        if dump_monitor_agent:
            monitor_agent = DEPLOYED_AGENT_TYPE_MAP[market_type].from_api_keys(
                name=gcp_fname,
                deployableagent_class_name=self.__class__.__name__,
                start_time=start_time or utcnow(),
                api_keys=gcp_resolve_api_keys_secrets(api_keys),
            )
            env_vars |= monitor_agent.model_dump_prefixed()

        with tempfile.NamedTemporaryFile(mode="w", suffix=".py") as f:
            f.write(entrypoint_template)
            f.flush()

            fname = deploy_to_gcp(
                gcp_fname=gcp_fname,
                requirements_file=None,
                extra_deps=[repository],
                function_file=f.name,
                labels=labels,
                env_vars=env_vars,
                secrets=secrets,
                memory=memory,
                entrypoint_function_name=entrypoint_function_name,
                timeout=timeout,
            )

        # Check that the function is deployed
        if not gcp_function_is_active(fname):
            raise RuntimeError("Failed to deploy the function")

        # Run the function
        response = run_deployed_gcp_function(fname)
        if not response.ok:
            raise RuntimeError("Failed to run the deployed function")

        # Schedule the function
        if cron_schedule:
            schedule_deployed_gcp_function(fname, cron_schedule=cron_schedule)

    def calculate_bet_amount(self, answer: bool, market: AgentMarket) -> BetAmount:
        """
        Calculate the bet amount. By default, it returns the minimum bet amount.
        """
        return market.get_tiny_bet_amount()

    def run(self, market_type: MarketType, _place_bet: bool = True) -> None:
        available_markets = get_binary_markets(market_type)
        markets = self.pick_markets(available_markets)
        for market in markets:
            result = self.answer_binary_market(market)
            if _place_bet:
                amount = self.calculate_bet_amount(result, market)
                print(
                    f"Placing bet on {market} with result {result} and amount {amount}"
                )
                market.place_bet(
                    amount=amount,
                    outcome=result,
                )

    def get_gcloud_fname(self, market_type: MarketType) -> str:
        return f"{self.__class__.__name__.lower()}-{market_type}-{int(time.time())}"<|MERGE_RESOLUTION|>--- conflicted
+++ resolved
@@ -78,14 +78,8 @@
         secrets: dict[str, str] | None = None,
         cron_schedule: str | None = None,
         gcp_fname: str | None = None,
-<<<<<<< HEAD
         start_time: DatetimeWithTimezone | None = None,
         timeout: int = 180,
-        dump_monitor_agent: bool = True,
-=======
-        start_time: datetime | None = None,
-        timeout: int = 180,
->>>>>>> 0ed0dca0
     ) -> None:
         path_to_agent_file = os.path.relpath(inspect.getfile(self.__class__))
 
