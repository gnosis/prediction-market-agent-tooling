import getpass
import time
import typing as t
from datetime import timedelta
from enum import Enum
from functools import cached_property

from pydantic import computed_field

from prediction_market_agent_tooling.config import APIKeys
from prediction_market_agent_tooling.deploy.betting_strategy import (
    BettingStrategy,
    MultiCategoricalMaxAccuracyBettingStrategy,
    TradeType,
)
from prediction_market_agent_tooling.deploy.trade_interval import (
    FixedInterval,
    TradeInterval,
)
from prediction_market_agent_tooling.gtypes import USD, OutcomeToken, xDai
from prediction_market_agent_tooling.loggers import logger
from prediction_market_agent_tooling.markets.agent_market import (
    AgentMarket,
    FilterBy,
    ProcessedMarket,
    ProcessedTradedMarket,
    SortBy,
)
from prediction_market_agent_tooling.markets.data_models import (
    CategoricalProbabilisticAnswer,
    ExistingPosition,
    PlacedTrade,
    ProbabilisticAnswer,
    ScalarProbabilisticAnswer,
    Trade,
)
from prediction_market_agent_tooling.markets.markets import MarketType
from prediction_market_agent_tooling.markets.omen.omen import (
    send_keeping_token_to_eoa_xdai,
)
from prediction_market_agent_tooling.tools.custom_exceptions import (
    CantPayForGasError,
    OutOfFundsError,
)
from prediction_market_agent_tooling.tools.is_invalid import is_invalid
from prediction_market_agent_tooling.tools.is_predictable import is_predictable_binary
from prediction_market_agent_tooling.tools.langfuse_ import langfuse_context, observe
from prediction_market_agent_tooling.tools.rephrase import (
    rephrase_question_to_unconditioned,
)
from prediction_market_agent_tooling.tools.tokens.main_token import (
    MINIMUM_NATIVE_TOKEN_IN_EOA_FOR_FEES,
)
from prediction_market_agent_tooling.tools.utils import (
    DatetimeUTC,
    check_not_none,
    utcnow,
)

MAX_AVAILABLE_MARKETS = 1000


def initialize_langfuse(enable_langfuse: bool) -> None:
    # Configure Langfuse singleton with our APIKeys.
    # If langfuse is disabled, it will just ignore all the calls, so no need to do if-else around the code.
    keys = APIKeys()
    if enable_langfuse:
        langfuse_context.configure(
            public_key=keys.langfuse_public_key,
            secret_key=keys.langfuse_secret_key.get_secret_value(),
            host=keys.langfuse_host,
            enabled=enable_langfuse,
        )
    else:
        langfuse_context.configure(enabled=enable_langfuse)


class AnsweredEnum(str, Enum):
    ANSWERED = "answered"
    NOT_ANSWERED = "not_answered"


class AgentTagEnum(str, Enum):
    PREDICTOR = "predictor"
    TRADER = "trader"


class DeployableAgent:
    """
    Subclass this class to create agent with standardized interface.
    """

    def __init__(
        self,
        enable_langfuse: bool = APIKeys().default_enable_langfuse,
    ) -> None:
        self.start_time = utcnow()
        self.enable_langfuse = enable_langfuse
        self.api_keys = APIKeys()
        self.initialize_langfuse()
        self.load()

    def initialize_langfuse(self) -> None:
        initialize_langfuse(self.enable_langfuse)

    def langfuse_update_current_trace(
        self,
        name: str | None = None,
        input: t.Any | None = None,
        output: t.Any | None = None,
        user_id: str | None = None,
        session_id: str | None = None,
        version: str | None = None,
        release: str | None = None,
        metadata: t.Any | None = None,
        tags: list[str] | None = None,
        public: bool | None = None,
    ) -> None:
        """
        Provide some useful default arguments when updating the current trace in our agents.
        """
        langfuse_context.update_current_trace(
            name=name,
            input=input,
            output=output,
            user_id=user_id or getpass.getuser(),
            session_id=session_id or self.session_id,
            # All traces within a single run execution will be grouped under a single session.
            version=version or APIKeys().LANGFUSE_DEPLOYMENT_VERSION,
            # Optionally, mark the current deployment with version (e.g. add git commit hash during docker building).
            release=release,
            metadata=metadata,
            tags=tags,
            public=public,
        )

    @computed_field  # type: ignore[prop-decorator] # Mypy issue: https://github.com/python/mypy/issues/14461
    @cached_property
    def session_id(self) -> str:
        # Each agent should be an unique class.
        return f"{self.__class__.__name__} - {self.start_time.strftime('%Y-%m-%d %H:%M:%S')}"

    def __init_subclass__(cls, **kwargs: t.Any) -> None:
        if (
            "DeployableAgent" not in str(cls.__init__)
            and "DeployableTraderAgent" not in str(cls.__init__)
            and "DeployablePredictionAgent" not in str(cls.__init__)
        ):
            raise TypeError(
                "Cannot override __init__ method of deployable agent class, please override the `load` method to set up the agent."
            )

    def load(self) -> None:
        """
        Implement this method to load arbitrary instances needed across the whole run of the agent.

        Do not customize __init__ method.
        """

    def deploy_local(
        self,
        market_type: MarketType,
        sleep_time: float,
        run_time: float | None,
    ) -> None:
        """
        Run the agent in the forever cycle every `sleep_time` seconds, until the `run_time` is met.
        """
        start_time = time.time()
        while run_time is None or time.time() - start_time < run_time:
            self.run(market_type=market_type)
            time.sleep(sleep_time)

    def run(self, market_type: MarketType) -> None:
        """
        Run single iteration of the agent.
        """
        raise NotImplementedError("This method must be implemented by the subclass.")

    def get_gcloud_fname(self, market_type: MarketType) -> str:
        return f"{self.__class__.__name__.lower()}-{market_type}-{utcnow().strftime('%Y-%m-%d--%H-%M-%S')}"


class DeployablePredictionAgent(DeployableAgent):
    """
    Subclass this class to create your own prediction market agent.

    The agent will process markets and make predictions.
    """

    AGENT_TAG: AgentTagEnum = AgentTagEnum.PREDICTOR

    bet_on_n_markets_per_run: int = 1

    # Agent behaviour when fetching markets
    n_markets_to_fetch: int = MAX_AVAILABLE_MARKETS
    trade_on_markets_created_after: DatetimeUTC | None = None
    get_markets_sort_by: SortBy = SortBy.CLOSING_SOONEST
    get_markets_filter_by: FilterBy = FilterBy.OPEN
    rephrase_conditioned_markets: bool = True

    # Agent behaviour when filtering fetched markets
    allow_invalid_questions: bool = False
    same_market_trade_interval: TradeInterval = FixedInterval(timedelta(hours=24))

    min_balance_to_keep_in_native_currency: xDai | None = (
        MINIMUM_NATIVE_TOKEN_IN_EOA_FOR_FEES
    )

    # Only Metaculus allows to post predictions without trading (buying/selling of outcome tokens).
    supported_markets: t.Sequence[MarketType] = [MarketType.METACULUS]

    def __init__(
        self,
        enable_langfuse: bool = APIKeys().default_enable_langfuse,
        store_predictions: bool = True,
    ) -> None:
        super().__init__(enable_langfuse=enable_langfuse)
        self.store_predictions = store_predictions

    def initialize_langfuse(self) -> None:
        super().initialize_langfuse()
        # Auto-observe all the methods where it makes sense, so that subclassses don't need to do it manually.
        self.verify_market = observe()(self.verify_market)  # type: ignore[method-assign]
        self.answer_binary_market = observe()(self.answer_binary_market)  # type: ignore[method-assign]
        self.answer_categorical_market = observe()(self.answer_categorical_market)  # type: ignore[method-assign]
        self.answer_scalar_market = observe()(self.answer_scalar_market)  # type: ignore[method-assign]
        self.process_market = observe()(self.process_market)  # type: ignore[method-assign]
        self.rephrase_market_to_unconditioned = observe()(self.rephrase_market_to_unconditioned)  # type: ignore[method-assign]

    def update_langfuse_trace_by_market(
        self, market_type: MarketType, market: AgentMarket
    ) -> None:
        self.langfuse_update_current_trace(
            # UI allows to do filtering by these.
            metadata={
                "agent_class": self.__class__.__name__,
                "market_id": market.id,
                "market_question": market.question,
                "market_outcomes": market.outcomes,
            },
        )

    def update_langfuse_trace_by_processed_market(
        self, market_type: MarketType, processed_market: ProcessedMarket | None
    ) -> None:
        self.langfuse_update_current_trace(
            tags=[
                self.AGENT_TAG,
                (
                    AnsweredEnum.ANSWERED
                    if processed_market is not None
                    else AnsweredEnum.NOT_ANSWERED
                ),
                market_type.value,
            ]
        )

    @property
    def agent_name(self) -> str:
        return self.__class__.__name__

    def check_min_required_balance_to_operate(self, market_type: MarketType) -> None:
        api_keys = APIKeys()

        if not market_type.market_class.verify_operational_balance(api_keys):
            raise CantPayForGasError(
                f"{api_keys=} doesn't have enough operational balance."
            )

    def verify_market(self, market_type: MarketType, market: AgentMarket) -> bool:
        """
        Subclasses can implement their own logic instead of this one, or on top of this one.
        By default, it allows only markets where user didn't bet recently and it's a reasonable question.
        """
        if market.have_bet_on_market_since(
            keys=APIKeys(), since=self.same_market_trade_interval.get(market=market)
        ):
            logger.info(
                f"Market already bet on within {self.same_market_trade_interval}."
            )
            return False

        # Manifold allows to bet only on markets with probability between 1 and 99.
        if market_type == MarketType.MANIFOLD:
            probability_yes = market.probabilities[
                market.get_outcome_str_from_bool(True)
            ]
            if not probability_yes or not 1 < probability_yes < 99:
                logger.info("Manifold's market probability not in the range 1-99.")
                return False

        # Do as a last check, as it uses paid OpenAI API.
        if not is_predictable_binary(market.question):
            logger.info("Market question is not predictable.")
            return False

        if not self.allow_invalid_questions and is_invalid(market.question):
            logger.info("Market question is invalid.")
            return False

        return True

    def rephrase_market_to_unconditioned(
        self,
        market: AgentMarket,
    ) -> AgentMarket:
        """
        If `rephrase_conditioned_markets` is set to True,
        this method will be used to rephrase the question to account for the parent's market probability in the agent's decision process.
        """
        new = market.model_copy()

        rephrased_question = (
            rephrase_question_to_unconditioned(
                market.question,
                market.parent.market.question,
                market.parent.market.outcomes[market.parent.parent_outcome],
            )
            if market.parent is not None
            else market.question
        )

        new.question = rephrased_question
        new.parent = None

        return new

    def answer_categorical_market(
        self, market: AgentMarket
    ) -> CategoricalProbabilisticAnswer | None:
        raise NotImplementedError("This method must be implemented by the subclass")

    def answer_scalar_market(
        self, market: AgentMarket
    ) -> ScalarProbabilisticAnswer | None:
        raise NotImplementedError("This method must be implemented by the subclass")

    def answer_binary_market(self, market: AgentMarket) -> ProbabilisticAnswer | None:
        """
        Answer the binary market.

        If this method is not overridden by the subclass, it will fall back to using
        answer_categorical_market(). Therefore, subclasses only need to implement
        answer_categorical_market() if they want to handle both types of markets.
        """
        raise NotImplementedError(
            "Either this method, or answer_categorical_market, must be implemented by the subclass."
        )

    @property
    def fetch_categorical_markets(self) -> bool:
        # Check if the subclass has implemented the answer_categorical_market method, if yes, fetch categorical markets as well.
        if (
            self.answer_categorical_market.__wrapped__.__func__  # type: ignore[attr-defined] # This works just fine, but mypy doesn't know about it for some reason.
            is not DeployablePredictionAgent.answer_categorical_market
        ):
            return True
        return False

    @property
<<<<<<< HEAD
    def fetch_conditional_markets(self) -> bool:
        # `fetch_conditional_markets` if `rephrase_conditioned_markets` is enabled.
        # We can expand this method in teh future, when we implement also more complex logic about conditional markets.
        return self.rephrase_conditioned_markets
=======
    def fetch_scalar_markets(self) -> bool:
        # Check if the subclass has implemented the answer_scalar_market method, if yes, fetch scalar markets as well.
        if self.answer_scalar_market.__wrapped__.__func__ is not DeployablePredictionAgent.answer_scalar_market:  # type: ignore[attr-defined] # This works just fine, but mypy doesn't know about it for some reason.
            return True
        return False
>>>>>>> 5f9a388a

    def get_markets(
        self,
        market_type: MarketType,
    ) -> t.Sequence[AgentMarket]:
        """
        Override this method to customize what markets will fetch for processing.
        """
        cls = market_type.market_class
        # Fetch the soonest closing markets to choose from
        available_markets = cls.get_markets(
            limit=self.n_markets_to_fetch,
            sort_by=self.get_markets_sort_by,
            filter_by=self.get_markets_filter_by,
            created_after=self.trade_on_markets_created_after,
            fetch_categorical_markets=self.fetch_categorical_markets,
<<<<<<< HEAD
            fetch_conditional_markets=self.fetch_conditional_markets,
=======
            fetch_scalar_markets=self.fetch_scalar_markets,
>>>>>>> 5f9a388a
        )
        return available_markets

    def before_process_market(
        self, market_type: MarketType, market: AgentMarket
    ) -> None:
        """
        Executed before processing of each market.
        """
        api_keys = APIKeys()

        if market_type.is_blockchain_market:
            # Exchange wxdai back to xdai if the balance is getting low, so we can keep paying for fees.
            if self.min_balance_to_keep_in_native_currency is not None:
                send_keeping_token_to_eoa_xdai(
                    api_keys,
                    min_required_balance=self.min_balance_to_keep_in_native_currency,
                    multiplier=3,
                )

    def build_answer(
        self,
        market_type: MarketType,
        market: AgentMarket,
        verify_market: bool = True,
    ) -> CategoricalProbabilisticAnswer | None:
        if verify_market and not self.verify_market(market_type, market):
            logger.info(f"Market '{market.question}' doesn't meet the criteria.")
            return None

        logger.info(f"Answering market '{market.question}'.")

        if self.rephrase_conditioned_markets and market.parent is not None:
            market = self.rephrase_market_to_unconditioned(market)

        if market.is_binary:
            try:
                binary_answer = self.answer_binary_market(market)
                return (
                    CategoricalProbabilisticAnswer.from_probabilistic_answer(
                        binary_answer,
                        market.outcomes,
                    )
                    if binary_answer is not None
                    else None
                )
            except NotImplementedError:
                logger.info(
                    "answer_binary_market() not implemented, falling back to answer_categorical_market()"
                )
        elif market.is_scalar:
            scalar_answer = self.answer_scalar_market(market)
            return (
                CategoricalProbabilisticAnswer.from_scalar_answer(
                    scalar_answer,
                    market.outcomes,
                )
                if scalar_answer is not None
                else None
            )
        return self.answer_categorical_market(market)

    def verify_answer_outcomes(
        self, market: AgentMarket, answer: CategoricalProbabilisticAnswer
    ) -> None:
        outcomes_from_prob_map = list(answer.probabilities.keys())

        if any(
            outcome_from_answer not in market.outcomes
            for outcome_from_answer in outcomes_from_prob_map
        ):
            raise ValueError(
                f"Some of generated outcomes ({outcomes_from_prob_map=}) in probability map doesn't match with market's outcomes ({market.outcomes=})."
            )

        if any(
            market_outcome not in outcomes_from_prob_map
            for market_outcome in market.outcomes
        ):
            logger.warning(
                f"Some of market's outcomes ({market.outcomes=}) isn't included in the probability map ({outcomes_from_prob_map=})."
            )

    def process_market(
        self,
        market_type: MarketType,
        market: AgentMarket,
        verify_market: bool = True,
    ) -> ProcessedMarket | None:
        self.update_langfuse_trace_by_market(market_type, market)
        logger.info(
            f"Processing market {market.question=} from {market.url=} with liquidity {market.get_liquidity()}."
        )

        answer = self.build_answer(
            market=market, market_type=market_type, verify_market=verify_market
        )
        if answer is not None:
            self.verify_answer_outcomes(market=market, answer=answer)

        processed_market = (
            ProcessedMarket(answer=answer) if answer is not None else None
        )

        self.update_langfuse_trace_by_processed_market(market_type, processed_market)
        logger.info(
            f"Processed market {market.question=} from {market.url=} with {processed_market=}."
        )
        return processed_market

    def after_process_market(
        self,
        market_type: MarketType,
        market: AgentMarket,
        processed_market: ProcessedMarket | None,
    ) -> None:
        """
        Executed after processing of each market.
        """
        keys = APIKeys()
        if self.store_predictions:
            market.store_prediction(
                processed_market=processed_market, keys=keys, agent_name=self.agent_name
            )
        else:
            logger.info(
                f"Prediction {processed_market} not stored because {self.store_predictions=}."
            )

    def before_process_markets(self, market_type: MarketType) -> None:
        """
        Executed before market processing loop starts.
        """
        api_keys = APIKeys()
        self.check_min_required_balance_to_operate(market_type)
        market_type.market_class.redeem_winnings(api_keys)

    def process_markets(self, market_type: MarketType) -> None:
        """
        Processes bets placed by agents on a given market.
        """
        logger.info("Start processing of markets.")
        available_markets = self.get_markets(market_type)

        logger.info(
            f"Fetched {len(available_markets)=} markets to process, going to process {self.bet_on_n_markets_per_run=}."
        )
        processed = 0

        for market_idx, market in enumerate(available_markets):
            logger.info(
                f"Going to process market {market.url}: {market_idx+1} / {len(available_markets)}."
            )
            self.before_process_market(market_type, market)
            processed_market = self.process_market(market_type, market)
            self.after_process_market(market_type, market, processed_market)

            if processed_market is not None:
                processed += 1

            if processed == self.bet_on_n_markets_per_run:
                break

        logger.info(
            f"All markets processed. Successfully processed {processed}/{len(available_markets)}."
        )

    def after_process_markets(self, market_type: MarketType) -> None:
        """
        Executed after market processing loop ends.
        """

    def run(self, market_type: MarketType) -> None:
        if market_type not in self.supported_markets:
            raise ValueError(
                f"Only {self.supported_markets} are supported by this agent."
            )
        self.before_process_markets(market_type)
        self.process_markets(market_type)
        self.after_process_markets(market_type)


class DeployableTraderAgent(DeployablePredictionAgent):
    """
    Subclass this class to create your own prediction market trading agent.

    The agent will process markets, make predictions and place trades (bets) based off these predictions.
    """

    AGENT_TAG: AgentTagEnum = AgentTagEnum.TRADER

    # These markets require place of bet, not just predictions.
    supported_markets: t.Sequence[MarketType] = [
        MarketType.OMEN,
        MarketType.MANIFOLD,
        MarketType.POLYMARKET,
        MarketType.SEER,
    ]

    def __init__(
        self,
        enable_langfuse: bool = APIKeys().default_enable_langfuse,
        store_predictions: bool = True,
        store_trades: bool = True,
        place_trades: bool = True,
    ) -> None:
        super().__init__(
            enable_langfuse=enable_langfuse, store_predictions=store_predictions
        )
        self.store_trades = store_trades
        self.place_trades = place_trades

    def initialize_langfuse(self) -> None:
        super().initialize_langfuse()
        # Auto-observe all the methods where it makes sense, so that subclassses don't need to do it manually.
        self.build_trades = observe()(self.build_trades)  # type: ignore[method-assign]

    def check_min_required_balance_to_trade(self, market: AgentMarket) -> None:
        api_keys = APIKeys()

        # Get the strategy to know how much it will bet.
        strategy = self.get_betting_strategy(market)
        # Have a little bandwidth after the bet.
        min_required_balance_to_trade = strategy.maximum_possible_bet_amount * 1.01

        if market.get_trade_balance(api_keys) < min_required_balance_to_trade:
            raise OutOfFundsError(
                f"Minimum required balance {min_required_balance_to_trade} for agent {api_keys.bet_from_address=} is not met."
            )

    @staticmethod
    def get_total_amount_to_bet(market: AgentMarket) -> USD:
        user_id = market.get_user_id(api_keys=APIKeys())

        total_amount = market.get_in_usd(market.get_tiny_bet_amount())
        existing_position = market.get_position(user_id=user_id)
        if existing_position and existing_position.total_amount_current > USD(0):
            total_amount += existing_position.total_amount_current
        return total_amount

    def get_betting_strategy(self, market: AgentMarket) -> BettingStrategy:
        """
        Override this method to customize betting strategy of your agent.

        Given the market and prediction, agent uses this method to calculate optimal outcome and bet size.
        """
        total_amount = self.get_total_amount_to_bet(market)
        return MultiCategoricalMaxAccuracyBettingStrategy(
            max_position_amount=total_amount
        )

    def build_trades(
        self,
        market: AgentMarket,
        answer: CategoricalProbabilisticAnswer,
        existing_position: ExistingPosition | None,
    ) -> list[Trade]:
        strategy = self.get_betting_strategy(market=market)
        trades = strategy.calculate_trades(existing_position, answer, market)
        return trades

    def before_process_market(
        self, market_type: MarketType, market: AgentMarket
    ) -> None:
        super().before_process_market(market_type, market)
        self.check_min_required_balance_to_trade(market)

    def process_market(
        self,
        market_type: MarketType,
        market: AgentMarket,
        verify_market: bool = True,
    ) -> ProcessedTradedMarket | None:
        processed_market = super().process_market(market_type, market, verify_market)
        if processed_market is None:
            return None

        api_keys = APIKeys()
        user_id = market.get_user_id(api_keys=api_keys)

        existing_position = market.get_position(user_id=user_id)
        trades = self.build_trades(
            market=market,
            answer=processed_market.answer,
            existing_position=existing_position,
        )

        # It can take quite some time before agent processes all the markets, recheck here if the market didn't get closed in the meantime, to not error out completely.
        # Unfortunately, we can not just add some room into closing time of the market while fetching them, because liquidity can be removed at any time by the liquidity providers.
        still_tradeable = market.can_be_traded()
        if not still_tradeable:
            logger.warning(
                f"Market {market.question=} ({market.url}) was selected to processing, but is not tradeable anymore."
            )

        placed_trades = []
        for trade in trades:
            logger.info(f"Executing trade {trade} on market {market.id} ({market.url})")

            if self.place_trades and still_tradeable:
                match trade.trade_type:
                    case TradeType.BUY:
                        id = market.buy_tokens(
                            outcome=trade.outcome, amount=trade.amount
                        )
                    case TradeType.SELL:
                        # Get actual value of the position we are going to sell, and if it's less than we wanted to sell, simply sell all of it.
                        current_position = check_not_none(
                            market.get_position(user_id),
                            "Should exists if we are going to sell outcomes.",
                        )

                        current_position_value_usd = current_position.amounts_current[
                            trade.outcome
                        ]
                        amount_to_sell: USD | OutcomeToken
                        if current_position_value_usd <= trade.amount:
                            logger.warning(
                                f"Current value of position {trade.outcome=}, {current_position_value_usd=} is less than the desired selling amount {trade.amount=}. Selling all."
                            )
                            # In case the agent asked to sell too much, provide the amount to sell as all outcome tokens, instead of in USD, to minimze fx fluctuations when selling.
                            amount_to_sell = current_position.amounts_ot[trade.outcome]
                        else:
                            amount_to_sell = trade.amount
                        id = market.sell_tokens(
                            outcome=trade.outcome,
                            amount=amount_to_sell,
                        )
                    case _:
                        raise ValueError(f"Unexpected trade type {trade.trade_type}.")
                placed_trades.append(PlacedTrade.from_trade(trade, id))
            else:
                logger.info(
                    f"Trade execution skipped because, {self.place_trades=} or {still_tradeable=}."
                )

        traded_market = ProcessedTradedMarket(
            answer=processed_market.answer, trades=placed_trades
        )
        logger.info(f"Traded market {market.question=} from {market.url=}.")
        return traded_market

    def after_process_market(
        self,
        market_type: MarketType,
        market: AgentMarket,
        processed_market: ProcessedMarket | None,
    ) -> None:
        api_keys = APIKeys()
        super().after_process_market(
            market_type,
            market,
            processed_market,
        )
        if isinstance(processed_market, ProcessedTradedMarket):
            if self.store_trades:
                market.store_trades(processed_market, api_keys, self.agent_name)
            else:
                logger.info(
                    f"Trades {processed_market.trades} not stored because {self.store_trades=}."
                )<|MERGE_RESOLUTION|>--- conflicted
+++ resolved
@@ -358,19 +358,17 @@
             return True
         return False
 
-    @property
-<<<<<<< HEAD
-    def fetch_conditional_markets(self) -> bool:
-        # `fetch_conditional_markets` if `rephrase_conditioned_markets` is enabled.
-        # We can expand this method in teh future, when we implement also more complex logic about conditional markets.
-        return self.rephrase_conditioned_markets
-=======
     def fetch_scalar_markets(self) -> bool:
         # Check if the subclass has implemented the answer_scalar_market method, if yes, fetch scalar markets as well.
         if self.answer_scalar_market.__wrapped__.__func__ is not DeployablePredictionAgent.answer_scalar_market:  # type: ignore[attr-defined] # This works just fine, but mypy doesn't know about it for some reason.
             return True
         return False
->>>>>>> 5f9a388a
+
+    @property
+    def fetch_conditional_markets(self) -> bool:
+        # `fetch_conditional_markets` if `rephrase_conditioned_markets` is enabled.
+        # We can expand this method in teh future, when we implement also more complex logic about conditional markets.
+        return self.rephrase_conditioned_markets
 
     def get_markets(
         self,
@@ -387,11 +385,8 @@
             filter_by=self.get_markets_filter_by,
             created_after=self.trade_on_markets_created_after,
             fetch_categorical_markets=self.fetch_categorical_markets,
-<<<<<<< HEAD
             fetch_conditional_markets=self.fetch_conditional_markets,
-=======
             fetch_scalar_markets=self.fetch_scalar_markets,
->>>>>>> 5f9a388a
         )
         return available_markets
 
