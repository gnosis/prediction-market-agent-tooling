--- conflicted
+++ resolved
@@ -269,7 +269,6 @@
 
 
 class CategoricalMaxAccuracyBettingStrategy(BettingStrategy):
-<<<<<<< HEAD
     supported_question_types = {
         QuestionType.BINARY,
         QuestionType.CATEGORICAL,
@@ -277,8 +276,6 @@
     }
     supported_market_types = {x for x in MarketType if x.is_trading_market}
 
-=======
->>>>>>> 35d9fb80
     def __init__(self, max_position_amount: USD, take_profit: bool = True):
         super().__init__(take_profit=take_profit)
         self.max_position_amount = max_position_amount
@@ -389,28 +386,21 @@
     def __repr__(self) -> str:
         return f"MaxExpectedValueBettingStrategy(max_position_amount={self.max_position_amount}, take_profit={self.take_profit})"
 
-<<<<<<< HEAD
 
 class _BinaryKellyBettingStrategy(BettingStrategy):
     supported_question_types = {QuestionType.BINARY}
 
-=======
-
-class BinaryKellyBettingStrategy(BettingStrategy):
->>>>>>> 35d9fb80
     def __init__(
         self,
         kelly_type: KellyType,
         max_position_amount: USD,
         max_price_impact: float | None = None,
         take_profit: bool = True,
-        force_simplified_calculation: bool = False,
     ):
         super().__init__(take_profit=take_profit)
         self.kelly_type = kelly_type
         self.max_position_amount = max_position_amount
         self.max_price_impact = max_price_impact
-        self.force_simplified_calculation = force_simplified_calculation
 
     @property
     def maximum_possible_bet_amount(self) -> USD:
@@ -433,11 +423,7 @@
             else override_p_yes
         )
 
-<<<<<<< HEAD
         if self.kelly_type == KellyType.SIMPLE:
-=======
-        if market.outcome_token_pool is None or self.force_simplified_calculation:
->>>>>>> 35d9fb80
             kelly_bet = get_kelly_bet_simplified(
                 max_bet=market.get_usd_in_token(self.max_position_amount),
                 market_p_yes=market.probability_for_market_outcome(direction),
@@ -488,10 +474,6 @@
             # Adjust amount
             max_price_impact_bet_amount = self.calculate_bet_amount_for_price_impact(
                 market,
-<<<<<<< HEAD
-=======
-                kelly_bet.size,
->>>>>>> 35d9fb80
                 direction=direction,
                 max_price_impact=self.max_price_impact,
             )
@@ -536,10 +518,6 @@
     @staticmethod
     def calculate_bet_amount_for_price_impact(
         market: AgentMarket,
-<<<<<<< HEAD
-=======
-        kelly_bet_size: CollateralToken,
->>>>>>> 35d9fb80
         direction: OutcomeStr,
         max_price_impact: float,
     ) -> CollateralToken:
@@ -548,11 +526,7 @@
         ) -> float:
             outcome_idx = market.get_outcome_index(direction)
             price_impact = (
-<<<<<<< HEAD
                 _BinaryKellyBettingStrategy.calculate_price_impact_for_bet_amount(
-=======
-                BinaryKellyBettingStrategy.calculate_price_impact_for_bet_amount(
->>>>>>> 35d9fb80
                     outcome_idx=outcome_idx,
                     bet_amount=CollateralToken(bet_amount_collateral),
                     pool_balances=pool_balances,
@@ -566,20 +540,10 @@
             raise ValueError(
                 "Market outcome_token_pool is None, cannot calculate bet amount"
             )
-<<<<<<< HEAD
-=======
-            return kelly_bet_size
->>>>>>> 35d9fb80
-
-        filtered_pool = {
-            outcome: pool_value
-            for outcome, pool_value in market.outcome_token_pool.items()
-            if INVALID_OUTCOME_LOWERCASE_IDENTIFIER not in outcome.lower()
-        }
-
-        pool_balances = [i.as_outcome_wei for i in filtered_pool.values()]
+
+        pool_balances = [i.as_outcome_wei for i in market.outcome_token_pool.values()]
         # stay float for compatibility with `minimize_scalar`
-        total_pool_balance = sum([i.value for i in filtered_pool.values()])
+        total_pool_balance = sum([i.value for i in market.outcome_token_pool.values()])
 
         # The bounds below have been found to work heuristically.
         optimized_bet_amount = minimize_scalar(
@@ -592,7 +556,6 @@
         return CollateralToken(optimized_bet_amount.x)
 
     def __repr__(self) -> str:
-<<<<<<< HEAD
         return f"{self.__class__.__name__}(max_position_amount={self.max_position_amount}, max_price_impact={self.max_price_impact}, take_profit={self.take_profit})"
 
 
@@ -628,9 +591,6 @@
             max_price_impact=max_price_impact,
             take_profit=take_profit,
         )
-=======
-        return f"{self.__class__.__name__}(max_position_amount={self.max_position_amount}, max_price_impact={self.max_price_impact}, take_profit={self.take_profit}, force_simplified_calculation={self.force_simplified_calculation})"
->>>>>>> 35d9fb80
 
 
 class MaxAccuracyWithKellyScaledBetsStrategy(BettingStrategy):
@@ -668,11 +628,7 @@
         # We ignore the direction nudge given by Kelly, hence we assume we have a perfect prediction.
         estimated_p_yes = 1.0
 
-<<<<<<< HEAD
         kelly_bet = FullBinaryKellyBettingStrategy(
-=======
-        kelly_bet = BinaryKellyBettingStrategy(
->>>>>>> 35d9fb80
             max_position_amount=self.max_position_amount
         ).get_kelly_bet(
             market=market,
@@ -700,7 +656,6 @@
         return f"{self.__class__.__name__}(max_position_amount={self.max_position_amount}, take_profit={self.take_profit})"
 
 
-<<<<<<< HEAD
 class _CategoricalKellyBettingStrategy(BettingStrategy):
     supported_question_types = {QuestionType.BINARY, QuestionType.CATEGORICAL}
     supported_market_types = {x for x in MarketType if x.is_trading_market}
@@ -708,35 +663,20 @@
     def __init__(
         self,
         kelly_type: KellyType,
-=======
-class CategoricalKellyBettingStrategy(BettingStrategy):
-    def __init__(
-        self,
->>>>>>> 35d9fb80
         max_position_amount: USD,
         max_price_impact: float | None,
         allow_multiple_bets: bool,
         allow_shorting: bool,
         multicategorical: bool,
         take_profit: bool = True,
-<<<<<<< HEAD
     ):
         super().__init__(take_profit=take_profit)
         self.kelly_type = kelly_type
-=======
-        force_simplified_calculation: bool = False,
-    ):
-        super().__init__(take_profit=take_profit)
->>>>>>> 35d9fb80
         self.max_position_amount = max_position_amount
         self.max_price_impact = max_price_impact
         self.allow_multiple_bets = allow_multiple_bets
         self.allow_shorting = allow_shorting
         self.multicategorical = multicategorical
-<<<<<<< HEAD
-=======
-        self.force_simplified_calculation = force_simplified_calculation
->>>>>>> 35d9fb80
 
     @property
     def maximum_possible_bet_amount(self) -> USD:
@@ -750,11 +690,7 @@
     ) -> list[CategoricalKellyBet]:
         max_bet = market.get_usd_in_token(max_bet_amount)
 
-<<<<<<< HEAD
         if self.kelly_type == KellyType.SIMPLE:
-=======
-        if market.outcome_token_pool is None or self.force_simplified_calculation:
->>>>>>> 35d9fb80
             kelly_bets = get_kelly_bets_categorical_simplified(
                 market_probabilities=[market.probabilities[o] for o in market.outcomes],
                 estimated_probabilities=[
@@ -769,13 +705,8 @@
 
         else:
             kelly_bets = get_kelly_bets_categorical_full(
-<<<<<<< HEAD
                 market_probabilities=[
                     market.probability_for_market_outcome(o) for o in market.outcomes
-=======
-                outcome_pool_sizes=[
-                    market.outcome_token_pool[o] for o in market.outcomes
->>>>>>> 35d9fb80
                 ],
                 estimated_probabilities=[
                     answer.probability_for_market_outcome(o) for o in market.outcomes
@@ -786,14 +717,11 @@
                 allow_multiple_bets=self.allow_multiple_bets,
                 allow_shorting=self.allow_shorting,
                 multicategorical=self.multicategorical,
-<<<<<<< HEAD
                 get_buy_token_amount=lambda bet_amount, outcome_index: check_not_none(
                     market.get_buy_token_amount(
                         bet_amount, market.get_outcome_str(outcome_index)
                     )
                 ),
-=======
->>>>>>> 35d9fb80
             )
 
         return kelly_bets
@@ -824,14 +752,8 @@
         if self.max_price_impact:
             # Adjust amount
             max_price_impact_bet_amount = (
-<<<<<<< HEAD
                 _BinaryKellyBettingStrategy.calculate_bet_amount_for_price_impact(
                     market,
-=======
-                BinaryKellyBettingStrategy.calculate_bet_amount_for_price_impact(
-                    market,
-                    best_kelly_bet.size,
->>>>>>> 35d9fb80
                     direction=market.get_outcome_str(best_kelly_bet.index),
                     max_price_impact=self.max_price_impact,
                 )
@@ -852,7 +774,6 @@
         return trades
 
     def __repr__(self) -> str:
-<<<<<<< HEAD
         return f"{self.__class__.__name__}(max_position_amount={self.max_position_amount}, max_price_impact={self.max_price_impact}, allow_multiple_bets={self.allow_multiple_bets}, allow_shorting={self.allow_shorting}, take_profit={self.take_profit})"
 
 
@@ -894,7 +815,4 @@
             allow_shorting=allow_shorting,
             multicategorical=multicategorical,
             take_profit=take_profit,
-        )
-=======
-        return f"{self.__class__.__name__}(max_position_amount={self.max_position_amount}, max_price_impact={self.max_price_impact}, allow_multiple_bets={self.allow_multiple_bets}, allow_shorting={self.allow_shorting}, take_profit={self.take_profit}, force_simplified_calculation={self.force_simplified_calculation})"
->>>>>>> 35d9fb80
+        )