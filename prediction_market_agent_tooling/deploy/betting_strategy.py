--- conflicted
+++ resolved
@@ -9,11 +9,7 @@
     Trade,
     TradeType,
 )
-<<<<<<< HEAD
-from prediction_market_agent_tooling.markets.omen.data_models import OMEN_TRUE_OUTCOME
-=======
 from prediction_market_agent_tooling.markets.omen.data_models import get_boolean_outcome
->>>>>>> 4caab117
 from prediction_market_agent_tooling.tools.betting_strategies.kelly_criterion import (
     get_kelly_bet_full,
     get_kelly_bet_simplified,
@@ -159,18 +155,29 @@
     def __init__(self, max_bet_amount: float = 10):
         self.max_bet_amount = max_bet_amount
 
-<<<<<<< HEAD
-    def calculate_bet_amount_and_direction(
-        self, answer: ProbabilisticAnswer, market: AgentMarket
-    ) -> TokenAmountAndDirection:
+    def adjust_bet_amount(
+        self, existing_position: Position | None, market: AgentMarket
+    ) -> float:
+        existing_position_total_amount = (
+            existing_position.total_amount.amount if existing_position else 0
+        )
+        return self.max_bet_amount + existing_position_total_amount
+
+    def calculate_trades(
+        self,
+        existing_position: Position | None,
+        answer: ProbabilisticAnswer,
+        market: AgentMarket,
+    ) -> list[Trade]:
+        adjusted_bet_amount = self.adjust_bet_amount(existing_position, market)
         # TODO use market.get_outcome_str_from_bool after https://github.com/gnosis/prediction-market-agent-tooling/pull/387 merges
         kelly_bet = (
             get_kelly_bet_full(
                 yes_outcome_pool_size=check_not_none(market.outcome_token_pool)[
-                    OMEN_TRUE_OUTCOME
+                    market.get_outcome_str_from_bool(True)
                 ],
                 no_outcome_pool_size=check_not_none(market.outcome_token_pool)[
-                    OMEN_TRUE_OUTCOME
+                    market.get_outcome_str_from_bool(False)
                 ],
                 estimated_p_yes=answer.p_yes,
                 max_bet=self.max_bet_amount,
@@ -183,27 +190,6 @@
                 answer.p_yes,
                 answer.confidence,
             )
-=======
-    def adjust_bet_amount(
-        self, existing_position: Position | None, market: AgentMarket
-    ) -> float:
-        existing_position_total_amount = (
-            existing_position.total_amount.amount if existing_position else 0
-        )
-        return self.max_bet_amount + existing_position_total_amount
-
-    def calculate_trades(
-        self,
-        existing_position: Position | None,
-        answer: ProbabilisticAnswer,
-        market: AgentMarket,
-    ) -> list[Trade]:
-        adjusted_bet_amount = self.adjust_bet_amount(existing_position, market)
-        kelly_bet = get_kelly_bet(
-            adjusted_bet_amount,
-            market.current_p_yes,
-            answer.p_yes,
-            answer.confidence,
         )
 
         amounts = {
@@ -214,6 +200,5 @@
         target_position = Position(market_id=market.id, amounts=amounts)
         trades = self._build_rebalance_trades_from_positions(
             existing_position, target_position, market=market
->>>>>>> 4caab117
         )
         return trades