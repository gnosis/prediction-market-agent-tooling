--- conflicted
+++ resolved
@@ -91,12 +91,10 @@
     volume: CollateralToken | None
     fees: MarketFees
 
-<<<<<<< HEAD
-    parent: ParentMarket | None = None
-=======
     upper_bound: Wei | None = None
     lower_bound: Wei | None = None
->>>>>>> 5f9a388a
+
+    parent: ParentMarket | None = None
 
     @field_validator("probabilities")
     def validate_probabilities(
@@ -379,11 +377,8 @@
         created_after: t.Optional[DatetimeUTC] = None,
         excluded_questions: set[str] | None = None,
         fetch_categorical_markets: bool = False,
-<<<<<<< HEAD
+        fetch_scalar_markets: bool = False,
         fetch_conditional_markets: bool = False,
-=======
-        fetch_scalar_markets: bool = False,
->>>>>>> 5f9a388a
     ) -> t.Sequence["AgentMarket"]:
         raise NotImplementedError("Subclasses must implement this method")
 
