import typing as t
from datetime import datetime
from decimal import Decimal
from enum import Enum

from pydantic import BaseModel, field_validator

from prediction_market_agent_tooling.gtypes import Probability
from prediction_market_agent_tooling.markets.data_models import (
    BetAmount,
    Currency,
    Resolution,
    TokenAmount,
)
from prediction_market_agent_tooling.tools.utils import (
    add_utc_timezone_validator,
    check_not_none,
    should_not_happen,
)


class SortBy(str, Enum):
    CLOSING_SOONEST = "closing-soonest"
    NEWEST = "newest"
    NONE = "none"


class FilterBy(str, Enum):
    OPEN = "open"
    RESOLVED = "resolved"
    NONE = "none"


class AgentMarket(BaseModel):
    """
    Common market class that can be created from vendor specific markets.
    Contains everything that is needed for an agent to make a prediction.
    """

    currency: t.ClassVar[Currency]
    base_url: t.ClassVar[str]

    id: str
    question: str
    outcomes: list[str]
    resolution: Resolution | None
    created_time: datetime | None
    close_time: datetime
    p_yes: Probability
    url: str
    volume: Decimal | None  # Should be in currency of `currency` above.

    _add_timezone_validator_created_time = field_validator("created_time")(
        add_utc_timezone_validator
    )
    _add_timezone_validator_close_time = field_validator("close_time")(
        add_utc_timezone_validator
    )

    @property
    def p_no(self) -> Probability:
        return Probability(1 - self.p_yes)

    @property
    def yes_outcome_price(self) -> Decimal:
        """
        Price at prediction market is equal to the probability of given outcome.
        Keep as an extra property, in case it wouldn't be true for some prediction market platform.
        """
        return Decimal(self.p_yes)

    @property
    def no_outcome_price(self) -> Decimal:
        """
        Price at prediction market is equal to the probability of given outcome.
        Keep as an extra property, in case it wouldn't be true for some prediction market platform.
        """
        return Decimal(self.p_no)

    @property
    def probable_resolution(self) -> Resolution:
        if self.is_resolved():
            if self.has_successful_resolution():
                return check_not_none(self.resolution)
            else:
                raise ValueError(f"Unknown resolution: {self.resolution}")
        else:
            return Resolution.YES if self.p_yes > 0.5 else Resolution.NO

    @property
    def boolean_outcome(self) -> bool:
        if self.resolution:
            if self.resolution == Resolution.YES:
                return True
            elif self.resolution == Resolution.NO:
                return False
        should_not_happen(f"Market {self.id} does not have a successful resolution.")

    def get_bet_amount(self, amount: Decimal) -> BetAmount:
        return BetAmount(amount=amount, currency=self.currency)

    def get_tiny_bet_amount(self) -> BetAmount:
        raise NotImplementedError("Subclasses must implement this method")

    def place_bet(self, outcome: bool, amount: BetAmount) -> None:
        raise NotImplementedError("Subclasses must implement this method")

    def buy_tokens(self, outcome: bool, amount: BetAmount) -> None:
        return self.place_bet(outcome=outcome, amount=amount)

    def sell_tokens(self, outcome: bool, amount: BetAmount) -> None:
        raise NotImplementedError("Subclasses must implement this method")

    @staticmethod
    def get_binary_markets(
        limit: int,
        sort_by: SortBy,
        filter_by: FilterBy = FilterBy.OPEN,
        created_after: t.Optional[datetime] = None,
        excluded_questions: set[str] | None = None,
    ) -> t.Sequence["AgentMarket"]:
        raise NotImplementedError("Subclasses must implement this method")

    @staticmethod
    def get_binary_market(id: str) -> "AgentMarket":
        raise NotImplementedError("Subclasses must implement this method")

    def is_resolved(self) -> bool:
        return self.resolution is not None

    def has_successful_resolution(self) -> bool:
        return self.resolution in [Resolution.YES, Resolution.NO]

    def has_unsuccessful_resolution(self) -> bool:
        return self.resolution in [Resolution.CANCEL, Resolution.MKT]

    def get_outcome_str(self, outcome_index: int) -> str:
        try:
            return self.outcomes[outcome_index]
        except IndexError:
            raise IndexError(
                f"Outcome index `{outcome_index}` out of range for `{self.outcomes}`: `{self.outcomes}`."
            )

    def get_outcome_index(self, outcome: str) -> int:
        try:
            return self.outcomes.index(outcome)
        except ValueError:
            raise ValueError(f"Outcome `{outcome}` not found in `{self.outcomes}`.")

    def get_squared_error(self) -> float:
        return (self.p_yes - self.boolean_outcome) ** 2

<<<<<<< HEAD
    def get_token_balance(self, user_id: str, outcome: str) -> Decimal:
=======
    def get_token_balance(self, user_id: str, outcome: str) -> TokenAmount:
>>>>>>> f46f750a
        raise NotImplementedError("Subclasses must implement this method")<|MERGE_RESOLUTION|>--- conflicted
+++ resolved
@@ -105,10 +105,10 @@
     def place_bet(self, outcome: bool, amount: BetAmount) -> None:
         raise NotImplementedError("Subclasses must implement this method")
 
-    def buy_tokens(self, outcome: bool, amount: BetAmount) -> None:
+    def buy_tokens(self, outcome: bool, amount: TokenAmount) -> None:
         return self.place_bet(outcome=outcome, amount=amount)
 
-    def sell_tokens(self, outcome: bool, amount: BetAmount) -> None:
+    def sell_tokens(self, outcome: bool, amount: TokenAmount) -> None:
         raise NotImplementedError("Subclasses must implement this method")
 
     @staticmethod
@@ -151,9 +151,5 @@
     def get_squared_error(self) -> float:
         return (self.p_yes - self.boolean_outcome) ** 2
 
-<<<<<<< HEAD
-    def get_token_balance(self, user_id: str, outcome: str) -> Decimal:
-=======
     def get_token_balance(self, user_id: str, outcome: str) -> TokenAmount:
->>>>>>> f46f750a
         raise NotImplementedError("Subclasses must implement this method")