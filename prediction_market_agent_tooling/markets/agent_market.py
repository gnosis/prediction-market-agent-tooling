--- conflicted
+++ resolved
@@ -235,13 +235,8 @@
         return self.place_bet(outcome=outcome, amount=amount)
 
     def get_buy_token_amount(
-<<<<<<< HEAD
-        self, bet_amount: BetAmount, direction: bool
-    ) -> TokenAmount | None:
-=======
         self, bet_amount: USD | CollateralToken, direction: bool
-    ) -> OutcomeToken:
->>>>>>> b632b1d0
+    ) -> OutcomeToken | None:
         raise NotImplementedError("Subclasses must implement this method")
 
     def sell_tokens(self, outcome: bool, amount: USD | OutcomeToken) -> str:
