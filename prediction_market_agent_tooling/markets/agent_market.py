import typing as t
from enum import Enum

from eth_typing import ChecksumAddress
from pydantic import BaseModel, field_validator, model_validator
from pydantic_core.core_schema import FieldValidationInfo

from prediction_market_agent_tooling.config import APIKeys
from prediction_market_agent_tooling.gtypes import OutcomeStr, Probability
from prediction_market_agent_tooling.markets.data_models import (
    Bet,
    BetAmount,
    Currency,
    PlacedTrade,
    Position,
    ProbabilisticAnswer,
    Resolution,
    ResolvedBet,
    TokenAmount,
)
from prediction_market_agent_tooling.markets.market_fees import MarketFees
from prediction_market_agent_tooling.tools.utils import (
    DatetimeUTC,
    check_not_none,
    should_not_happen,
    utcnow,
)


class ProcessedMarket(BaseModel):
    answer: ProbabilisticAnswer


class ProcessedTradedMarket(ProcessedMarket):
    trades: list[PlacedTrade]


class SortBy(str, Enum):
    CLOSING_SOONEST = "closing-soonest"
    NEWEST = "newest"
    HIGHEST_LIQUIDITY = "highest_liquidity"
    LOWEST_LIQUIDITY = "lowest_liquidity"
    NONE = "none"


class FilterBy(str, Enum):
    OPEN = "open"
    RESOLVED = "resolved"
    NONE = "none"


class AgentMarket(BaseModel):
    """
    Common market class that can be created from vendor specific markets.
    Contains everything that is needed for an agent to make a prediction.
    """

    currency: t.ClassVar[Currency]
    base_url: t.ClassVar[str]

    id: str
    question: str
    description: str | None
    outcomes: list[str]
    outcome_token_pool: (
        dict[str, float] | None
    )  # Should be in currency of `currency` above.
    resolution: Resolution | None
    created_time: DatetimeUTC | None
    close_time: DatetimeUTC | None
    current_p_yes: Probability
    url: str
    volume: float | None  # Should be in currency of `currency` above.
    fees: MarketFees

    @field_validator("outcome_token_pool")
    def validate_outcome_token_pool(
        cls,
        outcome_token_pool: dict[str, float] | None,
        info: FieldValidationInfo,
    ) -> dict[str, float] | None:
        outcomes: list[str] = check_not_none(info.data.get("outcomes"))
        if outcome_token_pool is not None:
            outcome_keys = set(outcome_token_pool.keys())
            expected_keys = set(outcomes)
            if outcome_keys != expected_keys:
                raise ValueError(
                    f"Keys of outcome_token_pool ({outcome_keys}) do not match outcomes ({expected_keys})."
                )
        return outcome_token_pool

    @model_validator(mode="before")
    def handle_legacy_fee(cls, data: dict[str, t.Any]) -> dict[str, t.Any]:
        # Backward compatibility for older `AgentMarket` without `fees`.
        if "fees" not in data and "fee" in data:
            data["fees"] = MarketFees(absolute=0.0, bet_proportion=data["fee"])
            del data["fee"]
        return data

    @property
    def current_p_no(self) -> Probability:
        return Probability(1 - self.current_p_yes)

    @property
    def yes_outcome_price(self) -> float:
        """
        Price at prediction market is equal to the probability of given outcome.
        Keep as an extra property, in case it wouldn't be true for some prediction market platform.
        """
        return self.current_p_yes

    @property
    def no_outcome_price(self) -> float:
        """
        Price at prediction market is equal to the probability of given outcome.
        Keep as an extra property, in case it wouldn't be true for some prediction market platform.
        """
        return self.current_p_no

    @property
    def probable_resolution(self) -> Resolution:
        if self.is_resolved():
            if self.has_successful_resolution():
                return check_not_none(self.resolution)
            else:
                raise ValueError(f"Unknown resolution: {self.resolution}")
        else:
            return Resolution.YES if self.current_p_yes > 0.5 else Resolution.NO

    @property
    def boolean_outcome(self) -> bool:
        if self.resolution:
            if self.resolution == Resolution.YES:
                return True
            elif self.resolution == Resolution.NO:
                return False
        should_not_happen(f"Market {self.id} does not have a successful resolution.")

    def get_last_trade_p_yes(self) -> Probability | None:
        """
        Get the last trade price for the YES outcome. This can be different from the current p_yes, for example if market is closed and it's probabilities are fixed to 0 and 1.
        Could be None if no trades were made.
        """
        raise NotImplementedError("Subclasses must implement this method")

    def get_last_trade_p_no(self) -> Probability | None:
        """
        Get the last trade price for the NO outcome. This can be different from the current p_yes, for example if market is closed and it's probabilities are fixed to 0 and 1.
        Could be None if no trades were made.
        """
        raise NotImplementedError("Subclasses must implement this method")

    def get_last_trade_yes_outcome_price(self) -> float | None:
        # Price on prediction markets are, by definition, equal to the probability of an outcome.
        # Just making it explicit in this function.
        if last_trade_p_yes := self.get_last_trade_p_yes():
            return float(last_trade_p_yes)
        return None

    def get_last_trade_no_outcome_price(self) -> float | None:
        # Price on prediction markets are, by definition, equal to the probability of an outcome.
        # Just making it explicit in this function.
        if last_trade_p_no := self.get_last_trade_p_no():
            return float(last_trade_p_no)
        return None

    def get_bet_amount(self, amount: float) -> BetAmount:
        return BetAmount(amount=amount, currency=self.currency)

    @classmethod
    def get_liquidatable_amount(cls) -> BetAmount:
        tiny_amount = cls.get_tiny_bet_amount()
        tiny_amount.amount /= 10
        return tiny_amount

    @classmethod
    def get_tiny_bet_amount(cls) -> BetAmount:
        raise NotImplementedError("Subclasses must implement this method")

    def liquidate_existing_positions(self, outcome: bool) -> None:
        raise NotImplementedError("Subclasses must implement this method")

    def place_bet(self, outcome: bool, amount: BetAmount) -> str:
        raise NotImplementedError("Subclasses must implement this method")

    def buy_tokens(self, outcome: bool, amount: TokenAmount) -> str:
        return self.place_bet(outcome=outcome, amount=amount)

    def get_buy_token_amount(
        self, bet_amount: BetAmount, direction: bool
    ) -> TokenAmount:
        raise NotImplementedError("Subclasses must implement this method")

    def sell_tokens(self, outcome: bool, amount: TokenAmount) -> str:
        raise NotImplementedError("Subclasses must implement this method")

    @staticmethod
    def get_binary_markets(
        limit: int,
        sort_by: SortBy,
        filter_by: FilterBy = FilterBy.OPEN,
        created_after: t.Optional[DatetimeUTC] = None,
        excluded_questions: set[str] | None = None,
    ) -> t.Sequence["AgentMarket"]:
        raise NotImplementedError("Subclasses must implement this method")

    @staticmethod
    def get_binary_market(id: str) -> "AgentMarket":
        raise NotImplementedError("Subclasses must implement this method")

    @staticmethod
    def redeem_winnings(api_keys: APIKeys) -> None:
        """
        On some markets (like Omen), it's needed to manually claim the winner bets. If it's not needed, just implement with `pass`.
        """
        raise NotImplementedError("Subclasses must implement this method")

    @staticmethod
    def get_trade_balance(api_keys: APIKeys) -> float:
        """
        Return balance that can be used to trade on the given market.
        """
        raise NotImplementedError("Subclasses must implement this method")

    @staticmethod
    def verify_operational_balance(api_keys: APIKeys) -> bool:
        """
        Return `True` if the user has enough of operational balance. If not needed, just return `True`.
        For example: Omen needs at least some xDai in the wallet to execute transactions.
        """
        raise NotImplementedError("Subclasses must implement this method")

    def store_prediction(
<<<<<<< HEAD
        self,
        processed_market: ProcessedMarket,
        keys: APIKeys,
        agent_name: str,
=======
        self, processed_market: ProcessedMarket | None, keys: APIKeys
>>>>>>> 0cfe85a7
    ) -> None:
        """
        If market allows to upload predictions somewhere, implement it in this method.
        """
        raise NotImplementedError("Subclasses must implement this method")

    def store_trades(
        self, traded_market: ProcessedTradedMarket | None, keys: APIKeys
    ) -> None:
        """
        If market allows to upload trades somewhere, implement it in this method.
        """
        raise NotImplementedError("Subclasses must implement this method")

    @staticmethod
    def get_bets_made_since(
        better_address: ChecksumAddress, start_time: DatetimeUTC
    ) -> list[Bet]:
        raise NotImplementedError("Subclasses must implement this method")

    @staticmethod
    def get_resolved_bets_made_since(
        better_address: ChecksumAddress,
        start_time: DatetimeUTC,
        end_time: DatetimeUTC | None,
    ) -> list[ResolvedBet]:
        raise NotImplementedError("Subclasses must implement this method")

    def is_closed(self) -> bool:
        return self.close_time is not None and self.close_time <= utcnow()

    def is_resolved(self) -> bool:
        return self.resolution is not None

    def get_liquidity(self) -> TokenAmount:
        raise NotImplementedError("Subclasses must implement this method")

    def has_liquidity(self) -> bool:
        return self.get_liquidity().amount > 0

    def has_successful_resolution(self) -> bool:
        return self.resolution in [Resolution.YES, Resolution.NO]

    def has_unsuccessful_resolution(self) -> bool:
        return self.resolution in [Resolution.CANCEL, Resolution.MKT]

    @staticmethod
    def get_outcome_str_from_bool(outcome: bool) -> OutcomeStr:
        raise NotImplementedError("Subclasses must implement this method")

    def get_outcome_str(self, outcome_index: int) -> str:
        try:
            return self.outcomes[outcome_index]
        except IndexError:
            raise IndexError(
                f"Outcome index `{outcome_index}` out of range for `{self.outcomes}`: `{self.outcomes}`."
            )

    def get_outcome_index(self, outcome: str) -> int:
        try:
            return self.outcomes.index(outcome)
        except ValueError:
            raise ValueError(f"Outcome `{outcome}` not found in `{self.outcomes}`.")

    def get_token_balance(self, user_id: str, outcome: str) -> TokenAmount:
        raise NotImplementedError("Subclasses must implement this method")

    def get_position(self, user_id: str) -> Position | None:
        raise NotImplementedError("Subclasses must implement this method")

    @classmethod
    def get_positions(
        cls, user_id: str, liquid_only: bool = False, larger_than: float = 0
    ) -> list[Position]:
        """
        Get all non-zero positions a user has in any market.

        If `liquid_only` is True, only return positions that can be sold.

        If `larger_than` is not None, only return positions with a larger number
        of tokens than this amount.
        """
        raise NotImplementedError("Subclasses must implement this method")

    @classmethod
    def get_positions_value(cls, positions: list[Position]) -> BetAmount:
        """
        Get the total value of all positions held by a user.
        """
        raise NotImplementedError("Subclasses must implement this method")

    def can_be_traded(self) -> bool:
        if self.is_closed() or not self.has_liquidity():
            return False
        return True

    @classmethod
    def get_user_url(cls, keys: APIKeys) -> str:
        raise NotImplementedError("Subclasses must implement this method")

    def has_token_pool(self) -> bool:
        return self.outcome_token_pool is not None

    def get_pool_tokens(self, outcome: str) -> float:
        if not self.outcome_token_pool:
            raise ValueError("Outcome token pool is not available.")

        return self.outcome_token_pool[outcome]

    @staticmethod
    def get_user_balance(user_id: str) -> float:
        raise NotImplementedError("Subclasses must implement this method")

    @staticmethod
    def get_user_id(api_keys: APIKeys) -> str:
        raise NotImplementedError("Subclasses must implement this method")

    def get_most_recent_trade_datetime(self, user_id: str) -> DatetimeUTC | None:
        raise NotImplementedError("Subclasses must implement this method")<|MERGE_RESOLUTION|>--- conflicted
+++ resolved
@@ -231,14 +231,10 @@
         raise NotImplementedError("Subclasses must implement this method")
 
     def store_prediction(
-<<<<<<< HEAD
         self,
-        processed_market: ProcessedMarket,
+        processed_market: ProcessedMarket | None,
         keys: APIKeys,
         agent_name: str,
-=======
-        self, processed_market: ProcessedMarket | None, keys: APIKeys
->>>>>>> 0cfe85a7
     ) -> None:
         """
         If market allows to upload predictions somewhere, implement it in this method.
