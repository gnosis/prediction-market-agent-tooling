--- conflicted
+++ resolved
@@ -1,7 +1,4 @@
-<<<<<<< HEAD
 import typing as t
-=======
->>>>>>> ca12429d
 from datetime import datetime
 from decimal import Decimal
 from enum import Enum
