import typing as t
from datetime import datetime

import requests

from prediction_market_agent_tooling.config import APIKeys
from prediction_market_agent_tooling.gtypes import Mana
from prediction_market_agent_tooling.markets.data_models import (
    BetAmount,
    Currency,
    ResolvedBet,
)
from prediction_market_agent_tooling.markets.manifold.data_models import (
    ManifoldBet,
    ManifoldContractMetric,
    ManifoldMarket,
    ManifoldUser,
)
<<<<<<< HEAD
from prediction_market_agent_tooling.tools.utils import response_list_to_model
=======
from prediction_market_agent_tooling.tools.parallelism import par_map
>>>>>>> 09909006

"""
Python API for Manifold Markets

https://docs.manifold.markets/api#get-v0search-markets

Note: There is an existing wrapper here: https://github.com/vluzko/manifoldpy. Consider using that instead.
"""

MANIFOLD_API_BASE_URL = "https://api.manifold.markets"
MARKETS_LIMIT = 1000  # Manifold will only return up to 1000 markets


def get_manifold_binary_markets(
    limit: int,
    term: str = "",
    topic_slug: t.Optional[str] = None,
    sort: t.Literal["liquidity", "score", "newest", "close-date"] = "liquidity",
    filter_: t.Literal[
        "open", "closed", "resolved", "closing-this-month", "closing-next-month"
    ] = "open",
    created_after: t.Optional[datetime] = None,
) -> list[ManifoldMarket]:
    all_markets: list[ManifoldMarket] = []

    url = f"{MANIFOLD_API_BASE_URL}/v0/search-markets"
    params: dict[str, t.Union[str, int, float]] = {
        "term": term,
        "sort": sort,
        "filter": filter_,
        "limit": min(limit, MARKETS_LIMIT),
        "contractType": "BINARY",
    }
    if topic_slug:
        params["topicSlug"] = topic_slug

    offset = 0
    while True:
        params["offset"] = offset
        response = requests.get(url, params=params)
        response.raise_for_status()
        data = response.json()
        markets = [ManifoldMarket.model_validate(x) for x in data]

        if not markets:
            break

        found_all_new_markets = False
        for market in markets:
            if created_after and market.createdTime < created_after:
                if sort == "newest":
                    found_all_new_markets = True
                    break
                else:
                    continue
            all_markets.append(market)
        if found_all_new_markets:
            break

        if len(all_markets) >= limit:
            break

        offset += len(markets)

    return all_markets[:limit]


def get_one_manifold_binary_market() -> ManifoldMarket:
    return get_manifold_binary_markets(1)[0]


def place_bet(amount: Mana, market_id: str, outcome: bool) -> None:
    outcome_str = "YES" if outcome else "NO"
    url = f"{MANIFOLD_API_BASE_URL}/v0/bet"
    params = {
        "amount": float(amount),  # Convert to float to avoid serialization issues.
        "contractId": market_id,
        "outcome": outcome_str,
    }

    headers = {
        "Authorization": f"Key {APIKeys().manifold_api_key.get_secret_value()}",
        "Content-Type": "application/json",
    }
    response = requests.post(url, json=params, headers=headers)

    if response.status_code == 200:
        data = response.json()
        if not data["isFilled"]:
            raise RuntimeError(
                f"Placing bet failed: {response.status_code} {response.reason} {response.text}"
            )
    else:
        raise Exception(
            f"Placing bet failed: {response.status_code} {response.reason} {response.text}"
        )


def get_authenticated_user(api_key: str) -> ManifoldUser:
    url = f"{MANIFOLD_API_BASE_URL}/v0/me"
    headers = {
        "Authorization": f"Key {api_key}",
        "Content-Type": "application/json",
    }
    response = requests.get(url, headers=headers)
    response.raise_for_status()
    return ManifoldUser.model_validate(response.json())


def get_manifold_market(market_id: str) -> ManifoldMarket:
    url = f"{MANIFOLD_API_BASE_URL}/v0/market/{market_id}"
    response = requests.get(url)
    response.raise_for_status()
    return ManifoldMarket.model_validate(response.json())


def get_manifold_bets(
    user_id: str,
    start_time: datetime,
    end_time: t.Optional[datetime],
) -> list[ManifoldBet]:
    url = f"{MANIFOLD_API_BASE_URL}/v0/bets"

    params: dict[str, str] = {"userId": user_id}
    bets = response_list_to_model(requests.get(url, params=params), ManifoldBet)
    bets = [b for b in bets if b.createdTime >= start_time]
    if end_time:
        bets = [b for b in bets if b.createdTime < end_time]
    return bets


def get_resolved_manifold_bets(
    user_id: str,
    start_time: datetime,
    end_time: t.Optional[datetime],
) -> tuple[list[ManifoldBet], list[ManifoldMarket]]:
    bets = get_manifold_bets(user_id, start_time, end_time)
    markets: list[ManifoldMarket] = par_map(
        items=bets,
        func=lambda bet: get_manifold_market(bet.contractId),
    )
    resolved_markets, resolved_bets = [], []
    for bet, market in zip(bets, markets):
        if market.is_resolved_non_cancelled():
            resolved_markets.append(market)
            resolved_bets.append(bet)
    return resolved_bets, resolved_markets


def manifold_to_generic_resolved_bet(
    bet: ManifoldBet, market: ManifoldMarket
) -> ResolvedBet:
    if market.id != bet.contractId:
        raise ValueError(f"Bet {bet.contractId} and market {market.id} do not match.")
    if not market.is_resolved_non_cancelled():
        raise ValueError(f"Market {market.id} is not resolved.")
    if not market.resolutionTime:
        raise ValueError(f"Market {market.id} has no resolution time.")

    market_outcome = market.get_resolved_boolean_outcome()
    return ResolvedBet(
        amount=BetAmount(amount=bet.amount, currency=Currency.Mana),
        outcome=bet.get_resolved_boolean_outcome(),
        created_time=bet.createdTime,
        market_question=market.question,
        market_outcome=market_outcome,
        resolved_time=market.resolutionTime,
        profit=bet.get_profit(market_outcome=market_outcome),
    )


def get_market_positions(market_id: str, user_id: str) -> list[ManifoldContractMetric]:
    url = f"{MANIFOLD_API_BASE_URL}/v0/market/{market_id}/positions"
    params = {"userId": user_id}
    response = requests.get(url, params=params)
    response.raise_for_status()
    return [ManifoldContractMetric.model_validate(x) for x in response.json()]<|MERGE_RESOLUTION|>--- conflicted
+++ resolved
@@ -16,11 +16,8 @@
     ManifoldMarket,
     ManifoldUser,
 )
-<<<<<<< HEAD
 from prediction_market_agent_tooling.tools.utils import response_list_to_model
-=======
 from prediction_market_agent_tooling.tools.parallelism import par_map
->>>>>>> 09909006
 
 """
 Python API for Manifold Markets
