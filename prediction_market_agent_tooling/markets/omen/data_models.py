--- conflicted
+++ resolved
@@ -13,6 +13,7 @@
     Probability,
     Wei,
     xDai,
+    HexBytes,
 )
 from prediction_market_agent_tooling.markets.data_models import (
     BetAmount,
@@ -39,7 +40,7 @@
 
 
 class Condition(BaseModel):
-    id: HexAddress
+    id: HexBytes
     outcomeSlotCount: int
 
     @property
@@ -48,28 +49,20 @@
 
 
 class Question(BaseModel):
-<<<<<<< HEAD
-    id: str
+    id: HexBytes
     title: str
-    outcomes: list[str]
-    answerFinalizedTimestamp: datetime | None
-=======
-    id: HexAddress
     answerFinalizedTimestamp: t.Optional[datetime] = None
     currentAnswer: t.Optional[str] = None
 
 
 class OmenPosition(BaseModel):
-    id: HexAddress
-    # Using HexBytes instead of bytes causes a Pydantic error.
-    # Unable to generate pydantic-core schema for <class 'hexbytes.main.HexBytes'>
-    conditionIds: t.List[bytes]
+    id: HexBytes
+    conditionIds: t.List[HexBytes]
 
 
 class OmenUserPosition(BaseModel):
-    id: HexAddress
+    id: HexBytes
     position: OmenPosition
->>>>>>> 8a49696e
 
 
 class OmenMarket(BaseModel):
