import typing as t

<<<<<<< HEAD
from pydantic import BaseModel
=======
import pytz
from pydantic import BaseModel, ConfigDict, Field, computed_field
>>>>>>> 9f0a549b
from web3 import Web3

from prediction_market_agent_tooling.gtypes import (
    USD,
    ChecksumAddress,
    HexAddress,
    HexBytes,
    HexStr,
    OmenOutcomeToken,
    Probability,
    Wei,
    wei_type,
    xDai,
)
from prediction_market_agent_tooling.markets.data_models import (
    Bet,
    BetAmount,
    Currency,
    ProfitAmount,
    Resolution,
    ResolvedBet,
)
from prediction_market_agent_tooling.tools.utils import (
    DatetimeUTC,
    check_not_none,
    should_not_happen,
)
from prediction_market_agent_tooling.tools.web3_utils import wei_to_xdai

OMEN_TRUE_OUTCOME = "Yes"
OMEN_FALSE_OUTCOME = "No"
OMEN_BINARY_MARKET_OUTCOMES = [OMEN_TRUE_OUTCOME, OMEN_FALSE_OUTCOME]
INVALID_ANSWER = 0xFFFFFFFFFFFFFFFFFFFFFFFFFFFFFFFFFFFFFFFFFFFFFFFFFFFFFFFFFFFFFFFF
INVALID_ANSWER_HEX_BYTES = HexBytes(INVALID_ANSWER)
INVALID_ANSWER_STR = HexStr(INVALID_ANSWER_HEX_BYTES.hex())
OMEN_BASE_URL = "https://aiomen.eth.limo"
PRESAGIO_BASE_URL = "https://presagio.pages.dev"
TEST_CATEGORY = "test"  # This category is hidden on Presagio for testing purposes.


def get_boolean_outcome(outcome_str: str) -> bool:
    if outcome_str == OMEN_TRUE_OUTCOME:
        return True
    if outcome_str == OMEN_FALSE_OUTCOME:
        return False
    raise ValueError(f"Outcome `{outcome_str}` is not a valid boolean outcome.")


def get_bet_outcome(binary_outcome: bool) -> str:
    return OMEN_TRUE_OUTCOME if binary_outcome else OMEN_FALSE_OUTCOME


class Condition(BaseModel):
    id: HexBytes
    outcomeSlotCount: int

    @property
    def index_sets(self) -> t.List[int]:
        return [i + 1 for i in range(self.outcomeSlotCount)]


class Question(BaseModel):
    id: HexBytes
    title: str
    data: str
    templateId: int
    outcomes: list[str]
    isPendingArbitration: bool
    openingTimestamp: int
    answerFinalizedTimestamp: t.Optional[DatetimeUTC] = None
    currentAnswer: t.Optional[str] = None

    @property
    def question_raw(self) -> str:
        # Based on https://github.com/protofire/omen-exchange/blob/2cfdf6bfe37afa8b169731d51fea69d42321d66c/app/src/hooks/graph/useGraphMarketMakerData.tsx#L217.
        return self.data

    @property
    def n_outcomes(self) -> int:
        return len(self.outcomes)

    @property
    def opening_datetime(self) -> DatetimeUTC:
        return DatetimeUTC.to_datetime_utc(self.openingTimestamp)

    @property
    def has_answer(self) -> bool:
        return self.currentAnswer is not None

    @property
    def outcome_index(self) -> int | None:
        return (
            int(
                self.currentAnswer,
                16,
            )
            if self.currentAnswer is not None
            else None
        )

    @property
    def is_binary(self) -> bool:
        return len(self.outcomes) == 2

    @property
    def has_valid_answer(self) -> bool:
        return self.outcome_index is not None and self.outcome_index != INVALID_ANSWER

    @property
    def boolean_outcome(self) -> bool:
        if not self.is_binary:
            raise ValueError(
                f"Question with title {self.title} is not binary, it has {len(self.outcomes)} outcomes."
            )

        if not self.has_answer:
            raise ValueError(f"Question with title {self.title} is not answered.")

        outcome_index = check_not_none(self.outcome_index)

        if not self.has_valid_answer:
            raise ValueError(
                f"Question with title {self.title} has invalid answer {outcome_index}."
            )

        outcome: str = self.outcomes[outcome_index]
        return get_boolean_outcome(outcome)


class OmenPosition(BaseModel):
    id: HexBytes
    conditionIds: list[HexBytes]
    collateralTokenAddress: HexAddress
    indexSets: list[int]

    @property
    def condition_id(self) -> HexBytes:
        # I didn't find any example where this wouldn't hold, but keeping this double-check here in case something changes in the future.
        # May be the case if the market is created with multiple oracles.
        if len(self.conditionIds) != 1:
            raise ValueError(
                f"Bug in the logic, please investigate why zero or multiple conditions are returned for position {self.id=}"
            )
        return self.conditionIds[0]

    @property
    def index_set(self) -> int:
        if len(self.indexSets) != 1:
            raise ValueError(
                f"Bug in the logic, please investigate why zero or multiple index sets are returned for position {self.id=}"
            )
        return self.indexSets[0]

    @property
    def collateral_token_contract_address_checksummed(self) -> ChecksumAddress:
        return Web3.to_checksum_address(self.collateralTokenAddress)


class OmenUserPosition(BaseModel):
    id: HexBytes
    position: OmenPosition
    balance: Wei
    wrappedBalance: Wei
    totalBalance: Wei

    @property
    def redeemable(self) -> bool:
        return self.totalBalance > 0


class OmenMarket(BaseModel):
    """
    https://presagio.pages.dev

    An Omen market goes through the following stages:

    1. creation - can add liquidty immediately, and trade immediately if there is liquidity
    2. closing - market is closed, and a question is simultaneously opened for answers on Reality
    3. finalizing - the question is finalized on reality (including any disputes)
    4. resolving - a manual step required by calling the Omen oracle contract
    5. redeeming - a user withdraws collateral tokens from the market
    """

    BET_AMOUNT_CURRENCY: t.ClassVar[Currency] = Currency.xDai

    id: HexAddress
    title: str
    creator: HexAddress
    category: str
    collateralVolume: Wei
    # Note: there are two similar parameters relating to liquidity:
    # liquidityParameter and liquidityMeasure. The former appears to match most
    # closely with the liquidity returned when calling the contract directly
    # (see OmenAgentMarket.get_liquidity). So we can use it e.g. for filtering
    # markets, but until better understood, please call the contract directly.
    liquidityParameter: Wei
    usdVolume: USD
    collateralToken: HexAddress
    outcomes: list[str]
    outcomeTokenAmounts: list[OmenOutcomeToken]
    outcomeTokenMarginalPrices: t.Optional[list[xDai]]
    fee: t.Optional[Wei]
    resolutionTimestamp: t.Optional[int] = None
    answerFinalizedTimestamp: t.Optional[int] = None
    currentAnswer: t.Optional[HexBytes] = None
    creationTimestamp: int
    condition: Condition
    question: Question

    @property
    def openingTimestamp(self) -> int:
        # This field is also available on this model itself, but for some reason it's typed to be optional,
        # but Question's openingTimestamp is typed to be always present, so use that one instead.
        return self.question.openingTimestamp

    @property
    def opening_datetime(self) -> DatetimeUTC:
        return DatetimeUTC.to_datetime_utc(self.openingTimestamp)

    @property
    def close_time(self) -> DatetimeUTC:
        # Opening of the Reality's question is close time for the market,
        # however, market is usually "closed" even sooner by removing all the liquidity.
        return self.opening_datetime

    @property
    def answer_index(self) -> t.Optional[int]:
        return self.currentAnswer.as_int() if self.currentAnswer else None

    @property
    def has_valid_answer(self) -> bool:
        return self.answer_index is not None and self.answer_index != INVALID_ANSWER

    @property
    def is_open(self) -> bool:
        return self.currentAnswer is None

    @property
    def is_resolved(self) -> bool:
        return (
            # Finalized on Realitio (e.g. 24h has passed since the last answer was submitted)
            self.answerFinalizedTimestamp is not None
            # Resolved on Oracle (e.g. resolved after it was finalized)
            and self.resolutionTimestamp is not None
        )

    @property
    def is_resolved_with_valid_answer(self) -> bool:
        return self.is_resolved and self.has_valid_answer

    @property
    def question_title(self) -> str:
        return self.title

    @property
    def creation_datetime(self) -> DatetimeUTC:
        return DatetimeUTC.to_datetime_utc(self.creationTimestamp)

    @property
    def finalized_datetime(self) -> DatetimeUTC | None:
        return (
            DatetimeUTC.to_datetime_utc(self.answerFinalizedTimestamp)
            if self.answerFinalizedTimestamp is not None
            else None
        )

    @property
    def has_bonded_outcome(self) -> bool:
        return self.finalized_datetime is not None

    @property
    def market_maker_contract_address(self) -> HexAddress:
        return self.id

    @property
    def market_maker_contract_address_checksummed(self) -> ChecksumAddress:
        return Web3.to_checksum_address(self.market_maker_contract_address)

    @property
    def collateral_token_contract_address(self) -> HexAddress:
        return self.collateralToken

    @property
    def collateral_token_contract_address_checksummed(self) -> ChecksumAddress:
        return Web3.to_checksum_address(self.collateral_token_contract_address)

    @property
    def outcomeTokenProbabilities(self) -> t.Optional[list[Probability]]:
        return (
            [Probability(float(x)) for x in self.outcomeTokenMarginalPrices]
            if self.outcomeTokenMarginalPrices is not None
            else None
        )

    @property
    def yes_index(self) -> int:
        return self.outcomes.index(OMEN_TRUE_OUTCOME)

    @property
    def no_index(self) -> int:
        return self.outcomes.index(OMEN_FALSE_OUTCOME)

    @property
    def current_p_no(self) -> Probability:
        return Probability(1 - self.current_p_yes)

    @property
    def current_p_yes(self) -> Probability:
        """
        Calculate the probability of the outcomes from the relative token amounts.

        Note, not all markets reliably have outcomeTokenMarginalPrices, hence we
        use the relative proportion of outcomeTokenAmounts to calculate the
        probabilities.

        The higher the proportion of available outcome tokens for a given outcome,
        the the lower the price of that token, and therefore the lower the
        probability of that outcome.
        """
        if len(self.outcomeTokenAmounts) != 2:
            raise ValueError(
                f"Market with title {self.title} has {len(self.outcomeTokenAmounts)} outcomes."
            )

        if sum(self.outcomeTokenAmounts) == 0:
            # If there are no outcome tokens, it should mean that market is closed and without liquidity, so we need to infer the probabilities based on the answer.
            return (
                Probability(1.0)
                if self.yes_index == self.answer_index
                else (
                    Probability(0.0)
                    if self.no_index == self.answer_index
                    else (
                        Probability(0.5)
                        if not self.has_valid_answer  # Invalid market or closed market without resolution.
                        else should_not_happen("Unknown condition.")
                    )
                )
            )

        return Probability(
            1 - self.outcomeTokenAmounts[self.yes_index] / sum(self.outcomeTokenAmounts)
        )

    def __repr__(self) -> str:
        return f"Omen's market: {self.title}"

    @property
    def is_binary(self) -> bool:
        return len(self.outcomes) == 2

    @property
    def boolean_outcome(self) -> bool:
        if not self.is_binary:
            raise ValueError(
                f"Market with title {self.title} is not binary, it has {len(self.outcomes)} outcomes."
            )
        if not self.is_resolved_with_valid_answer:
            raise ValueError(f"Bet with title {self.title} is not resolved.")

        outcome: str = self.outcomes[check_not_none(self.answer_index)]
        return get_boolean_outcome(outcome)

    def get_resolution_enum(self) -> t.Optional[Resolution]:
        if not self.is_resolved_with_valid_answer:
            return None
        if self.boolean_outcome:
            return Resolution.YES
        else:
            return Resolution.NO

    @property
    def url(self) -> str:
        return f"{PRESAGIO_BASE_URL}/markets?id={self.id}"

    @staticmethod
    def from_created_market(model: "CreatedMarket") -> "OmenMarket":
        """
        OmenMarket is meant to be retrieved from subgraph, however in tests against local chain it's very handy to create it out of `CreatedMarket`,
        which is collection of events that are emitted during the market creation in omen_create_market_tx function.
        """
        if len(model.market_event.conditionIds) != 1:
            raise ValueError(
                f"Unexpected number of conditions: {len(model.market_event.conditionIds)}"
            )
        outcome_token_amounts = model.funding_event.outcome_token_amounts
        return OmenMarket(
            id=HexAddress(
                HexStr(model.market_event.fixedProductMarketMaker.lower())
            ),  # Lowering to be identical with subgraph's output.
            title=model.question_event.parsed_question.question,
            creator=HexAddress(
                HexStr(model.market_event.creator.lower())
            ),  # Lowering to be identical with subgraph's output.
            category=model.question_event.parsed_question.category,
            collateralVolume=Wei(0),  # No volume possible yet.
            liquidityParameter=calculate_liquidity_parameter(outcome_token_amounts),
            usdVolume=USD(0),  # No volume possible yet.
            fee=model.fee,
            collateralToken=HexAddress(
                HexStr(model.market_event.collateralToken.lower())
            ),  # Lowering to be identical with subgraph's output.
            outcomes=model.question_event.parsed_question.outcomes,
            outcomeTokenAmounts=outcome_token_amounts,
            outcomeTokenMarginalPrices=calculate_marginal_prices(outcome_token_amounts),
            answerFinalizedTimestamp=None,  # It's a fresh market.
            currentAnswer=None,  # It's a fresh market.
            creationTimestamp=model.market_creation_timestamp,
            condition=Condition(
                id=model.market_event.conditionIds[0],
                outcomeSlotCount=len(model.question_event.parsed_question.outcomes),
            ),
            question=Question(
                id=model.question_event.question_id,
                title=model.question_event.parsed_question.question,
                data=model.question_event.question,  # Question in the event holds the "raw" data.
                templateId=model.question_event.template_id,
                outcomes=model.question_event.parsed_question.outcomes,
                isPendingArbitration=False,  # Can not be, it's a fresh market.
                openingTimestamp=model.question_event.opening_ts,
                answerFinalizedTimestamp=None,  # It's a new one, can not be.
                currentAnswer=None,  # It's a new one, no answer yet.
            ),
        )


def calculate_liquidity_parameter(
    outcome_token_amounts: list[OmenOutcomeToken],
) -> Wei:
    """
    Converted to Python from https://github.com/protofire/omen-subgraph/blob/f92bbfb6fa31ed9cd5985c416a26a2f640837d8b/src/utils/fpmm.ts#L171.
    """
    amounts_product = 1.0
    for amount in outcome_token_amounts:
        amounts_product *= amount
    n = len(outcome_token_amounts)
    liquidity_parameter = amounts_product ** (1.0 / n)
    return wei_type(liquidity_parameter)


def calculate_marginal_prices(
    outcome_token_amounts: list[OmenOutcomeToken],
) -> list[xDai] | None:
    """
    Converted to Python from https://github.com/protofire/omen-subgraph/blob/f92bbfb6fa31ed9cd5985c416a26a2f640837d8b/src/utils/fpmm.ts#L197.
    """
    all_non_zero = all(x != 0 for x in outcome_token_amounts)
    if not all_non_zero:
        return None

    n_outcomes = len(outcome_token_amounts)
    weights = []

    for i in range(n_outcomes):
        weight = 1.0
        for j in range(n_outcomes):
            if i != j:
                weight *= outcome_token_amounts[j]
        weights.append(weight)

    sum_weights = sum(weights)

    marginal_prices = [weights[i] / sum_weights for i in range(n_outcomes)]
    return [xDai(mp) for mp in marginal_prices]


class OmenBetCreator(BaseModel):
    id: HexAddress


class OmenBet(BaseModel):
    id: HexAddress  # A concatenation of: FPMM contract ID, trader ID and nonce. See https://github.com/protofire/omen-subgraph/blob/f92bbfb6fa31ed9cd5985c416a26a2f640837d8b/src/FixedProductMarketMakerMapping.ts#L109
    title: str
    collateralToken: HexAddress
    outcomeTokenMarginalPrice: xDai
    oldOutcomeTokenMarginalPrice: xDai
    type: str
    creator: OmenBetCreator
    creationTimestamp: int
    collateralAmount: Wei
    collateralAmountUSD: USD
    feeAmount: Wei
    outcomeIndex: int
    outcomeTokensTraded: Wei
    transactionHash: HexAddress
    fpmm: OmenMarket

    @property
    def creation_datetime(self) -> DatetimeUTC:
        return DatetimeUTC.to_datetime_utc(self.creationTimestamp)

    @property
    def boolean_outcome(self) -> bool:
        return get_boolean_outcome(self.fpmm.outcomes[self.outcomeIndex])

    @property
    def old_probability(self) -> Probability:
        # Old marginal price is the probability of the outcome before placing this bet.
        return Probability(float(self.oldOutcomeTokenMarginalPrice))

    @property
    def probability(self) -> Probability:
        # Marginal price is the probability of the outcome after placing this bet.
        return Probability(float(self.outcomeTokenMarginalPrice))

    def get_profit(self) -> ProfitAmount:
        bet_amount_xdai = wei_to_xdai(self.collateralAmount)
        profit = (
            wei_to_xdai(self.outcomeTokensTraded) - bet_amount_xdai
            if self.boolean_outcome == self.fpmm.boolean_outcome
            else -bet_amount_xdai
        )
        profit -= wei_to_xdai(self.feeAmount)
        return ProfitAmount(
            amount=profit,
            currency=Currency.xDai,
        )

    def to_bet(self) -> Bet:
        return Bet(
            id=str(
                self.transactionHash
            ),  # Use the transaction hash instead of the bet id - both are valid, but we return the transaction hash from the trade functions, so be consistent here.
            amount=BetAmount(amount=self.collateralAmountUSD, currency=Currency.xDai),
            outcome=self.boolean_outcome,
            created_time=self.creation_datetime,
            market_question=self.title,
            market_id=self.fpmm.id,
        )

    def to_generic_resolved_bet(self) -> ResolvedBet:
        if not self.fpmm.is_resolved_with_valid_answer:
            raise ValueError(
                f"Bet with title {self.title} is not resolved. It has no resolution time."
            )

        return ResolvedBet(
            id=str(
                self.transactionHash
            ),  # Use the transaction hash instead of the bet id - both are valid, but we return the transaction hash from the trade functions, so be consistent here.
            amount=BetAmount(amount=self.collateralAmountUSD, currency=Currency.xDai),
            outcome=self.boolean_outcome,
            created_time=self.creation_datetime,
            market_question=self.title,
            market_id=self.fpmm.id,
            market_outcome=self.fpmm.boolean_outcome,
            resolved_time=check_not_none(self.fpmm.finalized_datetime),
            profit=self.get_profit(),
        )


class FixedProductMarketMakersData(BaseModel):
    fixedProductMarketMakers: list[OmenMarket]


class FixedProductMarketMakersResponse(BaseModel):
    data: FixedProductMarketMakersData


class RealityQuestion(BaseModel):
    # This `id` is in form of `0x79e32ae03fb27b07c89c0c568f80287c01ca2e57-0x2d362f435e7b5159794ff0b5457a900283fca41fe6301dc855a647595903db13`,
    # which I couldn't find how it is created, but based on how it looks like I assume it's composed of `answerId-questionId`.
    # (Why is answer id as part of the question object? Because this question object is actually received from the answer object below).
    # And because all the contract methods so far needed bytes32 input, when asked for question id, `questionId` field was the correct one to use so far.
    id: str
    user: HexAddress
    historyHash: HexBytes | None
    updatedTimestamp: int
    contentHash: HexBytes
    questionId: HexBytes
    answerFinalizedTimestamp: int
    currentScheduledFinalizationTimestamp: int

    @property
    def updated_datetime(self) -> DatetimeUTC:
        return DatetimeUTC.to_datetime_utc(self.updatedTimestamp)

    @property
    def answer_finalized_datetime(self) -> DatetimeUTC:
        return DatetimeUTC.to_datetime_utc(self.answerFinalizedTimestamp)

    @property
    def current_scheduled_finalization_datetime(self) -> DatetimeUTC:
        return DatetimeUTC.to_datetime_utc(self.currentScheduledFinalizationTimestamp)

    @property
    def url(self) -> str:
        return f"https://reality.eth.limo/app/#!/question/{self.id}"


class RealityAnswer(BaseModel):
    id: str
    timestamp: int
    answer: HexBytes
    lastBond: Wei
    bondAggregate: Wei
    question: RealityQuestion
    createdBlock: int

    @property
    def timestamp_datetime(self) -> DatetimeUTC:
        return DatetimeUTC.to_datetime_utc(self.timestamp)


class RealityResponse(BaseModel):
    """
    This is similar to `RealityAnswer`, but contains additional fields, most importantly `historyHash`.
    """

    id: str
    timestamp: int
    answer: HexBytes
    isUnrevealed: bool
    isCommitment: bool
    bond: Wei
    user: HexAddress
    historyHash: HexBytes
    question: RealityQuestion
    createdBlock: int
    revealedBlock: int | None

    @property
    def bond_xdai(self) -> xDai:
        return wei_to_xdai(self.bond)

    @property
    def user_checksummed(self) -> ChecksumAddress:
        return Web3.to_checksum_address(self.user)


class RealityAnswers(BaseModel):
    answers: list[RealityAnswer]


class RealityAnswersResponse(BaseModel):
    data: RealityAnswers


def format_realitio_question(
    question: str,
    outcomes: list[str],
    category: str,
    language: str,
    template_id: int,
) -> str:
    """If you add a new template id here, also add to the parsing function below."""
    if template_id == 2:
        return "␟".join(
            [
                question,
                ",".join(f'"{o}"' for o in outcomes),
                category,
                language,
            ]
        )

    raise ValueError(f"Unsupported template id {template_id}.")


def parse_realitio_question(question_raw: str, template_id: int) -> "ParsedQuestion":
    """If you add a new template id here, also add to the encoding function above."""
    if template_id == 2:
        question, outcomes_raw, category, language = question_raw.split("␟")
        outcomes = [o.strip('"') for o in outcomes_raw.split(",")]
        return ParsedQuestion(
            question=question, outcomes=outcomes, category=category, language=language
        )

    raise ValueError(f"Unsupported template id {template_id}.")


class ParsedQuestion(BaseModel):
    question: str
    outcomes: list[str]
    language: str
    category: str


class RealitioLogNewQuestionEvent(BaseModel):
    question_id: HexBytes
    user: HexAddress
    template_id: int
    question: str  # Be aware, this is question in format of format_realitio_question function, it's raw data.
    content_hash: HexBytes
    arbitrator: HexAddress
    timeout: int
    opening_ts: int
    nonce: int
    created: int

    @property
    def user_checksummed(self) -> ChecksumAddress:
        return Web3.to_checksum_address(self.user)

    @property
    def parsed_question(self) -> ParsedQuestion:
        return parse_realitio_question(
            question_raw=self.question, template_id=self.template_id
        )


class OmenFixedProductMarketMakerCreationEvent(BaseModel):
    creator: HexAddress
    fixedProductMarketMaker: HexAddress
    conditionalTokens: HexAddress
    collateralToken: HexAddress
    conditionIds: list[HexBytes]
    fee: int

    @property
    def creator_checksummed(self) -> ChecksumAddress:
        return Web3.to_checksum_address(self.creator)

    @property
    def fixed_product_market_maker_checksummed(self) -> ChecksumAddress:
        return Web3.to_checksum_address(self.fixedProductMarketMaker)

    @property
    def conditional_tokens_checksummed(self) -> ChecksumAddress:
        return Web3.to_checksum_address(self.conditionalTokens)

    @property
    def collateral_token_checksummed(self) -> ChecksumAddress:
        return Web3.to_checksum_address(self.collateralToken)


class ConditionPreparationEvent(BaseModel):
    conditionId: HexBytes
    oracle: HexAddress
    questionId: HexBytes
    outcomeSlotCount: int


class FPMMFundingAddedEvent(BaseModel):
    funder: HexAddress
    amountsAdded: list[OmenOutcomeToken]
    sharesMinted: Wei

    @property
    def outcome_token_amounts(self) -> list[OmenOutcomeToken]:
        # Just renaming so we remember what it is.
        return self.amountsAdded


class CreatedMarket(BaseModel):
    market_creation_timestamp: int
    market_event: OmenFixedProductMarketMakerCreationEvent
    funding_event: FPMMFundingAddedEvent
    condition_id: HexBytes
    question_event: RealitioLogNewQuestionEvent
    condition_event: ConditionPreparationEvent | None
    initial_funds: Wei
    fee: Wei
    distribution_hint: list[OmenOutcomeToken] | None


class ContractPrediction(BaseModel):
    model_config = ConfigDict(populate_by_name=True)
    publisher: str = Field(..., alias="publisherAddress")
    ipfs_hash: HexBytes = Field(..., alias="ipfsHash")
    tx_hashes: list[HexBytes] = Field(..., alias="txHashes")
    estimated_probability_bps: int = Field(..., alias="estimatedProbabilityBps")

    @computed_field  # type: ignore[prop-decorator] # Mypy issue: https://github.com/python/mypy/issues/14461
    @property
    def publisher_checksummed(self) -> ChecksumAddress:
        return Web3.to_checksum_address(self.publisher)

    @staticmethod
    def from_tuple(values: tuple[t.Any]) -> "ContractPrediction":
        data = {k: v for k, v in zip(ContractPrediction.model_fields.keys(), values)}
        return ContractPrediction.model_validate(data)


class IPFSAgentResult(BaseModel):
    reasoning: str

    model_config = ConfigDict(
        extra="forbid",
    )<|MERGE_RESOLUTION|>--- conflicted
+++ resolved
@@ -1,11 +1,7 @@
 import typing as t
 
-<<<<<<< HEAD
-from pydantic import BaseModel
-=======
 import pytz
 from pydantic import BaseModel, ConfigDict, Field, computed_field
->>>>>>> 9f0a549b
 from web3 import Web3
 
 from prediction_market_agent_tooling.gtypes import (
