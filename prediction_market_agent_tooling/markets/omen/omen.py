--- conflicted
+++ resolved
@@ -8,10 +8,9 @@
 
 import requests
 from web3 import Web3
-from web3.types import TxParams, TxReceipt
+from web3.types import TxParams, TxReceipt, Wei
 
 from prediction_market_agent_tooling.config import APIKeys
-<<<<<<< HEAD
 from prediction_market_agent_tooling.gtypes import (
     ABI,
     ChecksumAddress,
@@ -21,16 +20,13 @@
     PrivateKey,
     Wei,
     xDai,
+    xdai_type,
 )
 from prediction_market_agent_tooling.markets.agent_market import (
     AgentMarket,
     FilterBy,
     SortBy,
 )
-=======
-from prediction_market_agent_tooling.gtypes import ChecksumAddress, PrivateKey, xDai
-from prediction_market_agent_tooling.markets.agent_market import AgentMarket
->>>>>>> b4d8d53a
 from prediction_market_agent_tooling.markets.data_models import BetAmount, Currency
 from prediction_market_agent_tooling.markets.omen.data_models import (
     OMEN_FALSE_OUTCOME,
@@ -38,24 +34,17 @@
     OmenBet,
     OmenMarket,
 )
-<<<<<<< HEAD
 from prediction_market_agent_tooling.tools.gnosis_rpc import GNOSIS_RPC_URL
-from prediction_market_agent_tooling.tools.utils import check_not_none
+from prediction_market_agent_tooling.tools.utils import utcnow
 from prediction_market_agent_tooling.tools.web3_utils import (
-    ONE_NONCE,
     WXDAI_ABI,
     WXDAI_CONTRACT_ADDRESS,
-    Nonce,
     add_fraction,
     call_function_on_contract,
     call_function_on_contract_tx,
     remove_fraction,
     xdai_to_wei,
-    xdai_type,
 )
-=======
-from prediction_market_agent_tooling.tools.utils import utcnow
->>>>>>> b4d8d53a
 
 """
 Python API for Omen prediction market.
@@ -130,48 +119,6 @@
         ]
 
 
-<<<<<<< HEAD
-=======
-import json
-import os
-import random
-import typing as t
-from datetime import datetime
-from enum import Enum
-
-import requests
-from web3 import Web3
-from web3.types import TxParams, TxReceipt
-
-from prediction_market_agent_tooling.gtypes import (
-    ABI,
-    ChecksumAddress,
-    HexAddress,
-    HexBytes,
-    OmenOutcomeToken,
-    PrivateKey,
-    Wei,
-    xDai,
-)
-from prediction_market_agent_tooling.markets.omen.data_models import OmenMarket
-from prediction_market_agent_tooling.tools.gnosis_rpc import GNOSIS_RPC_URL
-from prediction_market_agent_tooling.tools.web3_utils import (
-    WXDAI_ABI,
-    WXDAI_CONTRACT_ADDRESS,
-    add_fraction,
-    call_function_on_contract,
-    call_function_on_contract_tx,
-    remove_fraction,
-    xdai_to_wei,
-    xdai_type,
-)
-
-OMEN_QUERY_BATCH_SIZE = 1000
-OMEN_DEFAULT_MARKET_FEE = 0.02  # 2% fee from the buying shares amount.
-DEFAULT_COLLATERAL_TOKEN_CONTRACT_ADDRESS = WXDAI_CONTRACT_ADDRESS
-
-
->>>>>>> b4d8d53a
 class Arbitrator(str, Enum):
     KLEROS = "kleros"
     DXDAO = "dxdao"
@@ -269,7 +216,8 @@
     ) {
         id
         title
-<<<<<<< HEAD
+        category
+        creationTimestamp
         collateralVolume
         usdVolume
         collateralToken
@@ -281,103 +229,62 @@
 }
 """
 
-# Note: We are using `answerFinalizedTimestamp: null` to filter out closed markets
-# and `resolutionTimestamp_not: null` to filter out markets that are not resolved.
-# These are incompatible, so one line must be removed before using the query.
-_QUERY_GET_FIXED_PRODUCT_MARKETS_MAKERS = """
-query getFixedProductMarketMakers(
-    $first: Int!,
-    $outcomes: [String!],
-    $orderBy: String!,
-    $orderDirection: String!,
-    $creationTimestamp_gt: Int!,
-) {
-    fixedProductMarketMakers(
-        where: {
-            isPendingArbitration: false,
-            outcomes: $outcomes
-            creationTimestamp_gt: $creationTimestamp_gt
-            answerFinalizedTimestamp: null
-            resolutionTimestamp_not: null
-        },
-        orderBy: $orderBy,
-        orderDirection: $orderDirection,
-        first: $first
-    ) {
-        id
-        title
-=======
-        category
-        creationTimestamp
->>>>>>> b4d8d53a
-        collateralVolume
-        usdVolume
-        collateralToken
-        outcomes
-        outcomeTokenAmounts
-        outcomeTokenMarginalPrices
-        fee
-        answerFinalizedTimestamp
-        resolutionTimestamp
-        currentAnswer
-        creationTimestamp
-    }
-}
-"""
-
-
-<<<<<<< HEAD
-def get_open_fpmm_query() -> str:
-    return _QUERY_GET_FIXED_PRODUCT_MARKETS_MAKERS.replace(
-        "resolutionTimestamp_not: null", ""
-    )
-
-
-def get_resolved_fpmm_query() -> str:
-    return _QUERY_GET_FIXED_PRODUCT_MARKETS_MAKERS.replace(
-        "answerFinalizedTimestamp: null", ""
-    )
-
-
-def get_fpmm_query(filter_by: FilterBy) -> str:
+
+def construct_query_get_fixed_product_markets_makers(
+    include_creator: bool, filter_by: FilterBy
+) -> str:
+    query = """
+        query getFixedProductMarketMakers(
+            $first: Int!,
+            $outcomes: [String!],
+            $orderBy: String!,
+            $orderDirection: String!,
+            $creationTimestamp_gt: Int!,
+            $creator: Bytes = null,
+        ) {
+            fixedProductMarketMakers(
+                where: {
+                    isPendingArbitration: false,
+                    outcomes: $outcomes
+                    creationTimestamp_gt: $creationTimestamp_gt
+                    creator: $creator,
+                    answerFinalizedTimestamp: null
+                    resolutionTimestamp_not: null
+                },
+                orderBy: creationTimestamp,
+                orderDirection: desc,
+                first: $first
+            ) {
+                id
+                title
+                collateralVolume
+                usdVolume
+                collateralToken
+                outcomes
+                outcomeTokenAmounts
+                outcomeTokenMarginalPrices
+                fee
+                answerFinalizedTimestamp
+                resolutionTimestamp
+                currentAnswer
+                creationTimestamp
+                category
+            }
+        }
+    """
+
     if filter_by == FilterBy.OPEN:
-        return get_open_fpmm_query()
+        query = query.replace("resolutionTimestamp_not: null", "")
     elif filter_by == FilterBy.RESOLVED:
-        return get_resolved_fpmm_query()
-    raise ValueError(f"Unknown filter_by: {filter_by}")
-=======
-def construct_query_get_fixed_product_markets_makers(include_creator: bool) -> str:
-    query = """query getFixedProductMarketMakers($first: Int!, $outcomes: [String!], $creator: Bytes = null) {
-        fixedProductMarketMakers(
-            where: {
-                creator: $creator,
-                isPendingArbitration: false,
-                outcomes: $outcomes
-            },
-            orderBy: creationTimestamp,
-            orderDirection: desc,
-            first: $first
-        ) {
-            id
-            title
-            category
-            creationTimestamp
-            collateralVolume
-            usdVolume
-            collateralToken
-            outcomes
-            outcomeTokenAmounts
-            outcomeTokenMarginalPrices
-            fee
-        }
-    }"""
+        query = query.replace("answerFinalizedTimestamp: null", "")
+    else:
+        raise ValueError(f"Unknown filter_by: {filter_by}")
 
     if not include_creator:
         # If we aren't filtering by query, we need to remove it from where, otherwise "creator: null" will return 0 results.
         query = query.replace("creator: $creator,", "")
 
     return query
->>>>>>> b4d8d53a
 
 
 def get_arbitrator_contract_address_and_abi(
@@ -390,7 +297,6 @@
     raise ValueError(f"Unknown arbitrator: {arbitrator}")
 
 
-<<<<<<< HEAD
 def ordering_from_sort_by(sort_by: SortBy) -> tuple[str, str]:
     """
     Returns 'orderBy' and 'orderDirection' strings for the given SortBy.
@@ -409,12 +315,16 @@
     sort_by: SortBy,
     filter_by: FilterBy,
     created_after: t.Optional[datetime] = None,
+    creator: t.Optional[HexAddress] = None,
 ) -> list[OmenMarket]:
     order_by, order_direction = ordering_from_sort_by(sort_by)
     markets = requests.post(
         THEGRAPH_QUERY_URL,
         json={
-            "query": get_fpmm_query(filter_by),
+            "query": construct_query_get_fixed_product_markets_makers(
+                include_creator=creator is not None,
+                filter_by=filter_by,
+            ),
             "variables": {
                 "first": first,
                 "outcomes": outcomes,
@@ -423,21 +333,7 @@
                 "creationTimestamp_gt": to_int_timestamp(created_after)
                 if created_after
                 else 0,
-=======
-def get_omen_markets(
-    first: int, outcomes: list[str], creator: HexAddress | None = None
-) -> list[OmenMarket]:
-    markets = requests.post(
-        THEGRAPH_QUERY_URL,
-        json={
-            "query": construct_query_get_fixed_product_markets_makers(
-                include_creator=creator is not None
-            ),
-            "variables": {
-                "first": first,
-                "outcomes": outcomes,
                 "creator": creator,
->>>>>>> b4d8d53a
             },
         },
         headers={"Content-Type": "application/json"},
@@ -447,11 +343,11 @@
 
 
 def get_omen_binary_markets(
-<<<<<<< HEAD
     limit: int,
     sort_by: SortBy,
     filter_by: FilterBy,
     created_after: t.Optional[datetime] = None,
+    creator: t.Optional[HexAddress] = None,
 ) -> list[OmenMarket]:
     return get_omen_markets(
         first=limit,
@@ -459,12 +355,7 @@
         sort_by=sort_by,
         created_after=created_after,
         filter_by=filter_by,
-=======
-    limit: int, creator: HexAddress | None = None
-) -> list[OmenMarket]:
-    return get_omen_markets(
-        limit, [OMEN_TRUE_OUTCOME, OMEN_FALSE_OUTCOME], creator=creator
->>>>>>> b4d8d53a
+        creator=creator,
     )
 
 
@@ -880,6 +771,7 @@
             outcomeTokenAmounts
             outcomeTokenMarginalPrices
             fee
+            category
         }
     }
 }
