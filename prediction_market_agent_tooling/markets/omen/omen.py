import typing as t
from collections import defaultdict
from datetime import datetime
from decimal import Decimal

from web3 import Web3
from web3.constants import HASH_ZERO

from prediction_market_agent_tooling.config import APIKeys
from prediction_market_agent_tooling.gtypes import (
    ChecksumAddress,
    HexAddress,
    HexStr,
    OmenOutcomeToken,
    PrivateKey,
    Wei,
    wei_type,
    xDai,
    xdai_type,
)
from prediction_market_agent_tooling.markets.agent_market import (
    AgentMarket,
    FilterBy,
    SortBy,
)
from prediction_market_agent_tooling.markets.data_models import BetAmount, Currency
from prediction_market_agent_tooling.markets.omen.data_models import (
    OMEN_BASE_URL,
    OMEN_FALSE_OUTCOME,
    OMEN_TRUE_OUTCOME,
    Condition,
    OmenBet,
    OmenMarket,
)
from prediction_market_agent_tooling.markets.omen.omen_contracts import (
    OMEN_DEFAULT_MARKET_FEE,
    Arbitrator,
    OmenCollateralTokenContract,
    OmenConditionalTokenContract,
    OmenFixedProductMarketMakerContract,
    OmenFixedProductMarketMakerFactoryContract,
    OmenOracleContract,
    OmenRealitioContract,
)
from prediction_market_agent_tooling.markets.omen.omen_graph_queries import (
    get_omen_markets,
    get_resolved_omen_bets,
)
from prediction_market_agent_tooling.tools.web3_utils import (
    add_fraction,
    private_key_to_public_key,
    remove_fraction,
    wei_to_xdai,
    xdai_to_wei,
)

MAX_NUMBER_OF_MARKETS_FOR_SUBGRAPH_RETRIEVAL = 1000
OMEN_DEFAULT_REALITIO_BOND_VALUE = xdai_type(0.01)


class OmenAgentMarket(AgentMarket):
    """
    Omen's market class that can be used by agents to make predictions.
    """

    currency: t.ClassVar[Currency] = Currency.xDai
    base_url: t.ClassVar[str] = OMEN_BASE_URL

    collateral_token_contract_address_checksummed: ChecksumAddress
    market_maker_contract_address_checksummed: ChecksumAddress
    condition: Condition

    INVALID_MARKET_ANSWER: HexStr = HexStr(
        "0xFFFFFFFFFFFFFFFFFFFFFFFFFFFFFFFFFFFFFFFFFFFFFFFFFFFFFFFFFFFFFFFF"
    )

    def get_tiny_bet_amount(self) -> BetAmount:
        return BetAmount(amount=Decimal(0.00001), currency=self.currency)

    def place_bet(
        self, outcome: bool, amount: BetAmount, omen_auto_deposit: bool = True
    ) -> None:
        if amount.currency != self.currency:
            raise ValueError(f"Omen bets are made in xDai. Got {amount.currency}.")
        amount_xdai = xDai(amount.amount)
        keys = APIKeys()
        binary_omen_buy_outcome_tx(
            amount=amount_xdai,
            from_private_key=keys.bet_from_private_key,
            market=self,
            binary_outcome=outcome,
            auto_deposit=omen_auto_deposit,
        )

    def was_bet_outcome_correct(self, resolved_omen_bets: t.List[OmenBet]) -> bool:
        resolved_bets_for_market = [
            bet for bet in resolved_omen_bets if bet.fpmm.id == self.id
        ]

        # If there were no bets for this market, we conservatively say that
        # this method was called incorrectly, hence we raise an Error.
        if not resolved_bets_for_market:
            raise ValueError(f"No resolved bets provided for market {self.id}")

        # We iterate through bets since agent could have placed bets on multiple outcomes.
        # If one of the bets was correct, we return true since there is a redeemable amount to be retrieved.
        for bet in resolved_bets_for_market:
            # We only handle markets that are already finalized AND have a final answer
            if (
                bet.fpmm.question.answerFinalizedTimestamp is None
                or bet.fpmm.question.currentAnswer is None
            ):
                continue

            # Like Olas, we assert correctness by matching index OR invalid market answer
            if bet.outcomeIndex == int(
                bet.fpmm.question.currentAnswer, 16
            ) or bet.outcomeIndex == int(self.INVALID_MARKET_ANSWER, 16):
                return True

        return False

    def check_if_position_was_already_redeemed(self) -> bool:
        """
        Olas solves this problem (see https://github.com/valory-xyz/trader/blob/033ad88998fe0dc16457cd312b32f9e3b2d9a25f/packages/valory/skills/decision_maker_abci/behaviours/reedem.py#L487) by keeping state of the conditionIDs that were already claimed.
        Since we currently use stateless functions to redeem positions, it's not possible to query state. Hence we proceed by not tracking the positions already redeemed.
        Note that this has no major consequences from a gas perspective, it only incurs extra subgraph queries and RPC reads, no writes hence no gas costs.
        """
        return False

    def redeem_positions(self, bets_on_market: t.List[OmenBet]) -> None:
        keys = APIKeys()

        bet_was_correct = self.was_bet_outcome_correct(bets_on_market)
        if not bet_was_correct:
            # print(f"Bet placed on market {self.id} was incorrect.")
            return None

        position_already_redeemed = self.check_if_position_was_already_redeemed()
        if position_already_redeemed:
            print(f"Position on market {self.id} was already redeemed.")
            return None

        return omen_redeem_full_position_tx(
            market=self, from_private_key=keys.bet_from_private_key
        )

    @staticmethod
    def from_data_model(model: OmenMarket) -> "OmenAgentMarket":
        return OmenAgentMarket(
            id=model.id,
            question=model.title,
            outcomes=model.outcomes,
            collateral_token_contract_address_checksummed=model.collateral_token_contract_address_checksummed,
            market_maker_contract_address_checksummed=model.market_maker_contract_address_checksummed,
            resolution=model.get_resolution_enum(),
            created_time=model.creation_datetime,
            close_time=model.finalized_datetime,
            p_yes=model.p_yes,
            condition=model.condition,
            url=model.url,
            volume=wei_to_xdai(model.collateralVolume),
        )

    @staticmethod
    def get_binary_markets(
        limit: int,
        sort_by: SortBy,
        filter_by: FilterBy = FilterBy.OPEN,
        created_after: t.Optional[datetime] = None,
        excluded_questions: set[str] | None = None,
    ) -> list[AgentMarket]:
        return [
            OmenAgentMarket.from_data_model(m)
            for m in get_omen_binary_markets(
                limit=limit,
                sort_by=sort_by,
                created_after=created_after,
                filter_by=filter_by,
                excluded_questions=excluded_questions,
            )
        ]

    def get_contract(self) -> OmenFixedProductMarketMakerContract:
        return OmenFixedProductMarketMakerContract(
            address=self.market_maker_contract_address_checksummed
        )


<<<<<<< HEAD
def construct_query_get_fixed_product_markets_makers(
    include_creator: bool,
    include_opening_timestamp: bool,
    filter_by: FilterBy,
) -> str:
    query = """
        query getFixedProductMarketMakers(
            $first: Int!,
            $outcomes: [String!],
            $orderBy: String!,
            $orderDirection: String!,
            $creationTimestamp_gt: Int!,
            $openingTimestamp_lt: Int,
            $creator: Bytes = null,
        ) {
            fixedProductMarketMakers(
                where: {
                    isPendingArbitration: false,
                    outcomes: $outcomes
                    creationTimestamp_gt: $creationTimestamp_gt
                    openingTimestamp_lt: $openingTimestamp_lt
                    creator: $creator,
                    answerFinalizedTimestamp: null
                    resolutionTimestamp_not: null
                },
                orderBy: creationTimestamp,
                orderDirection: desc,
                first: $first
            ) {
                id
                title
                collateralVolume
                usdVolume
                collateralToken
                outcomes
                outcomeTokenAmounts
                outcomeTokenMarginalPrices
                fee
                answerFinalizedTimestamp
                resolutionTimestamp
                currentAnswer
                creationTimestamp
                category
                condition {
                    id
                    outcomeSlotCount
                }
                question {
                    title
                    id
                    outcomes
                    answerFinalizedTimestamp
                }
            }
        }
    """

    if filter_by == FilterBy.OPEN:
        query = query.replace("resolutionTimestamp_not: null", "")
    elif filter_by == FilterBy.RESOLVED:
        query = query.replace("answerFinalizedTimestamp: null", "")
    elif filter_by == FilterBy.NONE:
        query = query.replace("answerFinalizedTimestamp: null", "")
        query = query.replace("resolutionTimestamp_not: null", "")
    else:
        raise ValueError(f"Unknown filter_by: {filter_by}")

    if not include_creator:
        # If we aren't filtering by query, we need to remove it from where, otherwise "creator: null" will return 0 results.
        query = query.replace("creator: $creator,", "")

    if not include_opening_timestamp:
        # If we aren't filtering by opening timestamp, be need to remove it, because `null` or `biggest possible timestamp` won't work.
        # (as opposite to `creationTimestamp_gt` where `0` works just fine)
        query = query.replace("openingTimestamp_lt: $openingTimestamp_lt", "")

    return query


=======
>>>>>>> 513f85cc
def ordering_from_sort_by(sort_by: SortBy) -> tuple[str, str]:
    """
    Returns 'orderBy' and 'orderDirection' strings for the given SortBy.
    """
    if sort_by == SortBy.CLOSING_SOONEST:
        return "creationTimestamp", "desc"  # TODO make more accurate
    elif sort_by == SortBy.NEWEST:
        return "creationTimestamp", "desc"
    else:
        raise ValueError(f"Unknown sort_by: {sort_by}")


def get_omen_binary_markets(
    limit: int,
    sort_by: SortBy,
    filter_by: FilterBy = FilterBy.OPEN,
    created_after: t.Optional[datetime] = None,
    opened_before: t.Optional[datetime] = None,
    creator: t.Optional[HexAddress] = None,
    excluded_questions: set[str] | None = None,
) -> list[OmenMarket]:
    return get_omen_markets(
        first=limit,
        outcomes=[OMEN_TRUE_OUTCOME, OMEN_FALSE_OUTCOME],
        sort_by=sort_by,
        created_after=created_after,
        opened_before=opened_before,
        filter_by=filter_by,
        creator=creator,
        excluded_questions=excluded_questions,
    )


def pick_binary_market(
    sort_by: SortBy = SortBy.CLOSING_SOONEST, filter_by: FilterBy = FilterBy.OPEN
) -> OmenMarket:
    return get_omen_binary_markets(limit=1, sort_by=sort_by, filter_by=filter_by)[0]


def omen_buy_outcome_tx(
    amount: xDai,
    from_private_key: PrivateKey,
    market: OmenAgentMarket,
    outcome: str,
    auto_deposit: bool,
) -> None:
    """
    Bets the given amount of xDai for the given outcome in the given market.
    """
    amount_wei = xdai_to_wei(amount)
    from_address_checksummed = private_key_to_public_key(from_private_key)

    market_contract: OmenFixedProductMarketMakerContract = market.get_contract()
    collateral_token_contract = OmenCollateralTokenContract()

    # Get the index of the outcome we want to buy.
    outcome_index: int = market.get_outcome_index(outcome)

    # Calculate the amount of shares we will get for the given investment amount.
    expected_shares = market_contract.calcBuyAmount(amount_wei, outcome_index)
    # Allow 1% slippage.
    expected_shares = remove_fraction(expected_shares, 0.01)
    # Approve the market maker to withdraw our collateral token.
    collateral_token_contract.approve(
        for_address=market_contract.address,
        amount_wei=amount_wei,
        from_private_key=from_private_key,
    )
    # Deposit xDai to the collateral token,
    # this can be skipped, if we know we already have enough collateral tokens.
    collateral_token_balance = collateral_token_contract.balanceOf(
        for_address=from_address_checksummed,
    )
    if auto_deposit and collateral_token_balance < amount_wei:
        collateral_token_contract.deposit(
            amount_wei=amount_wei,
            from_private_key=from_private_key,
        )
    # Buy shares using the deposited xDai in the collateral token.
    market_contract.buy(
        amount_wei=amount_wei,
        outcome_index=outcome_index,
        min_outcome_tokens_to_buy=expected_shares,
        from_private_key=from_private_key,
    )


def binary_omen_buy_outcome_tx(
    amount: xDai,
    from_private_key: PrivateKey,
    market: OmenAgentMarket,
    binary_outcome: bool,
    auto_deposit: bool,
) -> None:
    omen_buy_outcome_tx(
        amount=amount,
        from_private_key=from_private_key,
        market=market,
        outcome=OMEN_TRUE_OUTCOME if binary_outcome else OMEN_FALSE_OUTCOME,
        auto_deposit=auto_deposit,
    )


def omen_sell_outcome_tx(
    amount: xDai,
    from_private_key: PrivateKey,
    market: OmenAgentMarket,
    outcome: str,
    auto_withdraw: bool,
) -> None:
    """
    Sells the given amount of shares for the given outcome in the given market.
    """
    amount_wei = xdai_to_wei(amount)

    market_contract: OmenFixedProductMarketMakerContract = market.get_contract()
    conditional_token_contract = OmenConditionalTokenContract()
    collateral_token = OmenCollateralTokenContract()

    # Verify, that markets uses conditional tokens that we expect.
    if market_contract.conditionalTokens() != conditional_token_contract.address:
        raise ValueError(
            f"Market {market.id} uses conditional token that we didn't expect, {market_contract.conditionalTokens()} != {conditional_token_contract.address=}"
        )

    # Get the index of the outcome we want to buy.
    outcome_index: int = market.get_outcome_index(outcome)

    # Calculate the amount of shares we will sell for the given selling amount of xdai.
    max_outcome_tokens_to_sell = market_contract.calcSellAmount(
        amount_wei, outcome_index
    )
    # Allow 1% slippage.
    max_outcome_tokens_to_sell = add_fraction(max_outcome_tokens_to_sell, 0.01)

    # Approve the market maker to move our (all) conditional tokens.
    conditional_token_contract.setApprovalForAll(
        for_address=market_contract.address,
        approve=True,
        from_private_key=from_private_key,
    )
    # Sell the shares.
    market_contract.sell(
        amount_wei,
        outcome_index,
        max_outcome_tokens_to_sell,
        from_private_key,
    )
    if auto_withdraw:
        # Optionally, withdraw from the collateral token back to the `from_address` wallet.
        collateral_token.withdraw(
            amount_wei=amount_wei,
            from_private_key=from_private_key,
        )


def binary_omen_sell_outcome_tx(
    amount: xDai,
    from_private_key: PrivateKey,
    market: OmenAgentMarket,
    binary_outcome: bool,
    auto_withdraw: bool,
) -> None:
    omen_sell_outcome_tx(
        amount=amount,
        from_private_key=from_private_key,
        market=market,
        outcome=OMEN_TRUE_OUTCOME if binary_outcome else OMEN_FALSE_OUTCOME,
        auto_withdraw=auto_withdraw,
    )


def omen_create_market_tx(
    initial_funds: xDai,
    question: str,
    closing_time: datetime,
    category: str,
    language: str,
    from_private_key: PrivateKey,
    outcomes: list[str],
    auto_deposit: bool,
    fee: float = OMEN_DEFAULT_MARKET_FEE,
) -> ChecksumAddress:
    """
    Based on omen-exchange TypeScript code: https://github.com/protofire/omen-exchange/blob/b0b9a3e71b415d6becf21fe428e1c4fc0dad2e80/app/src/services/cpk/cpk.ts#L308
    """
    from_address = private_key_to_public_key(from_private_key)
    initial_funds_wei = xdai_to_wei(initial_funds)

    realitio_contract = OmenRealitioContract()
    conditional_token_contract = OmenConditionalTokenContract()
    collateral_token_contract = OmenCollateralTokenContract()
    factory_contract = OmenFixedProductMarketMakerFactoryContract()
    oracle_contract = OmenOracleContract()

    # These checks were originally maded somewhere in the middle of the process, but it's safer to do them right away.
    # Double check that the oracle's realitio address is the same as we are using.
    if oracle_contract.realitio() != realitio_contract.address:
        raise RuntimeError(
            "The oracle's realitio address is not the same as we are using."
        )
    # Double check that the oracle's conditional tokens address is the same as we are using.
    if oracle_contract.conditionalTokens() != conditional_token_contract.address:
        raise RuntimeError(
            "The oracle's conditional tokens address is not the same as we are using."
        )

    # Approve the market maker to withdraw our collateral token.
    collateral_token_contract.approve(
        for_address=factory_contract.address,
        amount_wei=initial_funds_wei,
        from_private_key=from_private_key,
    )

    # Deposit xDai to the collateral token,
    # this can be skipped, if we know we already have enough collateral tokens.
    collateral_token_balance = collateral_token_contract.balanceOf(
        for_address=from_address,
    )
    if (
        auto_deposit
        and initial_funds_wei > 0
        and collateral_token_balance < initial_funds_wei
    ):
        collateral_token_contract.deposit(initial_funds_wei, from_private_key)

    # Create the question on Realitio.
    question_id = realitio_contract.askQuestion(
        question=question,
        category=category,
        outcomes=outcomes,
        language=language,
        arbitrator=Arbitrator.KLEROS,
        opening=closing_time,  # The question is opened at the closing time of the market.
        from_private_key=from_private_key,
    )

    # Construct the condition id.
    condition_id = conditional_token_contract.getConditionId(
        question_id=question_id,
        oracle_address=oracle_contract.address,
        outcomes_slot_count=len(outcomes),
    )
    if not conditional_token_contract.does_condition_exists(condition_id):
        conditional_token_contract.prepareCondition(
            question_id=question_id,
            oracle_address=oracle_contract.address,
            outcomes_slot_count=len(outcomes),
            from_private_key=from_private_key,
        )

    # Create the market.
    create_market_receipt_tx = factory_contract.create2FixedProductMarketMaker(
        from_private_key=from_private_key,
        condition_id=condition_id,
        fee=fee,
        initial_funds_wei=initial_funds_wei,
    )

    # Note: In the Omen's Typescript code, there is futher a creation of `stakingRewardsFactoryAddress`,
    # (https://github.com/protofire/omen-exchange/blob/763d9c9d05ebf9edacbc1dbaa561aa5d08813c0f/app/src/services/cpk/fns.ts#L979)
    # but address of stakingRewardsFactoryAddress on xDai/Gnosis is 0x0000000000000000000000000000000000000000,
    # so skipping it here.

    market_address = create_market_receipt_tx["logs"][-1][
        "address"
    ]  # The market address is available in the last emitted log, in the address field.
    return market_address


def omen_fund_market_tx(
    market: OmenAgentMarket,
    funds: xDai,
    from_private_key: PrivateKey,
    auto_deposit: bool,
) -> None:
    funds_wei = xdai_to_wei(funds)
    from_address = private_key_to_public_key(from_private_key)
    market_contract = market.get_contract()
    collateral_token_contract = OmenCollateralTokenContract()

    # Deposit xDai to the collateral token,
    # this can be skipped, if we know we already have enough collateral tokens.
    if (
        auto_deposit
        and collateral_token_contract.balanceOf(
            for_address=from_address,
        )
        < funds_wei
    ):
        collateral_token_contract.deposit(funds_wei, from_private_key)

    collateral_token_contract.approve(
        for_address=market_contract.address,
        amount_wei=funds_wei,
        from_private_key=from_private_key,
    )

    market_contract.addFunding(funds_wei, from_private_key)


def build_parent_collection_id() -> HexStr:
    return HASH_ZERO  # Taken from Olas


def omen_redeem_full_position_tx(
    market: OmenAgentMarket,
    from_private_key: PrivateKey,
    web3: Web3 | None = None,
) -> None:
    """
    Redeems position from a given Omen market. Note that we check if there is a balance
    to be redeemed before sending the transaction.
    """

    from_address = private_key_to_public_key(from_private_key)

    market_contract: OmenFixedProductMarketMakerContract = market.get_contract()
    conditional_token_contract = OmenConditionalTokenContract()

    # Verify, that markets uses conditional tokens that we expect.
    if market_contract.conditionalTokens() != conditional_token_contract.address:
        raise ValueError(
            f"Market {market.id} uses conditional token that we didn't expect, {market_contract.conditionalTokens()} != {conditional_token_contract.address=}"
        )

    parent_collection_id = build_parent_collection_id()

    if not market.is_resolved():
        print("Cannot redeem winnings if market is not yet resolved. Exiting.")
        return

    amount_wei = get_conditional_tokens_balance_for_market(market, from_address, web3)
    if amount_wei == 0:
        print("No balance to claim. Exiting.")
        return

    # check if condition has already been resolved by oracle
    payout_for_condition = conditional_token_contract.payoutDenominator(
        market.condition.id
    )
    if not payout_for_condition > 0:
        # from ConditionalTokens.redeemPositions:
        # uint den = payoutDenominator[conditionId]; require(den > 0, "result for condition not received yet");
        print("Market not yet resolved, not possible to claim")
        return

    conditional_token_contract.redeemPositions(
        from_private_key=from_private_key,
        collateral_token_address=market.collateral_token_contract_address_checksummed,
        condition_id=market.condition.id,
        parent_collection_id=parent_collection_id,
        index_sets=market.condition.index_sets,
        web3=web3,
    )


def get_conditional_tokens_balance_for_market(
    market: OmenAgentMarket,
    from_address: ChecksumAddress,
    web3: Web3 | None = None,
) -> Wei:
    """
    We derive the withdrawable balance from the ConditionalTokens contract through CollectionId -> PositionId (which
    also serves as tokenId) -> TokenBalances.
    """
    conditional_token_contract = OmenConditionalTokenContract()
    parent_collection_id = build_parent_collection_id()
    balance = wei_type(0)

    for index_set in market.condition.index_sets:
        collection_id = conditional_token_contract.getCollectionId(
            parent_collection_id, market.condition.id, index_set, web3=web3
        )
        # Note that collection_id is returned as bytes, which is accepted by the contract calls downstream.
        position_id: int = conditional_token_contract.getPositionId(
            market.collateral_token_contract_address_checksummed,
            collection_id,
            web3=web3,
        )
        balance_for_position = conditional_token_contract.balanceOf(
            from_address=from_address, position_id=position_id, web3=web3
        )
        balance = wei_type(balance + balance_for_position)

    return balance


def omen_remove_fund_market_tx(
    market: OmenAgentMarket,
    shares: OmenOutcomeToken,
    from_private_key: PrivateKey,
    auto_withdraw: bool,
) -> None:
    market_contract = market.get_contract()
    market_contract.removeFunding(shares, from_private_key)

    # TODO: How to withdraw remove funding back to our wallet.
    # Then also add to the test in tests_integration/markets/omen/test_omen.py.
    if auto_withdraw:
        raise NotImplementedError("TODO")


def redeem_positions_from_all_omen_markets() -> None:
    """
    Redeems positions from all resolved Omen markets.
    """
    keys = APIKeys()
    resolved_omen_bets = get_resolved_omen_bets(
        start_time=datetime(2020, 1, 1),
        end_time=None,
        better_address=keys.bet_from_address,
    )
    bets_per_market_id: t.Dict[HexAddress, t.List[OmenBet]] = defaultdict(list)
    market_id_to_market: t.Dict[HexAddress, OmenMarket] = {}

    for bet in resolved_omen_bets:
        bets_per_market_id[bet.fpmm.id].append(bet)
        # We keep track of the unique markets
        if bet.fpmm.id not in market_id_to_market:
            market_id_to_market[bet.fpmm.id] = bet.fpmm

    # We redeem positions for each unique resolved market where the
    # agent has placed bets.
    for market_id, omen_bets in bets_per_market_id.items():
        market_data_model = market_id_to_market[market_id]
        market = OmenAgentMarket.from_data_model(market_data_model)
        market.redeem_positions(omen_bets)<|MERGE_RESOLUTION|>--- conflicted
+++ resolved
@@ -187,88 +187,6 @@
         )
 
 
-<<<<<<< HEAD
-def construct_query_get_fixed_product_markets_makers(
-    include_creator: bool,
-    include_opening_timestamp: bool,
-    filter_by: FilterBy,
-) -> str:
-    query = """
-        query getFixedProductMarketMakers(
-            $first: Int!,
-            $outcomes: [String!],
-            $orderBy: String!,
-            $orderDirection: String!,
-            $creationTimestamp_gt: Int!,
-            $openingTimestamp_lt: Int,
-            $creator: Bytes = null,
-        ) {
-            fixedProductMarketMakers(
-                where: {
-                    isPendingArbitration: false,
-                    outcomes: $outcomes
-                    creationTimestamp_gt: $creationTimestamp_gt
-                    openingTimestamp_lt: $openingTimestamp_lt
-                    creator: $creator,
-                    answerFinalizedTimestamp: null
-                    resolutionTimestamp_not: null
-                },
-                orderBy: creationTimestamp,
-                orderDirection: desc,
-                first: $first
-            ) {
-                id
-                title
-                collateralVolume
-                usdVolume
-                collateralToken
-                outcomes
-                outcomeTokenAmounts
-                outcomeTokenMarginalPrices
-                fee
-                answerFinalizedTimestamp
-                resolutionTimestamp
-                currentAnswer
-                creationTimestamp
-                category
-                condition {
-                    id
-                    outcomeSlotCount
-                }
-                question {
-                    title
-                    id
-                    outcomes
-                    answerFinalizedTimestamp
-                }
-            }
-        }
-    """
-
-    if filter_by == FilterBy.OPEN:
-        query = query.replace("resolutionTimestamp_not: null", "")
-    elif filter_by == FilterBy.RESOLVED:
-        query = query.replace("answerFinalizedTimestamp: null", "")
-    elif filter_by == FilterBy.NONE:
-        query = query.replace("answerFinalizedTimestamp: null", "")
-        query = query.replace("resolutionTimestamp_not: null", "")
-    else:
-        raise ValueError(f"Unknown filter_by: {filter_by}")
-
-    if not include_creator:
-        # If we aren't filtering by query, we need to remove it from where, otherwise "creator: null" will return 0 results.
-        query = query.replace("creator: $creator,", "")
-
-    if not include_opening_timestamp:
-        # If we aren't filtering by opening timestamp, be need to remove it, because `null` or `biggest possible timestamp` won't work.
-        # (as opposite to `creationTimestamp_gt` where `0` works just fine)
-        query = query.replace("openingTimestamp_lt: $openingTimestamp_lt", "")
-
-    return query
-
-
-=======
->>>>>>> 513f85cc
 def ordering_from_sort_by(sort_by: SortBy) -> tuple[str, str]:
     """
     Returns 'orderBy' and 'orderDirection' strings for the given SortBy.
