import sys
import typing as t
from datetime import datetime

from loguru import logger
from web3 import Web3
from web3.constants import HASH_ZERO
from web3.types import TxReceipt

from prediction_market_agent_tooling.config import APIKeys, PrivateCredentials
from prediction_market_agent_tooling.gtypes import (
    ChecksumAddress,
    HexAddress,
    HexStr,
<<<<<<< HEAD
=======
    OutcomeStr,
    Probability,
>>>>>>> 53ed7dd6
    Wei,
    wei_type,
    xDai,
    xdai_type,
)
from prediction_market_agent_tooling.markets.agent_market import (
    AgentMarket,
    FilterBy,
    SortBy,
)
from prediction_market_agent_tooling.markets.data_models import (
    BetAmount,
    Currency,
    Position,
    TokenAmount,
)
from prediction_market_agent_tooling.markets.omen.data_models import (
    OMEN_BASE_URL,
    OMEN_FALSE_OUTCOME,
    OMEN_TRUE_OUTCOME,
    Condition,
    OmenBet,
    OmenMarket,
    OmenUserPosition,
)
from prediction_market_agent_tooling.markets.omen.omen_contracts import (
    OMEN_DEFAULT_MARKET_FEE,
    Arbitrator,
    OmenCollateralTokenContract,
    OmenConditionalTokenContract,
    OmenFixedProductMarketMakerContract,
    OmenFixedProductMarketMakerFactoryContract,
    OmenOracleContract,
    OmenRealitioContract,
)
from prediction_market_agent_tooling.markets.omen.omen_subgraph_handler import (
    OmenSubgraphHandler,
)
from prediction_market_agent_tooling.tools.balances import get_balances
from prediction_market_agent_tooling.tools.hexbytes_custom import HexBytes
from prediction_market_agent_tooling.tools.utils import check_not_none
from prediction_market_agent_tooling.tools.web3_utils import (
    add_fraction,
    remove_fraction,
    wei_to_xdai,
    xdai_to_wei,
)

OMEN_DEFAULT_REALITIO_BOND_VALUE = xdai_type(0.01)


class OmenAgentMarket(AgentMarket):
    """
    Omen's market class that can be used by agents to make predictions.
    """

    currency: t.ClassVar[Currency] = Currency.xDai
    base_url: t.ClassVar[str] = OMEN_BASE_URL
    creator: HexAddress

    collateral_token_contract_address_checksummed: ChecksumAddress
    market_maker_contract_address_checksummed: ChecksumAddress
    condition: Condition
    finalized_time: datetime | None
    created_time: datetime
    close_time: datetime

    INVALID_MARKET_ANSWER: HexStr = HexStr(
        "0xFFFFFFFFFFFFFFFFFFFFFFFFFFFFFFFFFFFFFFFFFFFFFFFFFFFFFFFFFFFFFFFF"
    )

    _binary_market_p_yes_history: list[Probability] | None = None

    @property
    def yes_index(self) -> int:
        return self.outcomes.index(OMEN_TRUE_OUTCOME)

    @property
    def no_index(self) -> int:
        return self.outcomes.index(OMEN_FALSE_OUTCOME)

    def get_p_yes_history_cached(self) -> list[Probability]:
        if self._binary_market_p_yes_history is None:
            self._binary_market_p_yes_history = get_binary_market_p_yes_history(self)
        return self._binary_market_p_yes_history

    def get_last_trade_p_yes(self) -> Probability | None:
        """On Omen, probablities converge after the resolution, so we need to get market's predicted probability from the trade history."""
        return (
            self.get_p_yes_history_cached()[-1]
            if self.get_p_yes_history_cached()
            else None
        )

    def get_last_trade_p_no(self) -> Probability | None:
        """On Omen, probablities converge after the resolution, so we need to get market's predicted probability from the trade history."""
        last_trade_p_yes = self.get_last_trade_p_yes()
        return (
            Probability(1.0 - last_trade_p_yes)
            if last_trade_p_yes is not None
            else None
        )

    def get_liquidity(self) -> Wei:
        return self.get_contract().totalSupply()

    def get_liquidity_in_xdai(self) -> xDai:
        return wei_to_xdai(self.get_liquidity())

    def get_tiny_bet_amount(self) -> BetAmount:
        return BetAmount(amount=0.00001, currency=self.currency)

    def place_bet(
        self,
        outcome: bool,
        amount: BetAmount,
        omen_auto_deposit: bool = True,
        web3: Web3 | None = None,
    ) -> None:
        if amount.currency != self.currency:
            raise ValueError(f"Omen bets are made in xDai. Got {amount.currency}.")
        amount_xdai = xDai(amount.amount)
        keys = APIKeys()
        private_credentials = PrivateCredentials.from_api_keys(keys)
        binary_omen_buy_outcome_tx(
            private_credentials=private_credentials,
            amount=amount_xdai,
            market=self,
            binary_outcome=outcome,
            auto_deposit=omen_auto_deposit,
            web3=web3,
        )

    def sell_tokens(
        self, outcome: bool, amount: TokenAmount, auto_withdraw: bool = True
    ) -> None:
        keys = APIKeys()
        private_credentials = PrivateCredentials.from_api_keys(keys)
        binary_omen_sell_outcome_tx(
            private_credentials=private_credentials,
            amount=xDai(amount.amount),
            market=self,
            binary_outcome=outcome,
            auto_withdraw=auto_withdraw,
        )

    def was_any_bet_outcome_correct(
        self, resolved_omen_bets: t.List[OmenBet]
    ) -> bool | None:
        resolved_bets_for_market = [
            bet
            for bet in resolved_omen_bets
            if bet.fpmm.id == self.id and bet.fpmm.is_resolved
        ]

        # If there were no bets for this market, we conservatively say that
        # this method was called incorrectly, hence we raise an Error.
        if not resolved_bets_for_market:
            raise ValueError(f"No resolved bets provided for market {self.id}")

        if not resolved_bets_for_market[0].fpmm.has_valid_answer:
            # We return None if the market was resolved as invalid, as we were neither right or wrong.
            return None

        # We iterate through bets since agent could have placed bets on multiple outcomes.
        # If one of the bets was correct, we return true since there is a redeemable amount to be retrieved.
        for bet in resolved_bets_for_market:
            # Like Olas, we assert correctness by matching index
            if bet.outcomeIndex == check_not_none(
                bet.fpmm.question.outcome_index,
                "Shouldn't be None if the market is resolved",
            ):
                return True

        return False

    def market_redeemable_by(self, user: ChecksumAddress) -> bool:
        """
        Will return true if given user placed a bet on this market and that bet has a balance.
        If the user never placed a bet on this market, this corretly return False.
        """
        positions = OmenSubgraphHandler().get_positions(condition_id=self.condition.id)
        user_positions = OmenSubgraphHandler().get_user_positions(
            better_address=user,
            position_id_in=[p.id for p in positions],
            # After redeem, this will became zero.
            total_balance_bigger_than=wei_type(0),
        )
        return len(user_positions) > 0

    def redeem_positions(
        self,
        private_credentials: PrivateCredentials,
    ) -> None:
        for_public_key = private_credentials.public_key
        market_is_redeemable = self.market_redeemable_by(user=for_public_key)
        if not market_is_redeemable:
            logger.debug(
                f"Position on market {self.id} was already redeemed or no bets were placed at all by {for_public_key=}."
            )
            return None

        omen_redeem_full_position_tx(
            private_credentials=private_credentials, market=self
        )

    @staticmethod
    def from_data_model(model: OmenMarket) -> "OmenAgentMarket":
        return OmenAgentMarket(
            id=model.id,
            question=model.title,
            creator=model.creator,
            outcomes=model.outcomes,
            collateral_token_contract_address_checksummed=model.collateral_token_contract_address_checksummed,
            market_maker_contract_address_checksummed=model.market_maker_contract_address_checksummed,
            resolution=model.get_resolution_enum(),
            created_time=model.creation_datetime,
            finalized_time=model.finalized_datetime,
            current_p_yes=model.current_p_yes,
            condition=model.condition,
            url=model.url,
            volume=wei_to_xdai(model.collateralVolume),
            close_time=model.close_time,
        )

    @staticmethod
    def get_binary_markets(
        limit: int,
        sort_by: SortBy,
        filter_by: FilterBy = FilterBy.OPEN,
        created_after: t.Optional[datetime] = None,
        excluded_questions: set[str] | None = None,
    ) -> t.Sequence["OmenAgentMarket"]:
        return [
            OmenAgentMarket.from_data_model(m)
            for m in OmenSubgraphHandler().get_omen_binary_markets_simple(
                limit=limit,
                sort_by=sort_by,
                filter_by=filter_by,
                created_after=created_after,
                excluded_questions=excluded_questions,
            )
        ]

    @staticmethod
    def get_binary_market(id: str) -> "OmenAgentMarket":
        return OmenAgentMarket.from_data_model(
            OmenSubgraphHandler().get_omen_market_by_market_id(
                market_id=HexAddress(HexStr(id))
            )
        )

    def get_contract(
        self,
    ) -> OmenFixedProductMarketMakerContract:
        return OmenFixedProductMarketMakerContract(
            address=self.market_maker_contract_address_checksummed,
        )

    def get_index_set(self, outcome: str) -> int:
        return self.get_outcome_index(outcome) + 1

<<<<<<< HEAD
=======
    def index_set_to_outcome_index(cls, index_set: int) -> int:
        return index_set - 1

    def index_set_to_outcome_str(cls, index_set: int) -> OutcomeStr:
        return OutcomeStr(
            cls.get_outcome_str(cls.index_set_to_outcome_index(index_set))
        )

>>>>>>> 53ed7dd6
    def get_token_balance(
        self, user_id: str, outcome: str, web3: Web3 | None = None
    ) -> TokenAmount:
        index_set = self.get_index_set(outcome)
        balances = get_conditional_tokens_balance_for_market(
            self, Web3.to_checksum_address(user_id), web3=web3
        )
        return TokenAmount(
            amount=wei_to_xdai(balances[index_set]),
            currency=Currency.xDai,
        )

    @classmethod
    def get_positions(cls, user_id: str) -> list[Position]:
        sgh = OmenSubgraphHandler()
        omen_positions = sgh.get_user_positions(
            better_address=Web3.to_checksum_address(user_id),
            total_balance_bigger_than=wei_type(0),
        )

        # Sort positions and corresponding markets by condition_id
        omen_positions_dict: dict[HexBytes, list[OmenUserPosition]] = {}
        for omen_position in omen_positions:
            condition_id = omen_position.position.condition_id
            omen_positions_dict.setdefault(condition_id, []).append(omen_position)

        omen_markets: dict[HexBytes, OmenMarket] = {
            m.condition.id: m
            for m in sgh.get_omen_binary_markets(
                limit=sys.maxsize,
                condition_id_in=list(omen_positions_dict.keys()),
            )
        }
        if len(omen_markets) != len(omen_positions_dict):
            raise ValueError(
                f"Number of condition ids for markets {len(omen_markets)} and positions {len(omen_positions_dict)} are not equal."
            )

        positions = []
        for condition_id, omen_positions in omen_positions_dict.items():
            market = cls.from_data_model(omen_markets[condition_id])
            amounts: dict[OutcomeStr, TokenAmount] = {}
            for omen_position in omen_positions:
                outecome_str = market.index_set_to_outcome_str(
                    omen_position.position.index_set
                )

                # Validate that outcomes are unique for a given condition_id.
                if outecome_str in amounts:
                    raise ValueError(
                        f"Outcome {outecome_str} already exists in {amounts=}"
                    )

                amounts[outecome_str] = TokenAmount(
                    amount=wei_to_xdai(omen_position.totalBalance),
                    currency=Currency.xDai,
                )

            positions.append(Position(market_id=market.id, amounts=amounts))

        return positions


def pick_binary_market(
    sort_by: SortBy = SortBy.CLOSING_SOONEST, filter_by: FilterBy = FilterBy.OPEN
) -> OmenMarket:
    subgraph_handler = OmenSubgraphHandler()
    return subgraph_handler.get_omen_binary_markets_simple(
        limit=1, sort_by=sort_by, filter_by=filter_by
    )[0]


def omen_buy_outcome_tx(
    private_credentials: PrivateCredentials,
    amount: xDai,
    market: OmenAgentMarket,
    outcome: str,
    auto_deposit: bool,
    web3: Web3 | None = None,
<<<<<<< HEAD
) -> TxReceipt:
=======
) -> None:
>>>>>>> 53ed7dd6
    """
    Bets the given amount of xDai for the given outcome in the given market.
    """
    amount_wei = xdai_to_wei(amount)
    from_address_checksummed = private_credentials.public_key

    market_contract: OmenFixedProductMarketMakerContract = market.get_contract()

    collateral_token_contract = OmenCollateralTokenContract()

    # Get the index of the outcome we want to buy.
    outcome_index: int = market.get_outcome_index(outcome)

    # Calculate the amount of shares we will get for the given investment amount.
    expected_shares = market_contract.calcBuyAmount(
        amount_wei, outcome_index, web3=web3
    )
    # Allow 1% slippage.
    expected_shares = remove_fraction(expected_shares, 0.01)
    # Approve the market maker to withdraw our collateral token.
    collateral_token_contract.approve(
        private_credentials=private_credentials,
        for_address=market_contract.address,
        amount_wei=amount_wei,
        web3=web3,
    )
    # Deposit xDai to the collateral token,
    # this can be skipped, if we know we already have enough collateral tokens.
    collateral_token_balance = collateral_token_contract.balanceOf(
        for_address=from_address_checksummed, web3=web3
    )
    if auto_deposit and collateral_token_balance < amount_wei:
        collateral_token_contract.deposit(
            private_credentials=private_credentials, amount_wei=amount_wei, web3=web3
        )
    # Buy shares using the deposited xDai in the collateral token.
<<<<<<< HEAD
    return market_contract.buy(
=======
    market_contract.buy(
>>>>>>> 53ed7dd6
        private_credentials=private_credentials,
        amount_wei=amount_wei,
        outcome_index=outcome_index,
        min_outcome_tokens_to_buy=expected_shares,
        web3=web3,
    )


def binary_omen_buy_outcome_tx(
    private_credentials: PrivateCredentials,
    amount: xDai,
    market: OmenAgentMarket,
    binary_outcome: bool,
    auto_deposit: bool,
    web3: Web3 | None = None,
<<<<<<< HEAD
) -> TxReceipt:
    return omen_buy_outcome_tx(
=======
) -> None:
    omen_buy_outcome_tx(
>>>>>>> 53ed7dd6
        private_credentials=private_credentials,
        amount=amount,
        market=market,
        outcome=OMEN_TRUE_OUTCOME if binary_outcome else OMEN_FALSE_OUTCOME,
        auto_deposit=auto_deposit,
        web3=web3,
    )


def omen_sell_outcome_tx(
    private_credentials: PrivateCredentials,
    amount: xDai,  # The xDai value of shares to sell.
    market: OmenAgentMarket,
    outcome: str,
    auto_withdraw: bool,
    web3: Web3 | None,
) -> TxReceipt:
    """
    Sells the given xDai value of shares corresponding to the given outcome in
    the given market.

    The number of shares sold will depend on the share price at the time of the
    transaction.
    """
    amount_wei = xdai_to_wei(amount)

    market_contract: OmenFixedProductMarketMakerContract = market.get_contract()
    conditional_token_contract = OmenConditionalTokenContract()
    collateral_token = OmenCollateralTokenContract()

    # Verify, that markets uses conditional tokens that we expect.
    if (
        market_contract.conditionalTokens(web3=web3)
        != conditional_token_contract.address
    ):
        raise ValueError(
            f"Market {market.id} uses conditional token that we didn't expect, {market_contract.conditionalTokens()} != {conditional_token_contract.address=}"
        )

    # Get the index of the outcome we want to buy.
    outcome_index: int = market.get_outcome_index(outcome)

    # Calculate the amount of shares we will sell for the given selling amount of xdai.
    max_outcome_tokens_to_sell = market_contract.calcSellAmount(
        amount_wei, outcome_index, web3=web3
    )
    # Allow 1% slippage.
    max_outcome_tokens_to_sell = add_fraction(max_outcome_tokens_to_sell, 0.01)

    # Approve the market maker to move our (all) conditional tokens.
    conditional_token_contract.setApprovalForAll(
        private_credentials=private_credentials,
        for_address=market_contract.address,
        approve=True,
<<<<<<< HEAD
        web3=web3,
    )
    # Sell the shares.
    tx_receipt_sell = market_contract.sell(
=======
    )
    # Sell the shares.
    market_contract.sell(
>>>>>>> 53ed7dd6
        private_credentials,
        amount_wei,
        outcome_index,
        max_outcome_tokens_to_sell,
<<<<<<< HEAD
        web3=web3,
=======
>>>>>>> 53ed7dd6
    )
    if auto_withdraw:
        # Optionally, withdraw from the collateral token back to the `from_address` wallet.
        collateral_token.withdraw(
<<<<<<< HEAD
            private_credentials=private_credentials, amount_wei=amount_wei, web3=web3
=======
            private_credentials=private_credentials,
            amount_wei=amount_wei,
>>>>>>> 53ed7dd6
        )

    return tx_receipt_sell


def binary_omen_sell_outcome_tx(
    private_credentials: PrivateCredentials,
    amount: xDai,
    market: OmenAgentMarket,
    binary_outcome: bool,
    auto_withdraw: bool,
<<<<<<< HEAD
    web3: Web3 | None = None,
) -> TxReceipt:
    return omen_sell_outcome_tx(
=======
) -> None:
    omen_sell_outcome_tx(
>>>>>>> 53ed7dd6
        private_credentials=private_credentials,
        amount=amount,
        market=market,
        outcome=OMEN_TRUE_OUTCOME if binary_outcome else OMEN_FALSE_OUTCOME,
        auto_withdraw=auto_withdraw,
        web3=web3,
    )


def omen_create_market_tx(
    private_credentials: PrivateCredentials,
    initial_funds: xDai,
    question: str,
    closing_time: datetime,
    category: str,
    language: str,
    outcomes: list[str],
    auto_deposit: bool,
    fee: float = OMEN_DEFAULT_MARKET_FEE,
    web3: Web3 | None = None,
) -> ChecksumAddress:
    """
    Based on omen-exchange TypeScript code: https://github.com/protofire/omen-exchange/blob/b0b9a3e71b415d6becf21fe428e1c4fc0dad2e80/app/src/services/cpk/cpk.ts#L308
    """
    from_address = private_credentials.public_key
    initial_funds_wei = xdai_to_wei(initial_funds)

    realitio_contract = OmenRealitioContract()
    conditional_token_contract = OmenConditionalTokenContract()
    collateral_token_contract = OmenCollateralTokenContract()
    factory_contract = OmenFixedProductMarketMakerFactoryContract()
    oracle_contract = OmenOracleContract()

    # These checks were originally maded somewhere in the middle of the process, but it's safer to do them right away.
    # Double check that the oracle's realitio address is the same as we are using.
    if oracle_contract.realitio() != realitio_contract.address:
        raise RuntimeError(
            "The oracle's realitio address is not the same as we are using."
        )
    # Double check that the oracle's conditional tokens address is the same as we are using.
    if oracle_contract.conditionalTokens() != conditional_token_contract.address:
        raise RuntimeError(
            "The oracle's conditional tokens address is not the same as we are using."
        )

    # Approve the market maker to withdraw our collateral token.
    collateral_token_contract.approve(
        private_credentials=private_credentials,
        for_address=factory_contract.address,
        amount_wei=initial_funds_wei,
<<<<<<< HEAD
        web3=web3,
=======
>>>>>>> 53ed7dd6
    )

    # Deposit xDai to the collateral token,
    # this can be skipped, if we know we already have enough collateral tokens.
    collateral_token_balance = collateral_token_contract.balanceOf(
        for_address=from_address, web3=web3
    )
    if (
        auto_deposit
        and initial_funds_wei > 0
        and collateral_token_balance < initial_funds_wei
    ):
<<<<<<< HEAD
        collateral_token_contract.deposit(
            private_credentials, initial_funds_wei, web3=web3
        )
=======
        collateral_token_contract.deposit(private_credentials, initial_funds_wei)
>>>>>>> 53ed7dd6

    # Create the question on Realitio.
    question_id = realitio_contract.askQuestion(
        private_credentials=private_credentials,
        question=question,
        category=category,
        outcomes=outcomes,
        language=language,
        arbitrator=Arbitrator.KLEROS,
        opening=closing_time,  # The question is opened at the closing time of the market.
<<<<<<< HEAD
        web3=web3,
=======
>>>>>>> 53ed7dd6
    )

    # Construct the condition id.
    condition_id = conditional_token_contract.getConditionId(
        question_id=question_id,
        oracle_address=oracle_contract.address,
        outcomes_slot_count=len(outcomes),
        web3=web3,
    )
    if not conditional_token_contract.does_condition_exists(condition_id, web3=web3):
        conditional_token_contract.prepareCondition(
            private_credentials=private_credentials,
            question_id=question_id,
            oracle_address=oracle_contract.address,
            outcomes_slot_count=len(outcomes),
<<<<<<< HEAD
            web3=web3,
=======
>>>>>>> 53ed7dd6
        )

    # Create the market.
    create_market_receipt_tx = factory_contract.create2FixedProductMarketMaker(
        private_credentials=private_credentials,
        condition_id=condition_id,
        fee=fee,
        initial_funds_wei=initial_funds_wei,
        web3=web3,
    )

    # Note: In the Omen's Typescript code, there is futher a creation of `stakingRewardsFactoryAddress`,
    # (https://github.com/protofire/omen-exchange/blob/763d9c9d05ebf9edacbc1dbaa561aa5d08813c0f/app/src/services/cpk/fns.ts#L979)
    # but address of stakingRewardsFactoryAddress on xDai/Gnosis is 0x0000000000000000000000000000000000000000,
    # so skipping it here.

    market_address = create_market_receipt_tx["logs"][-1][
        "address"
    ]  # The market address is available in the last emitted log, in the address field.
    return market_address


def omen_fund_market_tx(
    private_credentials: PrivateCredentials,
    market: OmenAgentMarket,
    funds: Wei,
    auto_deposit: bool,
<<<<<<< HEAD
    web3: Web3 | None = None,
) -> TxReceipt:
=======
) -> None:
>>>>>>> 53ed7dd6
    from_address = private_credentials.public_key
    market_contract = market.get_contract()
    collateral_token_contract = OmenCollateralTokenContract()

    # Deposit xDai to the collateral token,
    # this can be skipped, if we know we already have enough collateral tokens.
    if (
        auto_deposit
        and collateral_token_contract.balanceOf(for_address=from_address, web3=web3)
        < funds
    ):
<<<<<<< HEAD
        collateral_token_contract.deposit(private_credentials, funds, web3=web3)
=======
        collateral_token_contract.deposit(private_credentials, funds)
>>>>>>> 53ed7dd6

    collateral_token_contract.approve(
        private_credentials=private_credentials,
        for_address=market_contract.address,
        amount_wei=funds,
<<<<<<< HEAD
        web3=web3,
    )

    return market_contract.addFunding(private_credentials, funds, web3=web3)
=======
    )

    market_contract.addFunding(private_credentials, funds)
>>>>>>> 53ed7dd6


def build_parent_collection_id() -> HexStr:
    return HASH_ZERO  # Taken from Olas


def omen_redeem_full_position_tx(
    private_credentials: PrivateCredentials,
    market: OmenAgentMarket,
    web3: Web3 | None = None,
) -> None:
    """
    Redeems position from a given Omen market. Note that we check if there is a balance
    to be redeemed before sending the transaction.
    """

    from_address = private_credentials.public_key

    market_contract: OmenFixedProductMarketMakerContract = market.get_contract()
    conditional_token_contract = OmenConditionalTokenContract()

    # Verify, that markets uses conditional tokens that we expect.
    if market_contract.conditionalTokens() != conditional_token_contract.address:
        raise ValueError(
            f"Market {market.id} uses conditional token that we didn't expect, {market_contract.conditionalTokens()} != {conditional_token_contract.address=}"
        )

    parent_collection_id = build_parent_collection_id()

    if not market.is_resolved():
        logger.debug("Cannot redeem winnings if market is not yet resolved. Exiting.")
        return

    amount_per_index = get_conditional_tokens_balance_for_market(
        market, from_address, web3
    )
    amount_wei = sum(amount_per_index.values())
    if amount_wei == 0:
        logger.debug("No balance to claim. Exiting.")
        return

    if not conditional_token_contract.is_condition_resolved(market.condition.id):
        logger.debug("Market not yet resolved, not possible to claim")
        return

<<<<<<< HEAD
    return conditional_token_contract.redeemPositions(
=======
    conditional_token_contract.redeemPositions(
>>>>>>> 53ed7dd6
        private_credentials=private_credentials,
        collateral_token_address=market.collateral_token_contract_address_checksummed,
        condition_id=market.condition.id,
        parent_collection_id=parent_collection_id,
        index_sets=market.condition.index_sets,
        web3=web3,
    )


def get_conditional_tokens_balance_for_market(
    market: OmenAgentMarket,
    from_address: ChecksumAddress,
    web3: Web3 | None = None,
) -> dict[int, Wei]:
    """
    We derive the withdrawable balance from the ConditionalTokens contract through CollectionId -> PositionId (which
    also serves as tokenId) -> TokenBalances.
    """
    balance_per_index_set: dict[int, Wei] = {}
    conditional_token_contract = OmenConditionalTokenContract()
    parent_collection_id = build_parent_collection_id()

    for index_set in market.condition.index_sets:
        collection_id = conditional_token_contract.getCollectionId(
            parent_collection_id, market.condition.id, index_set, web3=web3
        )
        # Note that collection_id is returned as bytes, which is accepted by the contract calls downstream.
        position_id: int = conditional_token_contract.getPositionId(
            market.collateral_token_contract_address_checksummed,
            collection_id,
            web3=web3,
        )
        balance_for_position = conditional_token_contract.balanceOf(
            from_address=from_address, position_id=position_id, web3=web3
        )
        balance_per_index_set[index_set] = wei_type(balance_for_position)

    return balance_per_index_set


def omen_remove_fund_market_tx(
    private_credentials: PrivateCredentials,
    market: OmenAgentMarket,
    shares: Wei | None,
    web3: Web3 | None = None,
) -> TxReceipt:
    """
    Removes funding from a given OmenMarket (moving the funds from the OmenMarket to the
    ConditionalTokens contract), and finally calls the `mergePositions` method which transfers collateralToken from the ConditionalTokens contract to the address corresponding to `from_private_key`.

    Warning: Liquidity removal works on the principle of getting market's shares, not the collateral token itself.
    After we remove funding, using the `mergePositions` we get `min(shares per index)` of wxDai back, but the remaining shares can be converted back only after the market is resolved.
    That can be done using the `redeem_from_all_user_positions` function below.
    """
    from_address = private_credentials.public_key
    market_contract = market.get_contract()
    original_balances = get_balances(from_address, web3=web3)

    total_shares = market_contract.balanceOf(from_address, web3=web3)
    if total_shares == 0:
        logger.info("No shares to remove.")
        return

    if shares is None or shares > total_shares:
        logger.debug(
            f"shares available to claim {total_shares} - defaulting to a total removal."
        )
        shares = total_shares

    market_contract.removeFunding(
        private_credentials=private_credentials, remove_funding=shares, web3=web3
    )

    conditional_tokens = OmenConditionalTokenContract()
    parent_collection_id = build_parent_collection_id()
    amount_per_index_set = get_conditional_tokens_balance_for_market(
        market, from_address, web3
    )
    # We fetch the minimum balance of outcome token - for ex, in this tx (https://gnosisscan.io/tx/0xc31c4e9bc6a60cf7db9991a40ec2f2a06e3539f8cb8dd81b6af893cef6f40cd7#eventlog) - event #460, this should yield 9804940144070370149. This amount matches what is displayed in the Omen UI.
    # See similar logic from Olas
    # https://github.com/valory-xyz/market-creator/blob/4bc47f696fb5ecb61c3b7ec8c001ff2ab6c60fcf/packages/valory/skills/market_creation_manager_abci/behaviours.py#L1308
    amount_to_merge = min(amount_per_index_set.values())

    result = conditional_tokens.mergePositions(
        private_credentials=private_credentials,
        collateral_token_address=market.collateral_token_contract_address_checksummed,
        parent_collection_id=parent_collection_id,
        conditionId=market.condition.id,
        index_sets=market.condition.index_sets,
        amount=amount_to_merge,
        web3=web3,
    )

    new_balances = get_balances(from_address, web3)

    logger.debug(f"Result from merge positions {result}")
    logger.info(
        f"Withdrawn {new_balances.wxdai - original_balances.wxdai} wxDai from liquidity at {market.url=}."
    )
    return result


def redeem_from_all_user_positions(
    private_credentials: PrivateCredentials,
    web3: Web3 | None = None,
) -> None:
    """
    Redeems from all user positions where the user didn't redeem yet.
    """
    public_key = private_credentials.public_key

    conditional_token_contract = OmenConditionalTokenContract()
    user_positions = OmenSubgraphHandler().get_user_positions(
        public_key,
        # After redeem, this will became zero and we won't re-process it.
        total_balance_bigger_than=wei_type(0),
    )

    for index, user_position in enumerate(user_positions):
        condition_id = user_position.position.condition_id

        if not conditional_token_contract.is_condition_resolved(condition_id):
            logger.info(
                f"[{index+1} / {len(user_positions)}] Skipping redeem, {user_position.id=} isn't resolved yet."
            )
            continue

        logger.info(
            f"[{index+1} / {len(user_positions)}] Processing redeem from {user_position.id=}."
        )

        original_balances = get_balances(public_key, web3)
        conditional_token_contract.redeemPositions(
            private_credentials=private_credentials,
            collateral_token_address=user_position.position.collateral_token_contract_address_checksummed,
            condition_id=condition_id,
            parent_collection_id=build_parent_collection_id(),
            index_sets=user_position.position.indexSets,
            web3=web3,
        )
        new_balances = get_balances(public_key, web3)

        logger.info(
            f"Redeemed {new_balances.wxdai - original_balances.wxdai} wxDai from position {user_position.id=}."
        )


def get_binary_market_p_yes_history(market: OmenAgentMarket) -> list[Probability]:
    history: list[Probability] = []
    trades = sorted(
        OmenSubgraphHandler().get_trades(  # We need to look at price both after buying or selling, so get trades, not bets.
            market_id=market.market_maker_contract_address_checksummed,
            end_time=market.close_time,  # Even after market is closed, there can be many `Sell` trades which will converge the probability to the true one.
        ),
        key=lambda x: x.creation_datetime,
    )

    for index, trade in enumerate(trades):
        # We need to append the old probability to have also the initial state of the market (before any bet placement).
        history.append(
            trade.old_probability
            if trade.outcomeIndex == market.yes_index
            else Probability(1 - trade.old_probability)
        )

        # At the last trade, we also need to append the new probability, to have the market latest state.
        if index == len(trades) - 1:
            history.append(
                trade.probability
                if trade.outcomeIndex == market.yes_index
                else Probability(1 - trade.probability)
            )

    return history<|MERGE_RESOLUTION|>--- conflicted
+++ resolved
@@ -12,11 +12,8 @@
     ChecksumAddress,
     HexAddress,
     HexStr,
-<<<<<<< HEAD
-=======
     OutcomeStr,
     Probability,
->>>>>>> 53ed7dd6
     Wei,
     wei_type,
     xDai,
@@ -279,8 +276,6 @@
     def get_index_set(self, outcome: str) -> int:
         return self.get_outcome_index(outcome) + 1
 
-<<<<<<< HEAD
-=======
     def index_set_to_outcome_index(cls, index_set: int) -> int:
         return index_set - 1
 
@@ -289,7 +284,6 @@
             cls.get_outcome_str(cls.index_set_to_outcome_index(index_set))
         )
 
->>>>>>> 53ed7dd6
     def get_token_balance(
         self, user_id: str, outcome: str, web3: Web3 | None = None
     ) -> TokenAmount:
@@ -369,11 +363,7 @@
     outcome: str,
     auto_deposit: bool,
     web3: Web3 | None = None,
-<<<<<<< HEAD
 ) -> TxReceipt:
-=======
-) -> None:
->>>>>>> 53ed7dd6
     """
     Bets the given amount of xDai for the given outcome in the given market.
     """
@@ -410,11 +400,7 @@
             private_credentials=private_credentials, amount_wei=amount_wei, web3=web3
         )
     # Buy shares using the deposited xDai in the collateral token.
-<<<<<<< HEAD
     return market_contract.buy(
-=======
-    market_contract.buy(
->>>>>>> 53ed7dd6
         private_credentials=private_credentials,
         amount_wei=amount_wei,
         outcome_index=outcome_index,
@@ -430,13 +416,8 @@
     binary_outcome: bool,
     auto_deposit: bool,
     web3: Web3 | None = None,
-<<<<<<< HEAD
 ) -> TxReceipt:
     return omen_buy_outcome_tx(
-=======
-) -> None:
-    omen_buy_outcome_tx(
->>>>>>> 53ed7dd6
         private_credentials=private_credentials,
         amount=amount,
         market=market,
@@ -491,34 +472,20 @@
         private_credentials=private_credentials,
         for_address=market_contract.address,
         approve=True,
-<<<<<<< HEAD
         web3=web3,
     )
     # Sell the shares.
     tx_receipt_sell = market_contract.sell(
-=======
-    )
-    # Sell the shares.
-    market_contract.sell(
->>>>>>> 53ed7dd6
         private_credentials,
         amount_wei,
         outcome_index,
         max_outcome_tokens_to_sell,
-<<<<<<< HEAD
-        web3=web3,
-=======
->>>>>>> 53ed7dd6
+        web3=web3,
     )
     if auto_withdraw:
         # Optionally, withdraw from the collateral token back to the `from_address` wallet.
         collateral_token.withdraw(
-<<<<<<< HEAD
             private_credentials=private_credentials, amount_wei=amount_wei, web3=web3
-=======
-            private_credentials=private_credentials,
-            amount_wei=amount_wei,
->>>>>>> 53ed7dd6
         )
 
     return tx_receipt_sell
@@ -530,14 +497,9 @@
     market: OmenAgentMarket,
     binary_outcome: bool,
     auto_withdraw: bool,
-<<<<<<< HEAD
     web3: Web3 | None = None,
 ) -> TxReceipt:
     return omen_sell_outcome_tx(
-=======
-) -> None:
-    omen_sell_outcome_tx(
->>>>>>> 53ed7dd6
         private_credentials=private_credentials,
         amount=amount,
         market=market,
@@ -588,10 +550,7 @@
         private_credentials=private_credentials,
         for_address=factory_contract.address,
         amount_wei=initial_funds_wei,
-<<<<<<< HEAD
-        web3=web3,
-=======
->>>>>>> 53ed7dd6
+        web3=web3,
     )
 
     # Deposit xDai to the collateral token,
@@ -604,13 +563,9 @@
         and initial_funds_wei > 0
         and collateral_token_balance < initial_funds_wei
     ):
-<<<<<<< HEAD
         collateral_token_contract.deposit(
             private_credentials, initial_funds_wei, web3=web3
         )
-=======
-        collateral_token_contract.deposit(private_credentials, initial_funds_wei)
->>>>>>> 53ed7dd6
 
     # Create the question on Realitio.
     question_id = realitio_contract.askQuestion(
@@ -621,10 +576,7 @@
         language=language,
         arbitrator=Arbitrator.KLEROS,
         opening=closing_time,  # The question is opened at the closing time of the market.
-<<<<<<< HEAD
-        web3=web3,
-=======
->>>>>>> 53ed7dd6
+        web3=web3,
     )
 
     # Construct the condition id.
@@ -640,10 +592,7 @@
             question_id=question_id,
             oracle_address=oracle_contract.address,
             outcomes_slot_count=len(outcomes),
-<<<<<<< HEAD
             web3=web3,
-=======
->>>>>>> 53ed7dd6
         )
 
     # Create the market.
@@ -671,12 +620,8 @@
     market: OmenAgentMarket,
     funds: Wei,
     auto_deposit: bool,
-<<<<<<< HEAD
     web3: Web3 | None = None,
 ) -> TxReceipt:
-=======
-) -> None:
->>>>>>> 53ed7dd6
     from_address = private_credentials.public_key
     market_contract = market.get_contract()
     collateral_token_contract = OmenCollateralTokenContract()
@@ -688,26 +633,16 @@
         and collateral_token_contract.balanceOf(for_address=from_address, web3=web3)
         < funds
     ):
-<<<<<<< HEAD
         collateral_token_contract.deposit(private_credentials, funds, web3=web3)
-=======
-        collateral_token_contract.deposit(private_credentials, funds)
->>>>>>> 53ed7dd6
 
     collateral_token_contract.approve(
         private_credentials=private_credentials,
         for_address=market_contract.address,
         amount_wei=funds,
-<<<<<<< HEAD
         web3=web3,
     )
 
     return market_contract.addFunding(private_credentials, funds, web3=web3)
-=======
-    )
-
-    market_contract.addFunding(private_credentials, funds)
->>>>>>> 53ed7dd6
 
 
 def build_parent_collection_id() -> HexStr:
@@ -753,11 +688,7 @@
         logger.debug("Market not yet resolved, not possible to claim")
         return
 
-<<<<<<< HEAD
     return conditional_token_contract.redeemPositions(
-=======
-    conditional_token_contract.redeemPositions(
->>>>>>> 53ed7dd6
         private_credentials=private_credentials,
         collateral_token_address=market.collateral_token_contract_address_checksummed,
         condition_id=market.condition.id,
