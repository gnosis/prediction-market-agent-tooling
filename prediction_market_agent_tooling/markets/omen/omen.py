--- conflicted
+++ resolved
@@ -600,20 +600,10 @@
     """
     keys = APIKeys()
     omen_subgraph_handler = OmenSubgraphHandler()
-<<<<<<< HEAD
-    bets = omen_subgraph_handler.get_bets(
-        better_address=keys.bet_from_address,
-        start_time=datetime(2020, 1, 1),
-        end_time=None,
-        filter_by_answer_finalized_not_null=True,
-    )
-    resolved_omen_bets = [b for b in bets if b.fpmm.is_resolved]
-=======
     resolved_omen_bets = omen_subgraph_handler.get_resolved_bets(
         better_address=keys.bet_from_address,
         start_time=datetime(2020, 1, 1),
     )
->>>>>>> 16049bd8
 
     bets_per_market_id: t.Dict[HexAddress, t.List[OmenBet]] = defaultdict(list)
     market_id_to_market: t.Dict[HexAddress, OmenMarket] = {}
