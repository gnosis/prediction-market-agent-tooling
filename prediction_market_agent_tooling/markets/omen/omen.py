--- conflicted
+++ resolved
@@ -1,8 +1,5 @@
-<<<<<<< HEAD
+import typing as t
 from datetime import datetime
-=======
-import typing as t
->>>>>>> f52a2d23
 from decimal import Decimal
 
 from prediction_market_agent_tooling.config import APIKeys
