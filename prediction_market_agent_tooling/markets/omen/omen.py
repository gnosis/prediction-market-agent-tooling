import typing as t
from datetime import datetime
from decimal import Decimal

import requests
from eth_typing import HexStr
from web3 import Web3
from web3.constants import HASH_ZERO

from prediction_market_agent_tooling.config import APIKeys
from prediction_market_agent_tooling.gtypes import (
    ChecksumAddress,
    HexAddress,
    OmenOutcomeToken,
    PrivateKey,
    TxReceipt,
    Wei,
    xDai,
)
from prediction_market_agent_tooling.markets.agent_market import (
    AgentMarket,
    FilterBy,
    SortBy,
)
from prediction_market_agent_tooling.markets.data_models import BetAmount, Currency
from prediction_market_agent_tooling.markets.omen.data_models import (
    OMEN_FALSE_OUTCOME,
    OMEN_TRUE_OUTCOME,
    Condition,
    OmenBet,
    OmenMarket,
)
from prediction_market_agent_tooling.markets.omen.omen_contracts import (
    Arbitrator,
    OmenCollateralTokenContract,
    OmenConditionalTokenContract,
    OmenFixedProductMarketMakerContract,
    OmenFixedProductMarketMakerFactoryContract,
    OmenOracleContract,
    OmenRealitioContract,
)
from prediction_market_agent_tooling.tools.utils import utcnow
from prediction_market_agent_tooling.tools.web3_utils import (
    add_fraction,
    private_key_to_public_key,
    remove_fraction,
    xdai_to_wei,
)

"""
Python API for Omen prediction market.

Their API is available as graph on https://thegraph.com/explorer/subgraphs/9V1aHHwkK4uPWgBH6ZLzwqFEkoHTHPS7XHKyjZWe8tEf?view=Overview&chain=mainnet,
but to not use our own credits, seems we can use their api deployment directly: https://api.thegraph.com/subgraphs/name/protofire/omen-xdai/graphql (link to the online playground)
"""

OMEN_QUERY_BATCH_SIZE = 1000
OMEN_DEFAULT_MARKET_FEE = 0.02  # 2% fee from the buying shares amount.
THEGRAPH_QUERY_URL = "https://api.thegraph.com/subgraphs/name/protofire/omen-xdai"


class OmenAgentMarket(AgentMarket):
    """
    Omen's market class that can be used by agents to make predictions.
    """

    currency: t.ClassVar[Currency] = Currency.xDai
    collateral_token_contract_address_checksummed: ChecksumAddress
    market_maker_contract_address_checksummed: ChecksumAddress
    condition: Condition

    def get_tiny_bet_amount(self) -> BetAmount:
        return BetAmount(amount=Decimal(0.00001), currency=self.currency)

    def place_bet(
        self, outcome: bool, amount: BetAmount, omen_auto_deposit: bool = True
    ) -> None:
        if amount.currency != self.currency:
            raise ValueError(f"Omen bets are made in xDai. Got {amount.currency}.")
        amount_xdai = xDai(amount.amount)
        keys = APIKeys()
        binary_omen_buy_outcome_tx(
            amount=amount_xdai,
            from_private_key=keys.bet_from_private_key,
            market=self,
            binary_outcome=outcome,
            auto_deposit=omen_auto_deposit,
        )

    def redeem_positions(self) -> None:
        keys = APIKeys()
        return omen_redeem_full_position_tx(
            market=self,
<<<<<<< HEAD
            from_address=keys.bet_from_address,
            from_private_key=keys.bet_from_private_key,
=======
            from_private_key=from_private_key,
>>>>>>> fd124938
        )

    @staticmethod
    def from_data_model(model: OmenMarket) -> "OmenAgentMarket":
        return OmenAgentMarket(
            id=model.id,
            question=model.title,
            outcomes=model.outcomes,
            collateral_token_contract_address_checksummed=model.collateral_token_contract_address_checksummed,
            market_maker_contract_address_checksummed=model.market_maker_contract_address_checksummed,
            resolution=model.get_resolution_enum() if model.is_resolved else None,
            created_time=(
                datetime.fromtimestamp(model.creationTimestamp)
                if model.creationTimestamp
                else datetime.min
            ),
            p_yes=model.p_yes,
            condition=model.condition,
        )

    @staticmethod
    def get_binary_markets(
        limit: int,
        sort_by: SortBy,
        filter_by: FilterBy = FilterBy.OPEN,
        created_after: t.Optional[datetime] = None,
    ) -> list[AgentMarket]:
        return [
            OmenAgentMarket.from_data_model(m)
            for m in get_omen_binary_markets(
                limit=limit,
                sort_by=sort_by,
                created_after=created_after,
                filter_by=filter_by,
            )
        ]

    def get_contract(self) -> OmenFixedProductMarketMakerContract:
        return OmenFixedProductMarketMakerContract(
            address=self.market_maker_contract_address_checksummed
        )


_QUERY_GET_SINGLE_FIXED_PRODUCT_MARKET_MAKER = """
query getFixedProductMarketMaker($id: String!) {
    fixedProductMarketMaker(
        id: $id
    ) {
        id
        title
        category
        creationTimestamp
        collateralVolume
        usdVolume
        collateralToken
        outcomes
        outcomeTokenAmounts
        outcomeTokenMarginalPrices
        fee
        condition {
            id
            outcomeSlotCount
        }
        answerFinalizedTimestamp
        resolutionTimestamp
        currentAnswer
    }
}
"""


def construct_query_get_fixed_product_markets_makers(
    include_creator: bool, filter_by: FilterBy
) -> str:
    query = """
        query getFixedProductMarketMakers(
            $first: Int!,
            $outcomes: [String!],
            $orderBy: String!,
            $orderDirection: String!,
            $creationTimestamp_gt: Int!,
            $creator: Bytes = null,
        ) {
            fixedProductMarketMakers(
                where: {
                    isPendingArbitration: false,
                    outcomes: $outcomes
                    creationTimestamp_gt: $creationTimestamp_gt
                    creator: $creator,
                    answerFinalizedTimestamp: null
                    resolutionTimestamp_not: null
                },
                orderBy: creationTimestamp,
                orderDirection: desc,
                first: $first
            ) {
                id
                title
                collateralVolume
                usdVolume
                collateralToken
                outcomes
                outcomeTokenAmounts
                outcomeTokenMarginalPrices
                fee
                answerFinalizedTimestamp
                resolutionTimestamp
                currentAnswer
                creationTimestamp
                category
                condition {
                    id
                    outcomeSlotCount
                }
            }
        }
    """

    if filter_by == FilterBy.OPEN:
        query = query.replace("resolutionTimestamp_not: null", "")
    elif filter_by == FilterBy.RESOLVED:
        query = query.replace("answerFinalizedTimestamp: null", "")
    elif filter_by == FilterBy.NONE:
        query = query.replace("answerFinalizedTimestamp: null", "")
        query = query.replace("resolutionTimestamp_not: null", "")
    else:
        raise ValueError(f"Unknown filter_by: {filter_by}")

    if not include_creator:
        # If we aren't filtering by query, we need to remove it from where, otherwise "creator: null" will return 0 results.
        query = query.replace("creator: $creator,", "")

    return query


def ordering_from_sort_by(sort_by: SortBy) -> tuple[str, str]:
    """
    Returns 'orderBy' and 'orderDirection' strings for the given SortBy.
    """
    if sort_by == SortBy.CLOSING_SOONEST:
        return "creationTimestamp", "desc"  # TODO make more accurate
    elif sort_by == SortBy.NEWEST:
        return "creationTimestamp", "desc"
    else:
        raise ValueError(f"Unknown sort_by: {sort_by}")


def get_omen_markets(
    first: int,
    outcomes: list[str],
    sort_by: SortBy,
    filter_by: FilterBy,
    created_after: t.Optional[datetime] = None,
    creator: t.Optional[HexAddress] = None,
) -> list[OmenMarket]:
    order_by, order_direction = ordering_from_sort_by(sort_by)
    markets = requests.post(
        THEGRAPH_QUERY_URL,
        json={
            "query": construct_query_get_fixed_product_markets_makers(
                include_creator=creator is not None,
                filter_by=filter_by,
            ),
            "variables": {
                "first": first,
                "outcomes": outcomes,
                "orderBy": order_by,
                "orderDirection": order_direction,
                "creationTimestamp_gt": (
                    to_int_timestamp(created_after) if created_after else 0
                ),
                "creator": creator,
            },
        },
        headers={"Content-Type": "application/json"},
    ).json()
    markets = markets["data"]["fixedProductMarketMakers"]
    return [OmenMarket.model_validate(market) for market in markets]


def get_omen_binary_markets(
    limit: int,
    sort_by: SortBy,
    filter_by: FilterBy = FilterBy.OPEN,
    created_after: t.Optional[datetime] = None,
    creator: t.Optional[HexAddress] = None,
) -> list[OmenMarket]:
    return get_omen_markets(
        first=limit,
        outcomes=[OMEN_TRUE_OUTCOME, OMEN_FALSE_OUTCOME],
        sort_by=sort_by,
        created_after=created_after,
        filter_by=filter_by,
        creator=creator,
    )


def pick_binary_market(
    sort_by: SortBy = SortBy.CLOSING_SOONEST, filter_by: FilterBy = FilterBy.OPEN
) -> OmenMarket:
    return get_omen_binary_markets(limit=1, sort_by=sort_by, filter_by=filter_by)[0]


def get_market(market_id: str) -> OmenMarket:
    market = requests.post(
        THEGRAPH_QUERY_URL,
        json={
            "query": _QUERY_GET_SINGLE_FIXED_PRODUCT_MARKET_MAKER,
            "variables": {
                "id": market_id,
            },
        },
        headers={"Content-Type": "application/json"},
    ).json()["data"]["fixedProductMarketMaker"]
    return OmenMarket.model_validate(market)


def omen_buy_outcome_tx(
    amount: xDai,
    from_private_key: PrivateKey,
    market: OmenAgentMarket,
    outcome: str,
    auto_deposit: bool,
) -> None:
    """
    Bets the given amount of xDai for the given outcome in the given market.
    """
    amount_wei = xdai_to_wei(amount)
    from_address_checksummed = private_key_to_public_key(from_private_key)

    market_contract: OmenFixedProductMarketMakerContract = market.get_contract()
    collateral_token_contract = OmenCollateralTokenContract()

    # Get the index of the outcome we want to buy.
    outcome_index: int = market.get_outcome_index(outcome)

    # Calculate the amount of shares we will get for the given investment amount.
    expected_shares = market_contract.calcBuyAmount(amount_wei, outcome_index)
    # Allow 1% slippage.
    expected_shares = remove_fraction(expected_shares, 0.01)
    # Approve the market maker to withdraw our collateral token.
    collateral_token_contract.approve(
        for_address=market_contract.address,
        amount_wei=amount_wei,
        from_private_key=from_private_key,
    )
    # Deposit xDai to the collateral token,
    # this can be skipped, if we know we already have enough collateral tokens.
    collateral_token_balance = collateral_token_contract.balanceOf(
        for_address=from_address_checksummed,
    )
    if auto_deposit and collateral_token_balance < amount_wei:
        collateral_token_contract.deposit(
            amount_wei=amount_wei,
            from_private_key=from_private_key,
        )
    # Buy shares using the deposited xDai in the collateral token.
    market_contract.buy(
        amount_wei=amount_wei,
        outcome_index=outcome_index,
        min_outcome_tokens_to_buy=expected_shares,
        from_private_key=from_private_key,
    )


def binary_omen_buy_outcome_tx(
    amount: xDai,
    from_private_key: PrivateKey,
    market: OmenAgentMarket,
    binary_outcome: bool,
    auto_deposit: bool,
) -> None:
    omen_buy_outcome_tx(
        amount=amount,
        from_private_key=from_private_key,
        market=market,
        outcome=OMEN_TRUE_OUTCOME if binary_outcome else OMEN_FALSE_OUTCOME,
        auto_deposit=auto_deposit,
    )


def omen_sell_outcome_tx(
    amount: xDai,
    from_address: ChecksumAddress,
    from_private_key: PrivateKey,
    market: OmenAgentMarket,
    outcome: str,
    auto_withdraw: bool,
) -> None:
    """
    Sells the given amount of shares for the given outcome in the given market.
    """
    amount_wei = xdai_to_wei(amount)
    Web3.to_checksum_address(from_address)

    market_contract: OmenFixedProductMarketMakerContract = market.get_contract()
    conditional_token_contract = OmenConditionalTokenContract()
    collateral_token = OmenCollateralTokenContract()

    # Verify, that markets uses conditional tokens that we expect.
    if market_contract.conditionalTokens() != conditional_token_contract.address:
        raise ValueError(
            f"Market {market.id} uses conditional token that we didn't expect, {market_contract.conditionalTokens()} != {conditional_token_contract.address=}"
        )

    # Get the index of the outcome we want to buy.
    outcome_index: int = market.get_outcome_index(outcome)

    # Calculate the amount of shares we will sell for the given selling amount of xdai.
    max_outcome_tokens_to_sell = market_contract.calcSellAmount(
        amount_wei, outcome_index
    )
    # Allow 1% slippage.
    max_outcome_tokens_to_sell = add_fraction(max_outcome_tokens_to_sell, 0.01)

    # Approve the market maker to move our (all) conditional tokens.
    conditional_token_contract.setApprovalForAll(
        for_address=market_contract.address,
        approve=True,
        from_private_key=from_private_key,
    )
    # Sell the shares.
    market_contract.sell(
        amount_wei,
        outcome_index,
        max_outcome_tokens_to_sell,
        from_private_key,
    )
    if auto_withdraw:
        # Optionally, withdraw from the collateral token back to the `from_address` wallet.
        collateral_token.withdraw(
            amount_wei=amount_wei,
            from_private_key=from_private_key,
        )


def binary_omen_sell_outcome_tx(
    amount: xDai,
    from_address: ChecksumAddress,
    from_private_key: PrivateKey,
    market: OmenAgentMarket,
    binary_outcome: bool,
    auto_withdraw: bool,
) -> None:
    omen_sell_outcome_tx(
        amount=amount,
        from_address=from_address,
        from_private_key=from_private_key,
        market=market,
        outcome=OMEN_TRUE_OUTCOME if binary_outcome else OMEN_FALSE_OUTCOME,
        auto_withdraw=auto_withdraw,
    )


# Order by id, so we can use id_gt for pagination.
_QUERY_GET_FIXED_PRODUCT_MARKETS_MAKER_TRADES = """
query getFixedProductMarketMakerTrades(
    $id_gt: String!,
    $creator: String!,
    $creationTimestamp_gte: Int!,
    $creationTimestamp_lte: Int!,
    $first: Int!,
) {
    fpmmTrades(
        where: {
            type: Buy,
            creator: $creator,
            creationTimestamp_gte: $creationTimestamp_gte,
            creationTimestamp_lte: $creationTimestamp_lte,
            id_gt: $id_gt,
        }
        first: $first
        orderBy: id
        orderDirection: asc
    ) {
        id
        title
        collateralToken
        outcomeTokenMarginalPrice
        oldOutcomeTokenMarginalPrice
        type
        creator {
            id
        }
        creationTimestamp
        collateralAmount
        collateralAmountUSD
        feeAmount
        outcomeIndex
        outcomeTokensTraded
        transactionHash
        fpmm {
            id
            outcomes
            title
            answerFinalizedTimestamp
            resolutionTimestamp
            currentAnswer
            isPendingArbitration
            arbitrationOccurred
            openingTimestamp
            condition {
                id
                outcomeSlotCount
            }
            collateralVolume
            usdVolume
            collateralToken
            outcomeTokenAmounts
            outcomeTokenMarginalPrices
            fee
            category
        }
    }
}
"""


def to_int_timestamp(dt: datetime) -> int:
    return int(dt.timestamp())


def get_omen_bets(
    better_address: ChecksumAddress,
    start_time: datetime,
    end_time: t.Optional[datetime],
) -> list[OmenBet]:
    if not end_time:
        end_time = utcnow()

    # Initialize id_gt for the first batch of bets to zero
    id_gt: str = "0"
    all_bets: list[OmenBet] = []
    while True:
        query = _QUERY_GET_FIXED_PRODUCT_MARKETS_MAKER_TRADES
        bets = requests.post(
            THEGRAPH_QUERY_URL,
            json={
                "query": query,
                "variables": {
                    "creator": better_address.lower(),
                    "creationTimestamp_gte": to_int_timestamp(start_time),
                    "creationTimestamp_lte": to_int_timestamp(end_time),
                    "id_gt": id_gt,
                    "first": OMEN_QUERY_BATCH_SIZE,
                },
            },
            headers={"Content-Type": "application/json"},
        ).json()

        bets = bets.get("data", {}).get("fpmmTrades", [])

        if not bets:
            break

        # Increment id_gt for the next batch of bets
        id_gt = bets[-1]["id"]

        all_bets.extend(OmenBet.model_validate(bet) for bet in bets)

    return all_bets


def get_resolved_omen_bets(
    better_address: ChecksumAddress,
    start_time: datetime,
    end_time: t.Optional[datetime],
) -> list[OmenBet]:
    bets = get_omen_bets(
        better_address=better_address,
        start_time=start_time,
        end_time=end_time,
    )
    return [b for b in bets if b.fpmm.is_resolved]


def omen_create_market_tx(
    initial_funds: xDai,
    question: str,
    closing_time: datetime,
    category: str,
    language: str,
    from_address: ChecksumAddress,
    from_private_key: PrivateKey,
    outcomes: list[str],
    auto_deposit: bool,
    fee: float = OMEN_DEFAULT_MARKET_FEE,
) -> ChecksumAddress:
    """
    Based on omen-exchange TypeScript code: https://github.com/protofire/omen-exchange/blob/b0b9a3e71b415d6becf21fe428e1c4fc0dad2e80/app/src/services/cpk/cpk.ts#L308
    """
    initial_funds_wei = xdai_to_wei(initial_funds)

    realitio_contract = OmenRealitioContract()
    conditional_token_contract = OmenConditionalTokenContract()
    collateral_token_contract = OmenCollateralTokenContract()
    factory_contract = OmenFixedProductMarketMakerFactoryContract()
    oracle_contract = OmenOracleContract()

    # These checks were originally maded somewhere in the middle of the process, but it's safer to do them right away.
    # Double check that the oracle's realitio address is the same as we are using.
    if oracle_contract.realitio() != realitio_contract.address:
        raise RuntimeError(
            "The oracle's realitio address is not the same as we are using."
        )
    # Double check that the oracle's conditional tokens address is the same as we are using.
    if oracle_contract.conditionalTokens() != conditional_token_contract.address:
        raise RuntimeError(
            "The oracle's conditional tokens address is not the same as we are using."
        )

    # Approve the market maker to withdraw our collateral token.
    collateral_token_contract.approve(
        for_address=factory_contract.address,
        amount_wei=initial_funds_wei,
        from_private_key=from_private_key,
    )

    # Deposit xDai to the collateral token,
    # this can be skipped, if we know we already have enough collateral tokens.
    collateral_token_balance = collateral_token_contract.balanceOf(
        for_address=from_address,
    )
    if (
        auto_deposit
        and initial_funds_wei > 0
        and collateral_token_balance < initial_funds_wei
    ):
        collateral_token_contract.deposit(initial_funds_wei, from_private_key)

    # Create the question on Realitio.
    question_id = realitio_contract.askQuestion(
        question=question,
        category=category,
        outcomes=outcomes,
        language=language,
        arbitrator=Arbitrator.KLEROS,
        opening=closing_time,  # The question is opened at the closing time of the market.
        from_private_key=from_private_key,
    )

    # Construct the condition id.
    condition_id = conditional_token_contract.getConditionId(
        question_id=question_id,
        oracle_address=oracle_contract.address,
        outcomes_slot_count=len(outcomes),
    )
    if not conditional_token_contract.does_condition_exists(condition_id):
        conditional_token_contract.prepareCondition(
            question_id=question_id,
            oracle_address=oracle_contract.address,
            outcomes_slot_count=len(outcomes),
            from_private_key=from_private_key,
        )

    # Create the market.
    create_market_receipt_tx = factory_contract.create2FixedProductMarketMaker(
        from_private_key=from_private_key,
        condition_id=condition_id,
        fee=fee,
        initial_funds_wei=initial_funds_wei,
    )

    # Note: In the Omen's Typescript code, there is futher a creation of `stakingRewardsFactoryAddress`,
    # (https://github.com/protofire/omen-exchange/blob/763d9c9d05ebf9edacbc1dbaa561aa5d08813c0f/app/src/services/cpk/fns.ts#L979)
    # but address of stakingRewardsFactoryAddress on xDai/Gnosis is 0x0000000000000000000000000000000000000000,
    # so skipping it here.

    market_address = create_market_receipt_tx["logs"][-1][
        "address"
    ]  # The market address is available in the last emitted log, in the address field.
    return market_address


def omen_fund_market_tx(
    market: OmenAgentMarket,
    funds: xDai,
    from_address: ChecksumAddress,
    from_private_key: PrivateKey,
    auto_deposit: bool,
) -> None:
    funds_wei = xdai_to_wei(funds)

    market_contract = market.get_contract()
    collateral_token_contract = OmenCollateralTokenContract()

    # Deposit xDai to the collateral token,
    # this can be skipped, if we know we already have enough collateral tokens.
    if (
        auto_deposit
        and collateral_token_contract.balanceOf(
            for_address=from_address,
        )
        < funds_wei
    ):
        collateral_token_contract.deposit(funds_wei, from_private_key)

    collateral_token_contract.approve(
        for_address=market_contract.address,
        amount_wei=funds_wei,
        from_private_key=from_private_key,
    )

    market_contract.addFunding(funds_wei, from_private_key)


def build_parent_collection_id() -> HexStr:
    return HASH_ZERO  # Taken from Olas


def omen_redeem_full_position_tx(
    market: OmenAgentMarket,
    from_private_key: PrivateKey,
    web3: Web3 | None = None,
) -> None:
    """
    Redeems position from a given Omen market.
    Note that we redeem positions for markets where we both placed correct- and incorrect bets, but
    don't redeem on markets where we haven't placed bets.
    """
    from_address = private_key_to_public_key(from_private_key)

    market_contract: OmenFixedProductMarketMakerContract = market.get_contract()
    conditional_token_contract = OmenConditionalTokenContract()

    # Verify, that markets uses conditional tokens that we expect.
    if market_contract.conditionalTokens() != conditional_token_contract.address:
        raise ValueError(
            f"Market {market.id} uses conditional token that we didn't expect, {market_contract.conditionalTokens()} != {conditional_token_contract.address=}"
        )

    parent_collection_id = build_parent_collection_id()

    if not market.is_resolved():
        print("Cannot redeem winnings if market is not yet resolved. Exiting.")
        return

    amount_wei = get_conditional_tokens_balance_for_market(market, from_address, web3)
    if amount_wei == 0:
        print("No balance to claim. Exiting.")
        return

    conditional_token_contract = OmenConditionalTokenContract()
    conditional_token_contract.redeemPositions(
        from_private_key=from_private_key,
        collateral_token_address=market.collateral_token_contract_address_checksummed,
        condition_id=market.condition.id,
        parent_collection_id=parent_collection_id,
        index_sets=market.condition.index_sets,
        web3=web3,
    )

<<<<<<< HEAD
=======
    if unwrap_collateral_after_redeeming_positions:
        withdraw_collateral_token(
            amount_wei=amount_wei,
            from_private_key=from_private_key,
            web3=web3,
        )

>>>>>>> fd124938

def get_conditional_tokens_balance_for_market(
    market: OmenAgentMarket,
    from_address: ChecksumAddress,
    web3: Web3 | None = None,
) -> Wei:
    """
    We derive the withdrawable balance from the ConditionalTokens contract through CollectionId -> PositionId (which
    also serves as tokenId) -> TokenBalances.
    """
    conditional_token_contract = OmenConditionalTokenContract()
    parent_collection_id = build_parent_collection_id()
    balance = 0

    for index_set in market.condition.index_sets:
        collection_id: bytes = conditional_token_contract.call(
            "getCollectionId",
            [parent_collection_id, market.condition.id, index_set],
            web3=web3,
        )
        # Note that collection_id is returned as bytes, which is accepted by the contract calls downstream.
        position_id: int = conditional_token_contract.call(
            "getPositionId",
            [market.collateral_token_contract_address_checksummed, collection_id],
            web3=web3,
        )
        balance_for_position: int = conditional_token_contract.balanceOf(
            from_address=from_address, position_id=position_id, web3=web3
        )
        balance += balance_for_position

    return Wei(balance)


def withdraw_collateral_token(
    amount_wei: Wei,
    from_private_key: PrivateKey,
    web3: Web3 | None = None,
) -> TxReceipt:
    collateral_token = OmenCollateralTokenContract()
    return collateral_token.withdraw(
        amount_wei=amount_wei,
        from_private_key=from_private_key,
        web3=web3,
    )


def omen_remove_fund_market_tx(
    market: OmenAgentMarket,
    shares: OmenOutcomeToken,
    from_private_key: PrivateKey,
    auto_withdraw: bool,
) -> None:
    market_contract = market.get_contract()
    market_contract.removeFunding(shares, from_private_key)

    # TODO: How to withdraw remove funding back to our wallet.
    if auto_withdraw:
        raise NotImplementedError("TODO")<|MERGE_RESOLUTION|>--- conflicted
+++ resolved
@@ -91,12 +91,8 @@
         keys = APIKeys()
         return omen_redeem_full_position_tx(
             market=self,
-<<<<<<< HEAD
             from_address=keys.bet_from_address,
             from_private_key=keys.bet_from_private_key,
-=======
-            from_private_key=from_private_key,
->>>>>>> fd124938
         )
 
     @staticmethod
@@ -749,16 +745,6 @@
         web3=web3,
     )
 
-<<<<<<< HEAD
-=======
-    if unwrap_collateral_after_redeeming_positions:
-        withdraw_collateral_token(
-            amount_wei=amount_wei,
-            from_private_key=from_private_key,
-            web3=web3,
-        )
-
->>>>>>> fd124938
 
 def get_conditional_tokens_balance_for_market(
     market: OmenAgentMarket,
