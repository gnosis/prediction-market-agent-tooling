import sys
import typing as t
from datetime import timedelta

import tenacity
from web3 import Web3
from web3.constants import HASH_ZERO

from prediction_market_agent_tooling.config import APIKeys
from prediction_market_agent_tooling.gtypes import (
    ChecksumAddress,
    HexAddress,
    HexStr,
    OmenOutcomeToken,
    OutcomeStr,
    Probability,
    Wei,
    wei_type,
    xDai,
    xdai_type,
)
from prediction_market_agent_tooling.loggers import logger
from prediction_market_agent_tooling.markets.agent_market import (
    AgentMarket,
    FilterBy,
    MarketFees,
    ProcessedMarket,
    ProcessedTradedMarket,
    SortBy,
)
from prediction_market_agent_tooling.markets.data_models import (
    Bet,
    BetAmount,
    Currency,
    Position,
    ResolvedBet,
    TokenAmount,
)
from prediction_market_agent_tooling.markets.omen.data_models import (
    OMEN_FALSE_OUTCOME,
    OMEN_TRUE_OUTCOME,
    PRESAGIO_BASE_URL,
    Condition,
    ConditionPreparationEvent,
    ContractPrediction,
    CreatedMarket,
    IPFSAgentResult,
    OmenBet,
    OmenMarket,
    OmenUserPosition,
    get_bet_outcome,
    get_boolean_outcome,
)
from prediction_market_agent_tooling.markets.omen.omen_contracts import (
    OMEN_DEFAULT_MARKET_FEE_PERC,
    REALITY_DEFAULT_FINALIZATION_TIMEOUT,
    Arbitrator,
    OmenAgentResultMappingContract,
    OmenConditionalTokenContract,
    OmenFixedProductMarketMakerContract,
    OmenFixedProductMarketMakerFactoryContract,
    OmenOracleContract,
    OmenRealitioContract,
    WrappedxDaiContract,
    build_parent_collection_id,
)
from prediction_market_agent_tooling.markets.omen.omen_subgraph_handler import (
    OmenSubgraphHandler,
)
from prediction_market_agent_tooling.tools.balances import get_balances
from prediction_market_agent_tooling.tools.contract import (
    ContractDepositableWrapperERC20BaseClass,
    ContractERC4626BaseClass,
    auto_deposit_collateral_token,
    init_collateral_token_contract,
    to_gnosis_chain_contract,
)
from prediction_market_agent_tooling.tools.hexbytes_custom import HexBytes
from prediction_market_agent_tooling.tools.ipfs.ipfs_handler import IPFSHandler
from prediction_market_agent_tooling.tools.utils import (
    DatetimeUTC,
    calculate_sell_amount_in_collateral,
    check_not_none,
)
from prediction_market_agent_tooling.tools.web3_utils import (
    add_fraction,
    get_receipt_block_timestamp,
    ipfscidv0_to_byte32,
    remove_fraction,
    wei_to_xdai,
    xdai_to_wei,
)

OMEN_DEFAULT_REALITIO_BOND_VALUE = xdai_type(0.01)
OMEN_TINY_BET_AMOUNT = xdai_type(0.00001)


class OmenAgentMarket(AgentMarket):
    """
    Omen's market class that can be used by agents to make predictions.
    """

    currency: t.ClassVar[Currency] = Currency.xDai
    base_url: t.ClassVar[str] = PRESAGIO_BASE_URL
    creator: HexAddress

    collateral_token_contract_address_checksummed: ChecksumAddress
    market_maker_contract_address_checksummed: ChecksumAddress
    condition: Condition
    finalized_time: DatetimeUTC | None
    created_time: DatetimeUTC
    close_time: DatetimeUTC

    _binary_market_p_yes_history: list[Probability] | None = None
    description: str | None = (
        None  # Omen markets don't have a description, so just default to None.
    )

    @property
    def yes_index(self) -> int:
        return self.outcomes.index(OMEN_TRUE_OUTCOME)

    @property
    def no_index(self) -> int:
        return self.outcomes.index(OMEN_FALSE_OUTCOME)

    def get_p_yes_history_cached(self) -> list[Probability]:
        if self._binary_market_p_yes_history is None:
            self._binary_market_p_yes_history = get_binary_market_p_yes_history(self)
        return self._binary_market_p_yes_history

    def get_last_trade_p_yes(self) -> Probability | None:
        """On Omen, probablities converge after the resolution, so we need to get market's predicted probability from the trade history."""
        return (
            self.get_p_yes_history_cached()[-1]
            if self.get_p_yes_history_cached()
            else None
        )

    def get_last_trade_p_no(self) -> Probability | None:
        """On Omen, probablities converge after the resolution, so we need to get market's predicted probability from the trade history."""
        last_trade_p_yes = self.get_last_trade_p_yes()
        return (
            Probability(1.0 - last_trade_p_yes)
            if last_trade_p_yes is not None
            else None
        )

    def get_liquidity_in_wei(self, web3: Web3 | None = None) -> Wei:
        return self.get_contract().totalSupply(web3)

    def get_liquidity_in_xdai(self, web3: Web3 | None = None) -> xDai:
        return wei_to_xdai(self.get_liquidity_in_wei(web3))

    def get_liquidity(self) -> TokenAmount:
        return TokenAmount(
            amount=self.get_liquidity_in_xdai(),
            currency=self.currency,
        )

    @classmethod
    def get_tiny_bet_amount(cls) -> BetAmount:
        return BetAmount(amount=OMEN_TINY_BET_AMOUNT, currency=cls.currency)

    def liquidate_existing_positions(
        self,
        bet_outcome: bool,
        web3: Web3 | None = None,
        api_keys: APIKeys | None = None,
        larger_than: float | None = None,
    ) -> None:
        """
        Liquidates all previously existing positions.
        Returns the amount in collateral obtained by selling the positions.
        """
        api_keys = api_keys if api_keys is not None else APIKeys()
        better_address = api_keys.bet_from_address
        larger_than = (
            larger_than
            if larger_than is not None
            else self.get_liquidatable_amount().amount
        )
        prev_positions_for_market = self.get_positions(
            user_id=better_address, liquid_only=True, larger_than=larger_than
        )

        for prev_position in prev_positions_for_market:
            for position_outcome, token_amount in prev_position.amounts.items():
                position_outcome_bool = get_boolean_outcome(position_outcome)
                if position_outcome_bool != bet_outcome:
                    # We keep it as collateral since we want to place a bet immediately after this function.
                    self.sell_tokens(
                        outcome=position_outcome_bool,
                        amount=token_amount,
                        auto_withdraw=False,
                        web3=web3,
                        api_keys=api_keys,
                    )

    def place_bet(
        self,
        outcome: bool,
        amount: BetAmount,
        omen_auto_deposit: bool = True,
        web3: Web3 | None = None,
        api_keys: APIKeys | None = None,
    ) -> str:
        if not self.can_be_traded():
            raise ValueError(
                f"Market {self.id} is not open for trading. Cannot place bet."
            )
        if amount.currency != self.currency:
            raise ValueError(f"Omen bets are made in xDai. Got {amount.currency}.")
        amount_xdai = xDai(amount.amount)
        return binary_omen_buy_outcome_tx(
            api_keys=api_keys if api_keys is not None else APIKeys(),
            amount=amount_xdai,
            market=self,
            binary_outcome=outcome,
            auto_deposit=omen_auto_deposit,
            web3=web3,
        )

    def buy_tokens(
        self,
        outcome: bool,
        amount: TokenAmount,
        web3: Web3 | None = None,
        api_keys: APIKeys | None = None,
    ) -> str:
        return self.place_bet(
            outcome=outcome,
            amount=amount,
            web3=web3,
            api_keys=api_keys,
        )

    def calculate_sell_amount_in_collateral(
        self, amount: TokenAmount, outcome: bool, web3: Web3 | None = None
    ) -> xDai:
        pool_balance = get_conditional_tokens_balance_for_market(
            self, self.market_maker_contract_address_checksummed, web3=web3
        )

        sell_str = self.outcomes[self.yes_index if outcome else self.no_index]
        other_str = self.outcomes[self.no_index if outcome else self.yes_index]

        collateral = calculate_sell_amount_in_collateral(
            shares_to_sell=amount.amount,
            holdings=wei_to_xdai(pool_balance[self.get_index_set(sell_str)]),
            other_holdings=wei_to_xdai(pool_balance[self.get_index_set(other_str)]),
            fees=self.fees,
        )
        return xDai(collateral)

    def sell_tokens(
        self,
        outcome: bool,
        amount: TokenAmount,
        auto_withdraw: bool = False,
        api_keys: APIKeys | None = None,
        web3: Web3 | None = None,
    ) -> str:
        if not self.can_be_traded():
            raise ValueError(
                f"Market {self.id} is not open for trading. Cannot sell tokens."
            )

        # Convert from token (i.e. share) number to xDai value of tokens, as
        # this is the expected unit of the argument in the smart contract.
        collateral = self.calculate_sell_amount_in_collateral(
            amount=amount,
            outcome=outcome,
            web3=web3,
        )
        return binary_omen_sell_outcome_tx(
            amount=collateral,
            api_keys=api_keys if api_keys is not None else APIKeys(),
            market=self,
            binary_outcome=outcome,
            auto_withdraw=auto_withdraw,
            web3=web3,
        )

    def was_any_bet_outcome_correct(
        self, resolved_omen_bets: t.List[OmenBet]
    ) -> bool | None:
        resolved_bets_for_market = [
            bet
            for bet in resolved_omen_bets
            if bet.fpmm.id == self.id and bet.fpmm.is_resolved
        ]

        # If there were no bets for this market, we conservatively say that
        # this method was called incorrectly, hence we raise an Error.
        if not resolved_bets_for_market:
            raise ValueError(f"No resolved bets provided for market {self.id}")

        if not resolved_bets_for_market[0].fpmm.has_valid_answer:
            # We return None if the market was resolved as invalid, as we were neither right or wrong.
            return None

        # We iterate through bets since agent could have placed bets on multiple outcomes.
        # If one of the bets was correct, we return true since there is a redeemable amount to be retrieved.
        for bet in resolved_bets_for_market:
            # Like Olas, we assert correctness by matching index
            if bet.outcomeIndex == check_not_none(
                bet.fpmm.question.outcome_index,
                "Shouldn't be None if the market is resolved",
            ):
                return True

        return False

    def market_redeemable_by(self, user: ChecksumAddress) -> bool:
        """
        Will return true if given user placed a bet on this market and that bet has a balance.
        If the user never placed a bet on this market, this corretly return False.
        """
        positions = OmenSubgraphHandler().get_positions(condition_id=self.condition.id)
        user_positions = OmenSubgraphHandler().get_user_positions(
            better_address=user,
            position_id_in=[p.id for p in positions],
            # After redeem, this will became zero.
            total_balance_bigger_than=wei_type(0),
        )
        return len(user_positions) > 0

    def redeem_positions(
        self,
        api_keys: APIKeys,
    ) -> None:
        for_public_key = api_keys.bet_from_address
        market_is_redeemable = self.market_redeemable_by(user=for_public_key)
        if not market_is_redeemable:
            logger.debug(
                f"Position on market {self.id} was already redeemed or no bets were placed at all by {for_public_key=}."
            )
            return None

        omen_redeem_full_position_tx(api_keys=api_keys, market=self)

    @staticmethod
    def from_created_market(model: "CreatedMarket") -> "OmenAgentMarket":
        return OmenAgentMarket.from_data_model(OmenMarket.from_created_market(model))

    @staticmethod
    def from_data_model(model: OmenMarket) -> "OmenAgentMarket":
        return OmenAgentMarket(
            id=model.id,
            question=model.title,
            creator=model.creator,
            outcomes=model.outcomes,
            collateral_token_contract_address_checksummed=model.collateral_token_contract_address_checksummed,
            market_maker_contract_address_checksummed=model.market_maker_contract_address_checksummed,
            resolution=model.get_resolution_enum(),
            created_time=model.creation_datetime,
            finalized_time=model.finalized_datetime,
            current_p_yes=model.current_p_yes,
            condition=model.condition,
            url=model.url,
            volume=wei_to_xdai(model.collateralVolume),
            close_time=model.close_time,
            fees=MarketFees(
                bet_proportion=(
                    float(wei_to_xdai(model.fee)) if model.fee is not None else 0.0
                ),
                absolute=0,
            ),
            outcome_token_pool={
                model.outcomes[i]: wei_to_xdai(Wei(model.outcomeTokenAmounts[i]))
                for i in range(len(model.outcomes))
            },
        )

    @staticmethod
    def get_binary_markets(
        limit: int,
        sort_by: SortBy,
        filter_by: FilterBy = FilterBy.OPEN,
        created_after: t.Optional[DatetimeUTC] = None,
        excluded_questions: set[str] | None = None,
    ) -> t.Sequence["OmenAgentMarket"]:
        return [
            OmenAgentMarket.from_data_model(m)
            for m in OmenSubgraphHandler().get_omen_binary_markets_simple(
                limit=limit,
                sort_by=sort_by,
                filter_by=filter_by,
                created_after=created_after,
                excluded_questions=excluded_questions,
            )
        ]

    @staticmethod
    def get_binary_market(id: str) -> "OmenAgentMarket":
        return OmenAgentMarket.from_data_model(
            OmenSubgraphHandler().get_omen_market_by_market_id(
                market_id=HexAddress(HexStr(id))
            )
        )

    @staticmethod
    def redeem_winnings(api_keys: APIKeys) -> None:
        redeem_from_all_user_positions(api_keys)

    @staticmethod
    def get_trade_balance(api_keys: APIKeys, web3: Web3 | None = None) -> xDai:
        return get_total_balance(
            address=api_keys.bet_from_address, web3=web3, sum_xdai=True, sum_wxdai=True
        )

    @staticmethod
    def verify_operational_balance(api_keys: APIKeys) -> bool:
        return get_total_balance(
            api_keys.public_key,  # Use `public_key`, not `bet_from_address` because transaction costs are paid from the EOA wallet.
            sum_wxdai=False,
        ) > xdai_type(0.001)

    def store_prediction(
        self, processed_market: ProcessedMarket | None, keys: APIKeys
    ) -> None:
        """On Omen, we have to store predictions along with trades, see `store_trades`."""

    def store_trades(
        self, traded_market: ProcessedTradedMarket | None, keys: APIKeys
    ) -> None:
        if traded_market is None:
            logger.warning(f"No prediction for market {self.id}, not storing anything.")
            return

        reasoning = (
<<<<<<< HEAD
            traded_market.answer.reasoning
            if traded_market.answer and traded_market.answer.reasoning
            else ""
=======
            traded_market.answer.reasoning if traded_market.answer.reasoning else ""
>>>>>>> 657d27a9
        )

        ipfs_hash_decoded = HexBytes(HASH_ZERO)
        if keys.enable_ipfs_upload:
            logger.info("Storing prediction on IPFS.")
            ipfs_hash = IPFSHandler(keys).store_agent_result(
                IPFSAgentResult(reasoning=reasoning)
            )
            ipfs_hash_decoded = ipfscidv0_to_byte32(ipfs_hash)

        tx_hashes = [
            HexBytes(HexStr(i.id)) for i in traded_market.trades if i.id is not None
        ]
        prediction = ContractPrediction(
            publisher=keys.public_key,
            ipfs_hash=ipfs_hash_decoded,
            tx_hashes=tx_hashes,
            estimated_probability_bps=int(traded_market.answer.p_yes * 10000),
        )
        tx_receipt = OmenAgentResultMappingContract().add_prediction(
            api_keys=keys,
            market_address=Web3.to_checksum_address(self.id),
            prediction=prediction,
        )
        logger.info(
            f"Added prediction to market {self.id}. - receipt {tx_receipt['transactionHash'].hex()}."
        )

    @staticmethod
    def get_bets_made_since(
        better_address: ChecksumAddress, start_time: DatetimeUTC
    ) -> list[Bet]:
        bets = OmenSubgraphHandler().get_bets(
            better_address=better_address, start_time=start_time
        )
        bets.sort(key=lambda x: x.creation_datetime)
        return [b.to_bet() for b in bets]

    @staticmethod
    def get_resolved_bets_made_since(
        better_address: ChecksumAddress,
        start_time: DatetimeUTC,
        end_time: DatetimeUTC | None,
    ) -> list[ResolvedBet]:
        subgraph_handler = OmenSubgraphHandler()
        bets = subgraph_handler.get_resolved_bets_with_valid_answer(
            better_address=better_address,
            start_time=start_time,
            end_time=end_time,
            market_id=None,
        )
        generic_bets = [b.to_generic_resolved_bet() for b in bets]
        return generic_bets

    def get_contract(
        self,
    ) -> OmenFixedProductMarketMakerContract:
        return OmenFixedProductMarketMakerContract(
            address=self.market_maker_contract_address_checksummed,
        )

    def get_index_set(self, outcome: str) -> int:
        return self.get_outcome_index(outcome) + 1

    def index_set_to_outcome_index(cls, index_set: int) -> int:
        return index_set - 1

    def index_set_to_outcome_str(cls, index_set: int) -> OutcomeStr:
        return OutcomeStr(
            cls.get_outcome_str(cls.index_set_to_outcome_index(index_set))
        )

    @staticmethod
    def get_outcome_str_from_bool(outcome: bool) -> OutcomeStr:
        return (
            OutcomeStr(OMEN_TRUE_OUTCOME) if outcome else OutcomeStr(OMEN_FALSE_OUTCOME)
        )

    def get_token_balance(
        self, user_id: str, outcome: str, web3: Web3 | None = None
    ) -> TokenAmount:
        index_set = self.get_index_set(outcome)
        balances = get_conditional_tokens_balance_for_market(
            self, Web3.to_checksum_address(user_id), web3=web3
        )
        return TokenAmount(
            amount=wei_to_xdai(balances[index_set]),
            currency=self.currency,
        )

    def get_position(self, user_id: str) -> Position | None:
        liquidatable_amount = self.get_liquidatable_amount()
        existing_positions = self.get_positions(
            user_id=user_id,
            liquid_only=True,
            larger_than=liquidatable_amount.amount,
        )
        existing_position = next(
            iter([i for i in existing_positions if i.market_id == self.id]), None
        )
        return existing_position

    @classmethod
    def get_positions(
        cls,
        user_id: str,
        liquid_only: bool = False,
        larger_than: float = 0,
    ) -> list[Position]:
        sgh = OmenSubgraphHandler()
        omen_positions = sgh.get_user_positions(
            better_address=Web3.to_checksum_address(user_id),
            total_balance_bigger_than=xdai_to_wei(xDai(larger_than)),
        )

        # Sort positions and corresponding markets by condition_id
        omen_positions_dict: dict[HexBytes, list[OmenUserPosition]] = {}
        for omen_position in omen_positions:
            condition_id = omen_position.position.condition_id
            omen_positions_dict.setdefault(condition_id, []).append(omen_position)

        omen_markets: dict[HexBytes, OmenMarket] = {
            m.condition.id: m
            for m in sgh.get_omen_binary_markets(
                limit=sys.maxsize,
                condition_id_in=list(omen_positions_dict.keys()),
            )
        }
        if len(omen_markets) != len(omen_positions_dict):
            raise ValueError(
                f"Number of condition ids for markets {len(omen_markets)} and positions {len(omen_positions_dict)} are not equal."
            )

        positions = []
        for condition_id, omen_positions in omen_positions_dict.items():
            market = cls.from_data_model(omen_markets[condition_id])

            # Skip markets that cannot be traded if `liquid_only`` is True.
            if liquid_only and not market.can_be_traded():
                continue

            amounts: dict[OutcomeStr, TokenAmount] = {}
            for omen_position in omen_positions:
                outecome_str = market.index_set_to_outcome_str(
                    omen_position.position.index_set
                )

                # Validate that outcomes are unique for a given condition_id.
                if outecome_str in amounts:
                    raise ValueError(
                        f"Outcome {outecome_str} already exists in {amounts=}"
                    )

                amounts[outecome_str] = TokenAmount(
                    amount=wei_to_xdai(omen_position.totalBalance),
                    currency=cls.currency,
                )

            positions.append(Position(market_id=market.id, amounts=amounts))

        return positions

    @classmethod
    def get_positions_value(cls, positions: list[Position]) -> BetAmount:
        # Two dicts to map from market ids to (1) positions and (2) market.
        market_ids_positions = {p.market_id: p for p in positions}
        # Check there is only one position per market.
        if len(set(market_ids_positions.keys())) != len(positions):
            raise ValueError(
                f"Markets for positions ({market_ids_positions.keys()}) are not unique."
            )
        markets: list[OmenAgentMarket] = [
            OmenAgentMarket.from_data_model(m)
            for m in OmenSubgraphHandler().get_omen_binary_markets(
                limit=sys.maxsize, id_in=list(market_ids_positions.keys())
            )
        ]
        market_ids_markets = {m.id: m for m in markets}

        # Validate that dict keys are the same.
        if set(market_ids_positions.keys()) != set(market_ids_markets.keys()):
            raise ValueError(
                f"Market ids in {market_ids_positions.keys()} are not the same as in {market_ids_markets.keys()}"
            )

        # Initialise position value.
        total_position_value = 0.0

        for market_id in market_ids_positions.keys():
            position = market_ids_positions[market_id]
            market = market_ids_markets[market_id]

            yes_tokens = 0.0
            no_tokens = 0.0
            if OMEN_TRUE_OUTCOME in position.amounts:
                yes_tokens = position.amounts[OutcomeStr(OMEN_TRUE_OUTCOME)].amount
            if OMEN_FALSE_OUTCOME in position.amounts:
                no_tokens = position.amounts[OutcomeStr(OMEN_FALSE_OUTCOME)].amount

            # Account for the value of positions in resolved markets
            if market.is_resolved() and market.has_successful_resolution():
                valued_tokens = yes_tokens if market.boolean_outcome else no_tokens
                total_position_value += valued_tokens

            # Or if the market is open and trading, get the value of the position
            elif market.can_be_traded():
                total_position_value += yes_tokens * market.yes_outcome_price
                total_position_value += no_tokens * market.no_outcome_price

            # Or if the market is still open but not trading, estimate the value
            # of the position
            else:
                if yes_tokens:
                    yes_price = check_not_none(
                        market.get_last_trade_yes_outcome_price()
                    )
                    total_position_value += yes_tokens * yes_price
                if no_tokens:
                    no_price = check_not_none(market.get_last_trade_no_outcome_price())
                    total_position_value += no_tokens * no_price

        return BetAmount(amount=total_position_value, currency=cls.currency)

    @classmethod
    def get_user_url(cls, keys: APIKeys) -> str:
        return get_omen_user_url(keys.bet_from_address)

    def get_buy_token_amount(
        self, bet_amount: BetAmount, direction: bool
    ) -> TokenAmount:
        """
        Note: this is only valid if the market instance's token pool is
        up-to-date with the smart contract.
        """
        outcome_token_pool = check_not_none(self.outcome_token_pool)
        amount = get_buy_outcome_token_amount(
            investment_amount=bet_amount.amount,
            buy_direction=direction,
            yes_outcome_pool_size=outcome_token_pool[OMEN_TRUE_OUTCOME],
            no_outcome_pool_size=outcome_token_pool[OMEN_FALSE_OUTCOME],
            fees=self.fees,
        )
        return TokenAmount(amount=amount, currency=self.currency)

    def _get_buy_token_amount_from_smart_contract(
        self, bet_amount: BetAmount, direction: bool
    ) -> TokenAmount:
        received_token_amount_wei = Wei(
            self.get_contract().calcBuyAmount(
                investment_amount=xdai_to_wei(xDai(bet_amount.amount)),
                outcome_index=self.get_outcome_index(
                    self.get_outcome_str_from_bool(direction)
                ),
            )
        )
        received_token_amount = float(wei_to_xdai(received_token_amount_wei))
        return TokenAmount(amount=received_token_amount, currency=self.currency)

    def get_new_p_yes(self, bet_amount: BetAmount, direction: bool) -> Probability:
        """
        Calculate the new p_yes based on the bet amount and direction.
        """
        if not self.has_token_pool():
            raise ValueError("Outcome token pool is required to calculate new p_yes.")

        outcome_token_pool = check_not_none(self.outcome_token_pool)
        yes_outcome_pool_size = outcome_token_pool[self.get_outcome_str_from_bool(True)]
        no_outcome_pool_size = outcome_token_pool[self.get_outcome_str_from_bool(False)]

        new_yes_outcome_pool_size = yes_outcome_pool_size + (
            self.fees.get_bet_size_after_fees(bet_amount.amount)
        )
        new_no_outcome_pool_size = no_outcome_pool_size + (
            self.fees.get_bet_size_after_fees(bet_amount.amount)
        )

        received_token_amount = self.get_buy_token_amount(bet_amount, direction).amount
        if direction:
            new_yes_outcome_pool_size -= received_token_amount
        else:
            new_no_outcome_pool_size -= received_token_amount

        new_p_yes = new_no_outcome_pool_size / (
            new_yes_outcome_pool_size + new_no_outcome_pool_size
        )
        return Probability(new_p_yes)

    @staticmethod
    def get_user_balance(user_id: str) -> float:
        return float(get_balances(Web3.to_checksum_address(user_id)).total)

    @staticmethod
    def get_user_id(api_keys: APIKeys) -> str:
        return api_keys.bet_from_address

    def get_most_recent_trade_datetime(self, user_id: str) -> DatetimeUTC | None:
        sgh = OmenSubgraphHandler()
        trades = sgh.get_trades(
            sort_by_field=sgh.trades_subgraph.FpmmTrade.creationTimestamp,
            sort_direction="desc",
            limit=1,
            better_address=Web3.to_checksum_address(user_id),
            market_id=Web3.to_checksum_address(self.id),
        )
        if not trades:
            return None

        return trades[0].creation_datetime


def get_omen_user_url(address: ChecksumAddress) -> str:
    return f"https://gnosisscan.io/address/{address}"


def pick_binary_market(
    sort_by: SortBy = SortBy.CLOSING_SOONEST, filter_by: FilterBy = FilterBy.OPEN
) -> OmenMarket:
    subgraph_handler = OmenSubgraphHandler()
    return subgraph_handler.get_omen_binary_markets_simple(
        limit=1, sort_by=sort_by, filter_by=filter_by
    )[0]


@tenacity.retry(
    stop=tenacity.stop_after_attempt(3),
    wait=tenacity.wait_fixed(1),
    after=lambda x: logger.debug(f"omen_buy_outcome_tx failed, {x.attempt_number=}."),
)
def omen_buy_outcome_tx(
    api_keys: APIKeys,
    amount: xDai,
    market: OmenAgentMarket,
    outcome: str,
    auto_deposit: bool,
    web3: Web3 | None = None,
) -> str:
    """
    Bets the given amount of xDai for the given outcome in the given market.
    """
    amount_wei = xdai_to_wei(amount)

    market_contract: OmenFixedProductMarketMakerContract = market.get_contract()
    collateral_token_contract = market_contract.get_collateral_token_contract(web3)

    # In case of ERC4626, obtained (for example) sDai out of xDai could be lower than the `amount_wei`, so we need to handle it.
    amount_wei_to_buy = collateral_token_contract.get_in_shares(amount_wei, web3)

    # Get the index of the outcome we want to buy.
    outcome_index: int = market.get_outcome_index(outcome)

    # Calculate the amount of shares we will get for the given investment amount.
    expected_shares = market_contract.calcBuyAmount(
        amount_wei_to_buy, outcome_index, web3=web3
    )
    # Allow 1% slippage.
    expected_shares = remove_fraction(expected_shares, 0.01)
    # Approve the market maker to withdraw our collateral token.
    collateral_token_contract.approve(
        api_keys=api_keys,
        for_address=market_contract.address,
        amount_wei=amount_wei_to_buy,
        web3=web3,
    )

    if auto_deposit:
        # In auto-depositing, we need to deposit the original `amount_wei`, e.g. we can deposit 2 xDai, but receive 1.8 sDai, so for the bet we will use `amount_wei_to_buy`.
        auto_deposit_collateral_token(
            collateral_token_contract, amount_wei, api_keys, web3
        )

    # Buy shares using the deposited xDai in the collateral token.
    tx_receipt = market_contract.buy(
        api_keys=api_keys,
        amount_wei=amount_wei_to_buy,
        outcome_index=outcome_index,
        min_outcome_tokens_to_buy=expected_shares,
        web3=web3,
    )

    return tx_receipt["transactionHash"].hex()


def binary_omen_buy_outcome_tx(
    api_keys: APIKeys,
    amount: xDai,
    market: OmenAgentMarket,
    binary_outcome: bool,
    auto_deposit: bool,
    web3: Web3 | None = None,
) -> str:
    return omen_buy_outcome_tx(
        api_keys=api_keys,
        amount=amount,
        market=market,
        outcome=get_bet_outcome(binary_outcome),
        auto_deposit=auto_deposit,
        web3=web3,
    )


def omen_sell_outcome_tx(
    api_keys: APIKeys,
    amount: xDai,  # The xDai value of shares to sell.
    market: OmenAgentMarket,
    outcome: str,
    auto_withdraw: bool,
    web3: Web3 | None = None,
) -> str:
    """
    Sells the given xDai value of shares corresponding to the given outcome in
    the given market.

    The number of shares sold will depend on the share price at the time of the
    transaction.
    """
    amount_wei = xdai_to_wei(amount)

    market_contract: OmenFixedProductMarketMakerContract = market.get_contract()
    conditional_token_contract = OmenConditionalTokenContract()
    collateral_token_contract = market_contract.get_collateral_token_contract(web3)

    # Verify, that markets uses conditional tokens that we expect.
    if (
        market_contract.conditionalTokens(web3=web3)
        != conditional_token_contract.address
    ):
        raise ValueError(
            f"Market {market.id} uses conditional token that we didn't expect, {market_contract.conditionalTokens()} != {conditional_token_contract.address=}"
        )

    # Get the index of the outcome we want to buy.
    outcome_index: int = market.get_outcome_index(outcome)

    # Calculate the amount of shares we will sell for the given selling amount of xdai.
    max_outcome_tokens_to_sell = market_contract.calcSellAmount(
        amount_wei, outcome_index, web3=web3
    )
    # Allow 1% slippage.
    max_outcome_tokens_to_sell = add_fraction(max_outcome_tokens_to_sell, 0.01)

    # Approve the market maker to move our (all) conditional tokens.
    conditional_token_contract.setApprovalForAll(
        api_keys=api_keys,
        for_address=market_contract.address,
        approve=True,
        web3=web3,
    )
    # Sell the shares.
    tx_receipt = market_contract.sell(
        api_keys,
        amount_wei,
        outcome_index,
        max_outcome_tokens_to_sell,
        web3=web3,
    )
    if auto_withdraw and (
        isinstance(collateral_token_contract, ContractERC4626BaseClass)
        or isinstance(
            collateral_token_contract, ContractDepositableWrapperERC20BaseClass
        )
    ):
        collateral_token_contract.withdraw(
            api_keys,
            remove_fraction(
                amount_wei,
                0.001,  # Allow 0.1% slippage.
            ),
            web3,
        )

    return tx_receipt["transactionHash"].hex()


def binary_omen_sell_outcome_tx(
    api_keys: APIKeys,
    amount: xDai,
    market: OmenAgentMarket,
    binary_outcome: bool,
    auto_withdraw: bool,
    web3: Web3 | None = None,
) -> str:
    return omen_sell_outcome_tx(
        api_keys=api_keys,
        amount=amount,
        market=market,
        outcome=get_bet_outcome(binary_outcome),
        auto_withdraw=auto_withdraw,
        web3=web3,
    )


def omen_create_market_tx(
    api_keys: APIKeys,
    initial_funds: xDai,
    question: str,
    closing_time: DatetimeUTC,
    category: str,
    language: str,
    outcomes: list[str],
    auto_deposit: bool,
    finalization_timeout: timedelta = REALITY_DEFAULT_FINALIZATION_TIMEOUT,
    fee_perc: float = OMEN_DEFAULT_MARKET_FEE_PERC,
    distribution_hint: list[OmenOutcomeToken] | None = None,
    collateral_token_address: ChecksumAddress = WrappedxDaiContract().address,
    arbitrator: Arbitrator = Arbitrator.KLEROS_31_JURORS_WITH_APPEAL,
    web3: Web3 | None = None,
) -> CreatedMarket:
    """
    Based on omen-exchange TypeScript code: https://github.com/protofire/omen-exchange/blob/b0b9a3e71b415d6becf21fe428e1c4fc0dad2e80/app/src/services/cpk/cpk.ts#L308
    """
    web3 = (
        web3 or OmenFixedProductMarketMakerFactoryContract.get_web3()
    )  # Default to Gnosis web3.
    initial_funds_wei = xdai_to_wei(initial_funds)

    realitio_contract = OmenRealitioContract()
    conditional_token_contract = OmenConditionalTokenContract()
    collateral_token_contract = to_gnosis_chain_contract(
        init_collateral_token_contract(collateral_token_address, web3)
    )
    factory_contract = OmenFixedProductMarketMakerFactoryContract()
    oracle_contract = OmenOracleContract()

    # These checks were originally maded somewhere in the middle of the process, but it's safer to do them right away.
    # Double check that the oracle's realitio address is the same as we are using.
    if oracle_contract.realitio() != realitio_contract.address:
        raise RuntimeError(
            "The oracle's realitio address is not the same as we are using."
        )
    # Double check that the oracle's conditional tokens address is the same as we are using.
    if oracle_contract.conditionalTokens() != conditional_token_contract.address:
        raise RuntimeError(
            "The oracle's conditional tokens address is not the same as we are using."
        )

    if auto_deposit:
        auto_deposit_collateral_token(
            collateral_token_contract=collateral_token_contract,
            api_keys=api_keys,
            amount_wei=initial_funds_wei,
            web3=web3,
        )

    # Create the question on Realitio.
    question_event = realitio_contract.askQuestion(
        api_keys=api_keys,
        question=question,
        category=category,
        outcomes=outcomes,
        language=language,
        arbitrator=arbitrator,
        opening=closing_time,  # The question is opened at the closing time of the market.
        timeout=finalization_timeout,
        web3=web3,
    )

    # Construct the condition id.
    cond_event: ConditionPreparationEvent | None = None
    condition_id = conditional_token_contract.getConditionId(
        question_id=question_event.question_id,
        oracle_address=oracle_contract.address,
        outcomes_slot_count=len(outcomes),
        web3=web3,
    )
    if not conditional_token_contract.does_condition_exists(condition_id, web3=web3):
        cond_event = conditional_token_contract.prepareCondition(
            api_keys=api_keys,
            question_id=question_event.question_id,
            oracle_address=oracle_contract.address,
            outcomes_slot_count=len(outcomes),
            web3=web3,
        )

    # In case of ERC4626, obtained (for example) sDai out of xDai could be lower than the `amount_wei`, so we need to handle it.
    initial_funds_in_shares = collateral_token_contract.get_in_shares(
        amount=initial_funds_wei, web3=web3
    )

    # Approve the market maker to withdraw our collateral token.
    collateral_token_contract.approve(
        api_keys=api_keys,
        for_address=factory_contract.address,
        amount_wei=initial_funds_in_shares,
        web3=web3,
    )

    # Create the market.
    fee = xdai_to_wei(xdai_type(fee_perc))
    (
        market_event,
        funding_event,
        receipt_tx,
    ) = factory_contract.create2FixedProductMarketMaker(
        api_keys=api_keys,
        condition_id=condition_id,
        fee=fee,
        distribution_hint=distribution_hint,
        initial_funds_wei=initial_funds_in_shares,
        collateral_token_address=collateral_token_contract.address,
        web3=web3,
    )

    # Note: In the Omen's Typescript code, there is futher a creation of `stakingRewardsFactoryAddress`,
    # (https://github.com/protofire/omen-exchange/blob/763d9c9d05ebf9edacbc1dbaa561aa5d08813c0f/app/src/services/cpk/fns.ts#L979)
    # but address of stakingRewardsFactoryAddress on xDai/Gnosis is 0x0000000000000000000000000000000000000000,
    # so skipping it here.

    return CreatedMarket(
        market_creation_timestamp=get_receipt_block_timestamp(receipt_tx, web3),
        market_event=market_event,
        funding_event=funding_event,
        condition_id=condition_id,
        question_event=question_event,
        condition_event=cond_event,
        initial_funds=initial_funds_wei,
        fee=fee,
        distribution_hint=distribution_hint,
    )


def omen_fund_market_tx(
    api_keys: APIKeys,
    market: OmenAgentMarket,
    funds: Wei,
    auto_deposit: bool,
    web3: Web3 | None = None,
) -> None:
    market_contract = market.get_contract()
    collateral_token_contract = market_contract.get_collateral_token_contract(web3=web3)

    amount_to_fund = collateral_token_contract.get_in_shares(funds, web3)

    collateral_token_contract.approve(
        api_keys=api_keys,
        for_address=market_contract.address,
        amount_wei=amount_to_fund,
        web3=web3,
    )

    if auto_deposit:
        # In auto-depositing, we need to deposit the original `funds`, e.g. we can deposit 2 xDai, but receive 1.8 sDai, so for the funding we will use `amount_to_fund`.
        auto_deposit_collateral_token(collateral_token_contract, funds, api_keys, web3)

    market_contract.addFunding(api_keys, amount_to_fund, web3=web3)


def omen_redeem_full_position_tx(
    api_keys: APIKeys,
    market: OmenAgentMarket,
    web3: Web3 | None = None,
) -> None:
    """
    Redeems position from a given Omen market. Note that we check if there is a balance
    to be redeemed before sending the transaction.
    """

    from_address = api_keys.bet_from_address

    market_contract: OmenFixedProductMarketMakerContract = market.get_contract()
    conditional_token_contract = OmenConditionalTokenContract()

    # Verify, that markets uses conditional tokens that we expect.
    if market_contract.conditionalTokens() != conditional_token_contract.address:
        raise ValueError(
            f"Market {market.id} uses conditional token that we didn't expect, {market_contract.conditionalTokens()} != {conditional_token_contract.address=}"
        )

    if not market.is_resolved():
        logger.debug("Cannot redeem winnings if market is not yet resolved. Exiting.")
        return

    amount_per_index = get_conditional_tokens_balance_for_market(
        market, from_address, web3
    )
    amount_wei = sum(amount_per_index.values())
    if amount_wei == 0:
        logger.debug("No balance to claim. Exiting.")
        return

    if not conditional_token_contract.is_condition_resolved(market.condition.id):
        logger.debug("Market not yet resolved, not possible to claim")
        return

    conditional_token_contract.redeemPositions(
        api_keys=api_keys,
        collateral_token_address=market.collateral_token_contract_address_checksummed,
        condition_id=market.condition.id,
        index_sets=market.condition.index_sets,
        web3=web3,
    )


def get_conditional_tokens_balance_for_market(
    market: OmenAgentMarket,
    from_address: ChecksumAddress,
    web3: Web3 | None = None,
) -> dict[int, Wei]:
    """
    We derive the withdrawable balance from the ConditionalTokens contract through CollectionId -> PositionId (which
    also serves as tokenId) -> TokenBalances.
    """
    balance_per_index_set: dict[int, Wei] = {}
    conditional_token_contract = OmenConditionalTokenContract()
    parent_collection_id = build_parent_collection_id()

    for index_set in market.condition.index_sets:
        collection_id = conditional_token_contract.getCollectionId(
            parent_collection_id, market.condition.id, index_set, web3=web3
        )
        # Note that collection_id is returned as bytes, which is accepted by the contract calls downstream.
        position_id: int = conditional_token_contract.getPositionId(
            market.collateral_token_contract_address_checksummed,
            collection_id,
            web3=web3,
        )
        balance_for_position = conditional_token_contract.balanceOf(
            from_address=from_address, position_id=position_id, web3=web3
        )
        balance_per_index_set[index_set] = wei_type(balance_for_position)

    return balance_per_index_set


def omen_remove_fund_market_tx(
    api_keys: APIKeys,
    market: OmenAgentMarket,
    shares: Wei | None,
    web3: Web3 | None = None,
) -> None:
    """
    Removes funding from a given OmenMarket (moving the funds from the OmenMarket to the
    ConditionalTokens contract), and finally calls the `mergePositions` method which transfers collateralToken from the ConditionalTokens contract to the address corresponding to `from_private_key`.

    Warning: Liquidity removal works on the principle of getting market's shares, not the collateral token itself.
    After we remove funding, using the `mergePositions` we get `min(shares per index)` of wxDai back, but the remaining shares can be converted back only after the market is resolved.
    That can be done using the `redeem_from_all_user_positions` function below.
    """
    from_address = api_keys.bet_from_address
    market_contract = market.get_contract()
    market_collateral_token_contract = market_contract.get_collateral_token_contract(
        web3=web3
    )
    original_balance = market_collateral_token_contract.balanceOf(
        from_address, web3=web3
    )

    total_shares = market_contract.balanceOf(from_address, web3=web3)
    if total_shares == 0:
        logger.info("No shares to remove.")
        return

    if shares is None or shares > total_shares:
        logger.debug(
            f"shares available to claim {total_shares} - defaulting to a total removal."
        )
        shares = total_shares

    market_contract.removeFunding(api_keys=api_keys, remove_funding=shares, web3=web3)

    conditional_tokens = OmenConditionalTokenContract()
    amount_per_index_set = get_conditional_tokens_balance_for_market(
        market, from_address, web3
    )
    # We fetch the minimum balance of outcome token - for ex, in this tx (https://gnosisscan.io/tx/0xc31c4e9bc6a60cf7db9991a40ec2f2a06e3539f8cb8dd81b6af893cef6f40cd7#eventlog) - event #460, this should yield 9804940144070370149. This amount matches what is displayed in the Omen UI.
    # See similar logic from Olas
    # https://github.com/valory-xyz/market-creator/blob/4bc47f696fb5ecb61c3b7ec8c001ff2ab6c60fcf/packages/valory/skills/market_creation_manager_abci/behaviours.py#L1308
    amount_to_merge = min(amount_per_index_set.values())

    result = conditional_tokens.mergePositions(
        api_keys=api_keys,
        collateral_token_address=market.collateral_token_contract_address_checksummed,
        conditionId=market.condition.id,
        index_sets=market.condition.index_sets,
        amount=amount_to_merge,
        web3=web3,
    )

    new_balance = market_collateral_token_contract.balanceOf(from_address, web3=web3)

    logger.debug(f"Result from merge positions {result}")
    logger.info(
        f"Withdrawn {new_balance - original_balance} {market_collateral_token_contract.symbol_cached(web3=web3)} from liquidity at {market.url=}."
    )


def redeem_from_all_user_positions(
    api_keys: APIKeys,
    web3: Web3 | None = None,
) -> None:
    """
    Redeems from all user positions where the user didn't redeem yet.
    """
    public_key = api_keys.bet_from_address

    conditional_token_contract = OmenConditionalTokenContract()
    user_positions = OmenSubgraphHandler().get_user_positions(
        public_key,
        # After redeem, this will became zero and we won't re-process it.
        total_balance_bigger_than=wei_type(0),
    )

    for index, user_position in enumerate(user_positions):
        condition_id = user_position.position.condition_id

        if not conditional_token_contract.is_condition_resolved(condition_id):
            logger.info(
                f"[{index+1} / {len(user_positions)}] Skipping redeem, {user_position.id=} isn't resolved yet."
            )
            continue

        logger.info(
            f"[{index+1} / {len(user_positions)}] Processing redeem from {user_position.id=}."
        )

        original_balances = get_balances(public_key, web3)
        conditional_token_contract.redeemPositions(
            api_keys=api_keys,
            collateral_token_address=user_position.position.collateral_token_contract_address_checksummed,
            condition_id=condition_id,
            index_sets=user_position.position.indexSets,
            web3=web3,
        )
        new_balances = get_balances(public_key, web3)

        logger.info(
            f"Redeemed {new_balances.wxdai - original_balances.wxdai} wxDai from position {user_position.id=}."
        )


def get_binary_market_p_yes_history(market: OmenAgentMarket) -> list[Probability]:
    history: list[Probability] = []
    trades = sorted(
        OmenSubgraphHandler().get_trades(  # We need to look at price both after buying or selling, so get trades, not bets.
            market_id=market.market_maker_contract_address_checksummed,
            end_time=market.close_time,  # Even after market is closed, there can be many `Sell` trades which will converge the probability to the true one.
        ),
        key=lambda x: x.creation_datetime,
    )

    for index, trade in enumerate(trades):
        # We need to append the old probability to have also the initial state of the market (before any bet placement).
        history.append(
            trade.old_probability
            if trade.outcomeIndex == market.yes_index
            else Probability(1 - trade.old_probability)
        )

        # At the last trade, we also need to append the new probability, to have the market latest state.
        if index == len(trades) - 1:
            history.append(
                trade.probability
                if trade.outcomeIndex == market.yes_index
                else Probability(1 - trade.probability)
            )

    return history


def get_total_balance(
    address: ChecksumAddress,
    web3: Web3 | None = None,
    sum_xdai: bool = True,
    sum_wxdai: bool = True,
) -> xDai:
    """
    Checks if the total balance of xDai and wxDai in the wallet is above the minimum required balance.
    """
    current_balances = get_balances(address, web3)
    # xDai and wxDai have equal value and can be exchanged for almost no cost, so we can sum them up.
    total_balance = 0.0
    if sum_xdai:
        total_balance += current_balances.xdai
    if sum_wxdai:
        total_balance += current_balances.wxdai
    return xdai_type(total_balance)


def withdraw_wxdai_to_xdai_to_keep_balance(
    api_keys: APIKeys,
    min_required_balance: xDai,
    withdraw_multiplier: float = 1.0,
    web3: Web3 | None = None,
) -> None:
    """
    Keeps xDai balance above the minimum required balance by withdrawing wxDai to xDai.
    Optionally, the amount to withdraw can be multiplied by the `withdraw_multiplier`, which can be useful to keep a buffer.
    """
    # xDai needs to be in our wallet where we pay transaction fees, so do not check for Safe's balance.
    current_balances = get_balances(api_keys.public_key, web3)

    if current_balances.xdai >= min_required_balance:
        logger.info(
            f"Current xDai balance {current_balances.xdai} is more or equal than the required minimum balance {min_required_balance}."
        )
        return

    need_to_withdraw = xDai(
        (min_required_balance - current_balances.xdai) * withdraw_multiplier
    )

    if current_balances.wxdai < need_to_withdraw:
        raise ValueError(
            f"Current wxDai balance {current_balances.wxdai} is less than the required minimum wxDai to withdraw {need_to_withdraw}."
        )

    wxdai_contract = WrappedxDaiContract()
    wxdai_contract.withdraw(
        api_keys=api_keys, amount_wei=xdai_to_wei(need_to_withdraw), web3=web3
    )
    logger.info(
        f"Withdrew {need_to_withdraw} wxDai to keep the balance above the minimum required balance {min_required_balance}."
    )


def get_buy_outcome_token_amount(
    investment_amount: float,
    buy_direction: bool,
    yes_outcome_pool_size: float,
    no_outcome_pool_size: float,
    fees: MarketFees,
) -> float:
    """
    Calculates the amount of outcome tokens received for a given investment

    Taken from https://github.com/gnosis/conditional-tokens-market-makers/blob/6814c0247c745680bb13298d4f0dd7f5b574d0db/contracts/FixedProductMarketMaker.sol#L264
    """
    investment_amount_minus_fees = fees.get_bet_size_after_fees(investment_amount)
    buy_token_pool_balance = (
        yes_outcome_pool_size if buy_direction else no_outcome_pool_size
    )

    pool_balance = no_outcome_pool_size if buy_direction else yes_outcome_pool_size
    denominator = pool_balance + investment_amount_minus_fees
    ending_outcome_balance = buy_token_pool_balance * pool_balance / denominator

    if ending_outcome_balance <= 0:
        raise ValueError("must have non-zero balances")

    result = (
        buy_token_pool_balance + investment_amount_minus_fees - ending_outcome_balance
    )
    return result<|MERGE_RESOLUTION|>--- conflicted
+++ resolved
@@ -430,13 +430,7 @@
             return
 
         reasoning = (
-<<<<<<< HEAD
-            traded_market.answer.reasoning
-            if traded_market.answer and traded_market.answer.reasoning
-            else ""
-=======
             traded_market.answer.reasoning if traded_market.answer.reasoning else ""
->>>>>>> 657d27a9
         )
 
         ipfs_hash_decoded = HexBytes(HASH_ZERO)
