--- conflicted
+++ resolved
@@ -43,10 +43,7 @@
 from prediction_market_agent_tooling.markets.omen.omen_contracts import (
     OMEN_DEFAULT_MARKET_FEE,
     Arbitrator,
-<<<<<<< HEAD
-=======
     ContractDepositableWrapperERC20OnGnosisChain,
->>>>>>> fa1f3a1b
     OmenConditionalTokenContract,
     OmenFixedProductMarketMakerContract,
     OmenFixedProductMarketMakerFactoryContract,
@@ -61,11 +58,13 @@
 from prediction_market_agent_tooling.tools.contract import (
     asset_or_shares,
     auto_deposit_collateral_token,
-<<<<<<< HEAD
+    init_erc4626_or_wrappererc20_or_erc20_contract,
+    to_gnosis_chain_contract,
+)
+from prediction_market_agent_tooling.tools.contract import (
+    asset_or_shares,
+    auto_deposit_collateral_token,
     init_collateral_contract,
-=======
-    init_erc4626_or_wrappererc20_or_erc20_contract,
->>>>>>> fa1f3a1b
     to_gnosis_chain_contract,
 )
 from prediction_market_agent_tooling.tools.hexbytes_custom import HexBytes
@@ -554,12 +553,6 @@
 
     market_contract: OmenFixedProductMarketMakerContract = market.get_contract()
     collateral_token_contract = market_contract.get_collateral_token_contract()
-<<<<<<< HEAD
-=======
-    assert isinstance(
-        collateral_token_contract, ContractDepositableWrapperERC20OnGnosisChain
-    ), "TODO: Implement for the ERC-20 and ERC-4626 case."
->>>>>>> fa1f3a1b
 
     # Get the index of the outcome we want to buy.
     outcome_index: int = market.get_outcome_index(outcome)
@@ -635,12 +628,6 @@
     market_contract: OmenFixedProductMarketMakerContract = market.get_contract()
     conditional_token_contract = OmenConditionalTokenContract()
     collateral_token_contract = market_contract.get_collateral_token_contract()
-<<<<<<< HEAD
-=======
-    assert isinstance(
-        collateral_token_contract, ContractDepositableWrapperERC20OnGnosisChain
-    ), "TODO: Implement for the ERC-20 and ERC-4626 case."
->>>>>>> fa1f3a1b
 
     # Verify, that markets uses conditional tokens that we expect.
     if (
@@ -725,11 +712,7 @@
     realitio_contract = OmenRealitioContract()
     conditional_token_contract = OmenConditionalTokenContract()
     collateral_token_contract = to_gnosis_chain_contract(
-<<<<<<< HEAD
         init_collateral_contract(collateral_token_address, web3)
-=======
-        init_erc4626_or_wrappererc20_or_erc20_contract(collateral_token_address, web3)
->>>>>>> fa1f3a1b
     )
     factory_contract = OmenFixedProductMarketMakerFactoryContract()
     oracle_contract = OmenOracleContract()
@@ -746,12 +729,8 @@
             "The oracle's conditional tokens address is not the same as we are using."
         )
 
-<<<<<<< HEAD
     # If auto deposit is enabled. Note - we only support collateral tokens which have the deposit method (see
     # AbstractCollateral). This DOES NOT include erc20 tokens.
-=======
-    # If auto deposit is enabled.
->>>>>>> fa1f3a1b
     if auto_deposit:
         auto_deposit_collateral_token(
             collateral_token_contract=collateral_token_contract,
@@ -835,12 +814,6 @@
     from_address = api_keys.bet_from_address
     market_contract = market.get_contract()
     collateral_token_contract = market_contract.get_collateral_token_contract()
-<<<<<<< HEAD
-=======
-    assert isinstance(
-        collateral_token_contract, ContractDepositableWrapperERC20OnGnosisChain
-    ), "TODO: Implement for the ERC-20 and ERC-4626 case."
->>>>>>> fa1f3a1b
 
     # Deposit xDai to the collateral token,
     # this can be skipped, if we know we already have enough collateral tokens.
