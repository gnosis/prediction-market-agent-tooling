import sys
import typing as t
from datetime import datetime

from web3 import Web3
from web3.constants import HASH_ZERO

from prediction_market_agent_tooling.config import APIKeys
from prediction_market_agent_tooling.gtypes import (
    ChecksumAddress,
    HexAddress,
    HexStr,
    OmenOutcomeToken,
    OutcomeStr,
    Probability,
    Wei,
    wei_type,
    xDai,
    xdai_type,
)
from prediction_market_agent_tooling.loggers import logger
from prediction_market_agent_tooling.markets.agent_market import (
    AgentMarket,
    FilterBy,
    SortBy,
)
from prediction_market_agent_tooling.markets.data_models import (
    Bet,
    BetAmount,
    Currency,
    Position,
    TokenAmount,
)
from prediction_market_agent_tooling.markets.omen.data_models import (
    OMEN_BASE_URL,
    OMEN_FALSE_OUTCOME,
    OMEN_TRUE_OUTCOME,
    Condition,
    OmenBet,
    OmenMarket,
    OmenUserPosition,
)
from prediction_market_agent_tooling.markets.omen.omen_contracts import (
    OMEN_DEFAULT_MARKET_FEE,
    Arbitrator,
    OmenCollateralTokenContract,
    OmenConditionalTokenContract,
    OmenFixedProductMarketMakerContract,
    OmenFixedProductMarketMakerFactoryContract,
    OmenOracleContract,
    OmenRealitioContract,
)
from prediction_market_agent_tooling.markets.omen.omen_subgraph_handler import (
    OmenSubgraphHandler,
)
from prediction_market_agent_tooling.tools.balances import get_balances
from prediction_market_agent_tooling.tools.hexbytes_custom import HexBytes
from prediction_market_agent_tooling.tools.utils import (
    calculate_sell_amount_in_collateral,
    check_not_none,
)
from prediction_market_agent_tooling.tools.web3_utils import (
    add_fraction,
    remove_fraction,
    wei_to_xdai,
    xdai_to_wei,
)

OMEN_DEFAULT_REALITIO_BOND_VALUE = xdai_type(0.01)


class OmenAgentMarket(AgentMarket):
    """
    Omen's market class that can be used by agents to make predictions.
    """

    currency: t.ClassVar[Currency] = Currency.xDai
    base_url: t.ClassVar[str] = OMEN_BASE_URL
    creator: HexAddress

    collateral_token_contract_address_checksummed: ChecksumAddress
    market_maker_contract_address_checksummed: ChecksumAddress
    condition: Condition
    finalized_time: datetime | None
    created_time: datetime
    close_time: datetime
    outcome_token_amounts: list[OmenOutcomeToken]
    fee: float  # proportion, from 0 to 1

    INVALID_MARKET_ANSWER: HexStr = HexStr(
        "0xFFFFFFFFFFFFFFFFFFFFFFFFFFFFFFFFFFFFFFFFFFFFFFFFFFFFFFFFFFFFFFFF"
    )

    _binary_market_p_yes_history: list[Probability] | None = None

    @property
    def yes_index(self) -> int:
        return self.outcomes.index(OMEN_TRUE_OUTCOME)

    @property
    def no_index(self) -> int:
        return self.outcomes.index(OMEN_FALSE_OUTCOME)

    def get_p_yes_history_cached(self) -> list[Probability]:
        if self._binary_market_p_yes_history is None:
            self._binary_market_p_yes_history = get_binary_market_p_yes_history(self)
        return self._binary_market_p_yes_history

    def get_last_trade_p_yes(self) -> Probability | None:
        """On Omen, probablities converge after the resolution, so we need to get market's predicted probability from the trade history."""
        return (
            self.get_p_yes_history_cached()[-1]
            if self.get_p_yes_history_cached()
            else None
        )

    def get_last_trade_p_no(self) -> Probability | None:
        """On Omen, probablities converge after the resolution, so we need to get market's predicted probability from the trade history."""
        last_trade_p_yes = self.get_last_trade_p_yes()
        return (
            Probability(1.0 - last_trade_p_yes)
            if last_trade_p_yes is not None
            else None
        )

    def get_liquidity_in_wei(self) -> Wei:
        return self.get_contract().totalSupply()

    def get_liquidity_in_xdai(self) -> xDai:
        return wei_to_xdai(self.get_liquidity_in_wei())

    def get_liquidity(self) -> TokenAmount:
        return TokenAmount(
            amount=self.get_liquidity_in_xdai(),
            currency=Currency.xDai,
        )

    def get_tiny_bet_amount(self) -> BetAmount:
        return BetAmount(amount=0.00001, currency=self.currency)

    def place_bet(
        self,
        outcome: bool,
        amount: BetAmount,
        omen_auto_deposit: bool = True,
        web3: Web3 | None = None,
    ) -> None:
        if not self.can_be_traded():
            raise ValueError(
                f"Market {self.id} is not open for trading. Cannot place bet."
            )
        if amount.currency != self.currency:
            raise ValueError(f"Omen bets are made in xDai. Got {amount.currency}.")
        amount_xdai = xDai(amount.amount)
        binary_omen_buy_outcome_tx(
            api_keys=APIKeys(),
            amount=amount_xdai,
            market=self,
            binary_outcome=outcome,
            auto_deposit=omen_auto_deposit,
            web3=web3,
        )

    def calculate_sell_amount_in_collateral(
        self, amount: TokenAmount, outcome: bool
    ) -> xDai:
        if len(self.outcome_token_amounts) != 2:
            raise ValueError(
                f"Market {self.id} has {len(self.outcome_token_amounts)} "
                f"outcomes. This method only supports binary markets."
            )
        sell_index = self.yes_index if outcome else self.no_index
        other_index = self.no_index if outcome else self.yes_index
        collateral = calculate_sell_amount_in_collateral(
            shares_to_sell=amount.amount,
            holdings=wei_to_xdai(Wei(self.outcome_token_amounts[sell_index])),
            other_holdings=wei_to_xdai(Wei(self.outcome_token_amounts[other_index])),
            fee=self.fee,
        )
        return xDai(collateral)

    def sell_tokens(
        self,
        outcome: bool,
        amount: TokenAmount,
        auto_withdraw: bool = False,
        api_keys: APIKeys | None = None,
    ) -> None:
        if not self.can_be_traded():
            raise ValueError(
                f"Market {self.id} is not open for trading. Cannot sell tokens."
            )

        # Convert from token (i.e. share) number to xDai value of tokens, as
        # this is the expected unit of the argument in the smart contract.
        collateral = self.calculate_sell_amount_in_collateral(
            amount=amount,
            outcome=outcome,
        )
        binary_omen_sell_outcome_tx(
<<<<<<< HEAD
            api_keys=APIKeys(),
            amount=collateral,
=======
            api_keys=api_keys if api_keys is not None else APIKeys(),
            amount=xDai(amount.amount),
>>>>>>> 7c5bffd1
            market=self,
            binary_outcome=outcome,
            auto_withdraw=auto_withdraw,
        )

    def was_any_bet_outcome_correct(
        self, resolved_omen_bets: t.List[OmenBet]
    ) -> bool | None:
        resolved_bets_for_market = [
            bet
            for bet in resolved_omen_bets
            if bet.fpmm.id == self.id and bet.fpmm.is_resolved
        ]

        # If there were no bets for this market, we conservatively say that
        # this method was called incorrectly, hence we raise an Error.
        if not resolved_bets_for_market:
            raise ValueError(f"No resolved bets provided for market {self.id}")

        if not resolved_bets_for_market[0].fpmm.has_valid_answer:
            # We return None if the market was resolved as invalid, as we were neither right or wrong.
            return None

        # We iterate through bets since agent could have placed bets on multiple outcomes.
        # If one of the bets was correct, we return true since there is a redeemable amount to be retrieved.
        for bet in resolved_bets_for_market:
            # Like Olas, we assert correctness by matching index
            if bet.outcomeIndex == check_not_none(
                bet.fpmm.question.outcome_index,
                "Shouldn't be None if the market is resolved",
            ):
                return True

        return False

    def market_redeemable_by(self, user: ChecksumAddress) -> bool:
        """
        Will return true if given user placed a bet on this market and that bet has a balance.
        If the user never placed a bet on this market, this corretly return False.
        """
        positions = OmenSubgraphHandler().get_positions(condition_id=self.condition.id)
        user_positions = OmenSubgraphHandler().get_user_positions(
            better_address=user,
            position_id_in=[p.id for p in positions],
            # After redeem, this will became zero.
            total_balance_bigger_than=wei_type(0),
        )
        return len(user_positions) > 0

    def redeem_positions(
        self,
        api_keys: APIKeys,
    ) -> None:
        for_public_key = api_keys.bet_from_address
        market_is_redeemable = self.market_redeemable_by(user=for_public_key)
        if not market_is_redeemable:
            logger.debug(
                f"Position on market {self.id} was already redeemed or no bets were placed at all by {for_public_key=}."
            )
            return None

        omen_redeem_full_position_tx(api_keys=api_keys, market=self)

    @staticmethod
    def from_data_model(model: OmenMarket) -> "OmenAgentMarket":
        return OmenAgentMarket(
            id=model.id,
            question=model.title,
            creator=model.creator,
            outcomes=model.outcomes,
            collateral_token_contract_address_checksummed=model.collateral_token_contract_address_checksummed,
            market_maker_contract_address_checksummed=model.market_maker_contract_address_checksummed,
            resolution=model.get_resolution_enum(),
            created_time=model.creation_datetime,
            finalized_time=model.finalized_datetime,
            current_p_yes=model.current_p_yes,
            condition=model.condition,
            url=model.url,
            volume=wei_to_xdai(model.collateralVolume),
            close_time=model.close_time,
            outcome_token_amounts=model.outcomeTokenAmounts,
            fee=float(wei_to_xdai(model.fee)) if model.fee is not None else 0.0,
        )

    @staticmethod
    def get_binary_markets(
        limit: int,
        sort_by: SortBy,
        filter_by: FilterBy = FilterBy.OPEN,
        created_after: t.Optional[datetime] = None,
        excluded_questions: set[str] | None = None,
    ) -> t.Sequence["OmenAgentMarket"]:
        return [
            OmenAgentMarket.from_data_model(m)
            for m in OmenSubgraphHandler().get_omen_binary_markets_simple(
                limit=limit,
                sort_by=sort_by,
                filter_by=filter_by,
                created_after=created_after,
                excluded_questions=excluded_questions,
            )
        ]

    @staticmethod
    def get_binary_market(id: str) -> "OmenAgentMarket":
        return OmenAgentMarket.from_data_model(
            OmenSubgraphHandler().get_omen_market_by_market_id(
                market_id=HexAddress(HexStr(id))
            )
        )

    @staticmethod
    def get_bets_made_since(
        better_address: ChecksumAddress, start_time: datetime
    ) -> list[Bet]:
        bets = OmenSubgraphHandler().get_bets(
            better_address=better_address, start_time=start_time
        )
        bets.sort(key=lambda x: x.creation_datetime)
        return [b.to_bet() for b in bets]

    def get_contract(
        self,
    ) -> OmenFixedProductMarketMakerContract:
        return OmenFixedProductMarketMakerContract(
            address=self.market_maker_contract_address_checksummed,
        )

    def get_index_set(self, outcome: str) -> int:
        return self.get_outcome_index(outcome) + 1

    def index_set_to_outcome_index(cls, index_set: int) -> int:
        return index_set - 1

    def index_set_to_outcome_str(cls, index_set: int) -> OutcomeStr:
        return OutcomeStr(
            cls.get_outcome_str(cls.index_set_to_outcome_index(index_set))
        )

    def get_token_balance(
        self, user_id: str, outcome: str, web3: Web3 | None = None
    ) -> TokenAmount:
        index_set = self.get_index_set(outcome)
        balances = get_conditional_tokens_balance_for_market(
            self, Web3.to_checksum_address(user_id), web3=web3
        )
        return TokenAmount(
            amount=wei_to_xdai(balances[index_set]),
            currency=Currency.xDai,
        )

    @classmethod
    def get_positions(cls, user_id: str, liquid_only: bool = False) -> list[Position]:
        sgh = OmenSubgraphHandler()
        omen_positions = sgh.get_user_positions(
            better_address=Web3.to_checksum_address(user_id),
            total_balance_bigger_than=wei_type(0),
        )

        # Sort positions and corresponding markets by condition_id
        omen_positions_dict: dict[HexBytes, list[OmenUserPosition]] = {}
        for omen_position in omen_positions:
            condition_id = omen_position.position.condition_id
            omen_positions_dict.setdefault(condition_id, []).append(omen_position)

        omen_markets: dict[HexBytes, OmenMarket] = {
            m.condition.id: m
            for m in sgh.get_omen_binary_markets(
                limit=sys.maxsize,
                condition_id_in=list(omen_positions_dict.keys()),
            )
        }
        if len(omen_markets) != len(omen_positions_dict):
            raise ValueError(
                f"Number of condition ids for markets {len(omen_markets)} and positions {len(omen_positions_dict)} are not equal."
            )

        positions = []
        for condition_id, omen_positions in omen_positions_dict.items():
            market = cls.from_data_model(omen_markets[condition_id])

            # Skip markets that cannot be traded if `liquid_only`` is True.
            if liquid_only and not market.can_be_traded():
                continue

            amounts: dict[OutcomeStr, TokenAmount] = {}
            for omen_position in omen_positions:
                outecome_str = market.index_set_to_outcome_str(
                    omen_position.position.index_set
                )

                # Validate that outcomes are unique for a given condition_id.
                if outecome_str in amounts:
                    raise ValueError(
                        f"Outcome {outecome_str} already exists in {amounts=}"
                    )

                amounts[outecome_str] = TokenAmount(
                    amount=wei_to_xdai(omen_position.totalBalance),
                    currency=Currency.xDai,
                )

            positions.append(Position(market_id=market.id, amounts=amounts))

        return positions

    @classmethod
    def get_user_url(cls, keys: APIKeys) -> str:
        return f"https://gnosisscan.io/address/{keys.bet_from_address}"


def pick_binary_market(
    sort_by: SortBy = SortBy.CLOSING_SOONEST, filter_by: FilterBy = FilterBy.OPEN
) -> OmenMarket:
    subgraph_handler = OmenSubgraphHandler()
    return subgraph_handler.get_omen_binary_markets_simple(
        limit=1, sort_by=sort_by, filter_by=filter_by
    )[0]


def omen_buy_outcome_tx(
    api_keys: APIKeys,
    amount: xDai,
    market: OmenAgentMarket,
    outcome: str,
    auto_deposit: bool,
    web3: Web3 | None = None,
) -> None:
    """
    Bets the given amount of xDai for the given outcome in the given market.
    """
    amount_wei = xdai_to_wei(amount)
    from_address_checksummed = api_keys.bet_from_address

    market_contract: OmenFixedProductMarketMakerContract = market.get_contract()

    collateral_token_contract = OmenCollateralTokenContract()

    # Get the index of the outcome we want to buy.
    outcome_index: int = market.get_outcome_index(outcome)

    # Calculate the amount of shares we will get for the given investment amount.
    expected_shares = market_contract.calcBuyAmount(
        amount_wei, outcome_index, web3=web3
    )
    # Allow 1% slippage.
    expected_shares = remove_fraction(expected_shares, 0.01)
    # Approve the market maker to withdraw our collateral token.
    collateral_token_contract.approve(
        api_keys=api_keys,
        for_address=market_contract.address,
        amount_wei=amount_wei,
        web3=web3,
    )
    # Deposit xDai to the collateral token,
    # this can be skipped, if we know we already have enough collateral tokens.
    collateral_token_balance = collateral_token_contract.balanceOf(
        for_address=from_address_checksummed, web3=web3
    )
    if auto_deposit and collateral_token_balance < amount_wei:
        collateral_token_contract.deposit(
            api_keys=api_keys, amount_wei=amount_wei, web3=web3
        )
    # Buy shares using the deposited xDai in the collateral token.
    market_contract.buy(
        api_keys=api_keys,
        amount_wei=amount_wei,
        outcome_index=outcome_index,
        min_outcome_tokens_to_buy=expected_shares,
        web3=web3,
    )


def binary_omen_buy_outcome_tx(
    api_keys: APIKeys,
    amount: xDai,
    market: OmenAgentMarket,
    binary_outcome: bool,
    auto_deposit: bool,
    web3: Web3 | None = None,
) -> None:
    omen_buy_outcome_tx(
        api_keys=api_keys,
        amount=amount,
        market=market,
        outcome=OMEN_TRUE_OUTCOME if binary_outcome else OMEN_FALSE_OUTCOME,
        auto_deposit=auto_deposit,
        web3=web3,
    )


def omen_sell_outcome_tx(
    api_keys: APIKeys,
    amount: xDai,  # The xDai value of shares to sell.
    market: OmenAgentMarket,
    outcome: str,
    auto_withdraw: bool,
    web3: Web3 | None = None,
) -> None:
    """
    Sells the given xDai value of shares corresponding to the given outcome in
    the given market.

    The number of shares sold will depend on the share price at the time of the
    transaction.
    """
    amount_wei = xdai_to_wei(amount)

    market_contract: OmenFixedProductMarketMakerContract = market.get_contract()
    conditional_token_contract = OmenConditionalTokenContract()
    collateral_token = OmenCollateralTokenContract()

    # Verify, that markets uses conditional tokens that we expect.
    if (
        market_contract.conditionalTokens(web3=web3)
        != conditional_token_contract.address
    ):
        raise ValueError(
            f"Market {market.id} uses conditional token that we didn't expect, {market_contract.conditionalTokens()} != {conditional_token_contract.address=}"
        )

    # Get the index of the outcome we want to buy.
    outcome_index: int = market.get_outcome_index(outcome)

    # Calculate the amount of shares we will sell for the given selling amount of xdai.
    max_outcome_tokens_to_sell = market_contract.calcSellAmount(
        amount_wei, outcome_index, web3=web3
    )
    # Allow 1% slippage.
    max_outcome_tokens_to_sell = add_fraction(max_outcome_tokens_to_sell, 0.01)

    # Approve the market maker to move our (all) conditional tokens.
    conditional_token_contract.setApprovalForAll(
        api_keys=api_keys,
        for_address=market_contract.address,
        approve=True,
        web3=web3,
    )
    # Sell the shares.
    market_contract.sell(
        api_keys,
        amount_wei,
        outcome_index,
        max_outcome_tokens_to_sell,
        web3=web3,
    )
    if auto_withdraw:
        # Optionally, withdraw from the collateral token back to the `from_address` wallet.
        collateral_token.withdraw(api_keys=api_keys, amount_wei=amount_wei, web3=web3)


def binary_omen_sell_outcome_tx(
    api_keys: APIKeys,
    amount: xDai,
    market: OmenAgentMarket,
    binary_outcome: bool,
    auto_withdraw: bool,
    web3: Web3 | None = None,
) -> None:
    omen_sell_outcome_tx(
        api_keys=api_keys,
        amount=amount,
        market=market,
        outcome=OMEN_TRUE_OUTCOME if binary_outcome else OMEN_FALSE_OUTCOME,
        auto_withdraw=auto_withdraw,
        web3=web3,
    )


def omen_create_market_tx(
    api_keys: APIKeys,
    initial_funds: xDai,
    question: str,
    closing_time: datetime,
    category: str,
    language: str,
    outcomes: list[str],
    auto_deposit: bool,
    fee: float = OMEN_DEFAULT_MARKET_FEE,
    web3: Web3 | None = None,
) -> ChecksumAddress:
    """
    Based on omen-exchange TypeScript code: https://github.com/protofire/omen-exchange/blob/b0b9a3e71b415d6becf21fe428e1c4fc0dad2e80/app/src/services/cpk/cpk.ts#L308
    """
    from_address = api_keys.bet_from_address
    initial_funds_wei = xdai_to_wei(initial_funds)

    realitio_contract = OmenRealitioContract()
    conditional_token_contract = OmenConditionalTokenContract()
    collateral_token_contract = OmenCollateralTokenContract()
    factory_contract = OmenFixedProductMarketMakerFactoryContract()
    oracle_contract = OmenOracleContract()

    # These checks were originally maded somewhere in the middle of the process, but it's safer to do them right away.
    # Double check that the oracle's realitio address is the same as we are using.
    if oracle_contract.realitio() != realitio_contract.address:
        raise RuntimeError(
            "The oracle's realitio address is not the same as we are using."
        )
    # Double check that the oracle's conditional tokens address is the same as we are using.
    if oracle_contract.conditionalTokens() != conditional_token_contract.address:
        raise RuntimeError(
            "The oracle's conditional tokens address is not the same as we are using."
        )

    # Approve the market maker to withdraw our collateral token.
    collateral_token_contract.approve(
        api_keys=api_keys,
        for_address=factory_contract.address,
        amount_wei=initial_funds_wei,
        web3=web3,
    )

    # Deposit xDai to the collateral token,
    # this can be skipped, if we know we already have enough collateral tokens.
    collateral_token_balance = collateral_token_contract.balanceOf(
        for_address=from_address, web3=web3
    )
    if (
        auto_deposit
        and initial_funds_wei > 0
        and collateral_token_balance < initial_funds_wei
    ):
        collateral_token_contract.deposit(api_keys, initial_funds_wei, web3=web3)

    # Create the question on Realitio.
    question_id = realitio_contract.askQuestion(
        api_keys=api_keys,
        question=question,
        category=category,
        outcomes=outcomes,
        language=language,
        arbitrator=Arbitrator.KLEROS,
        opening=closing_time,  # The question is opened at the closing time of the market.
        web3=web3,
    )

    # Construct the condition id.
    condition_id = conditional_token_contract.getConditionId(
        question_id=question_id,
        oracle_address=oracle_contract.address,
        outcomes_slot_count=len(outcomes),
        web3=web3,
    )
    if not conditional_token_contract.does_condition_exists(condition_id, web3=web3):
        conditional_token_contract.prepareCondition(
            api_keys=api_keys,
            question_id=question_id,
            oracle_address=oracle_contract.address,
            outcomes_slot_count=len(outcomes),
            web3=web3,
        )

    # Create the market.
    create_market_receipt_tx = factory_contract.create2FixedProductMarketMaker(
        api_keys=api_keys,
        condition_id=condition_id,
        fee=fee,
        initial_funds_wei=initial_funds_wei,
        web3=web3,
    )

    # Note: In the Omen's Typescript code, there is futher a creation of `stakingRewardsFactoryAddress`,
    # (https://github.com/protofire/omen-exchange/blob/763d9c9d05ebf9edacbc1dbaa561aa5d08813c0f/app/src/services/cpk/fns.ts#L979)
    # but address of stakingRewardsFactoryAddress on xDai/Gnosis is 0x0000000000000000000000000000000000000000,
    # so skipping it here.

    market_address = create_market_receipt_tx["logs"][-1][
        "address"
    ]  # The market address is available in the last emitted log, in the address field.
    return market_address


def omen_fund_market_tx(
    api_keys: APIKeys,
    market: OmenAgentMarket,
    funds: Wei,
    auto_deposit: bool,
    web3: Web3 | None = None,
) -> None:
    from_address = api_keys.bet_from_address
    market_contract = market.get_contract()
    collateral_token_contract = OmenCollateralTokenContract()

    # Deposit xDai to the collateral token,
    # this can be skipped, if we know we already have enough collateral tokens.
    if (
        auto_deposit
        and collateral_token_contract.balanceOf(for_address=from_address, web3=web3)
        < funds
    ):
        collateral_token_contract.deposit(api_keys, funds, web3=web3)

    collateral_token_contract.approve(
        api_keys=api_keys,
        for_address=market_contract.address,
        amount_wei=funds,
        web3=web3,
    )

    market_contract.addFunding(api_keys, funds, web3=web3)


def build_parent_collection_id() -> HexStr:
    return HASH_ZERO  # Taken from Olas


def omen_redeem_full_position_tx(
    api_keys: APIKeys,
    market: OmenAgentMarket,
    web3: Web3 | None = None,
) -> None:
    """
    Redeems position from a given Omen market. Note that we check if there is a balance
    to be redeemed before sending the transaction.
    """

    from_address = api_keys.bet_from_address

    market_contract: OmenFixedProductMarketMakerContract = market.get_contract()
    conditional_token_contract = OmenConditionalTokenContract()

    # Verify, that markets uses conditional tokens that we expect.
    if market_contract.conditionalTokens() != conditional_token_contract.address:
        raise ValueError(
            f"Market {market.id} uses conditional token that we didn't expect, {market_contract.conditionalTokens()} != {conditional_token_contract.address=}"
        )

    parent_collection_id = build_parent_collection_id()

    if not market.is_resolved():
        logger.debug("Cannot redeem winnings if market is not yet resolved. Exiting.")
        return

    amount_per_index = get_conditional_tokens_balance_for_market(
        market, from_address, web3
    )
    amount_wei = sum(amount_per_index.values())
    if amount_wei == 0:
        logger.debug("No balance to claim. Exiting.")
        return

    if not conditional_token_contract.is_condition_resolved(market.condition.id):
        logger.debug("Market not yet resolved, not possible to claim")
        return

    conditional_token_contract.redeemPositions(
        api_keys=api_keys,
        collateral_token_address=market.collateral_token_contract_address_checksummed,
        condition_id=market.condition.id,
        parent_collection_id=parent_collection_id,
        index_sets=market.condition.index_sets,
        web3=web3,
    )


def get_conditional_tokens_balance_for_market(
    market: OmenAgentMarket,
    from_address: ChecksumAddress,
    web3: Web3 | None = None,
) -> dict[int, Wei]:
    """
    We derive the withdrawable balance from the ConditionalTokens contract through CollectionId -> PositionId (which
    also serves as tokenId) -> TokenBalances.
    """
    balance_per_index_set: dict[int, Wei] = {}
    conditional_token_contract = OmenConditionalTokenContract()
    parent_collection_id = build_parent_collection_id()

    for index_set in market.condition.index_sets:
        collection_id = conditional_token_contract.getCollectionId(
            parent_collection_id, market.condition.id, index_set, web3=web3
        )
        # Note that collection_id is returned as bytes, which is accepted by the contract calls downstream.
        position_id: int = conditional_token_contract.getPositionId(
            market.collateral_token_contract_address_checksummed,
            collection_id,
            web3=web3,
        )
        balance_for_position = conditional_token_contract.balanceOf(
            from_address=from_address, position_id=position_id, web3=web3
        )
        balance_per_index_set[index_set] = wei_type(balance_for_position)

    return balance_per_index_set


def omen_remove_fund_market_tx(
    api_keys: APIKeys,
    market: OmenAgentMarket,
    shares: Wei | None,
    web3: Web3 | None = None,
) -> None:
    """
    Removes funding from a given OmenMarket (moving the funds from the OmenMarket to the
    ConditionalTokens contract), and finally calls the `mergePositions` method which transfers collateralToken from the ConditionalTokens contract to the address corresponding to `from_private_key`.

    Warning: Liquidity removal works on the principle of getting market's shares, not the collateral token itself.
    After we remove funding, using the `mergePositions` we get `min(shares per index)` of wxDai back, but the remaining shares can be converted back only after the market is resolved.
    That can be done using the `redeem_from_all_user_positions` function below.
    """
    from_address = api_keys.bet_from_address
    market_contract = market.get_contract()
    original_balances = get_balances(from_address, web3=web3)

    total_shares = market_contract.balanceOf(from_address, web3=web3)
    if total_shares == 0:
        logger.info("No shares to remove.")
        return

    if shares is None or shares > total_shares:
        logger.debug(
            f"shares available to claim {total_shares} - defaulting to a total removal."
        )
        shares = total_shares

    market_contract.removeFunding(api_keys=api_keys, remove_funding=shares, web3=web3)

    conditional_tokens = OmenConditionalTokenContract()
    parent_collection_id = build_parent_collection_id()
    amount_per_index_set = get_conditional_tokens_balance_for_market(
        market, from_address, web3
    )
    # We fetch the minimum balance of outcome token - for ex, in this tx (https://gnosisscan.io/tx/0xc31c4e9bc6a60cf7db9991a40ec2f2a06e3539f8cb8dd81b6af893cef6f40cd7#eventlog) - event #460, this should yield 9804940144070370149. This amount matches what is displayed in the Omen UI.
    # See similar logic from Olas
    # https://github.com/valory-xyz/market-creator/blob/4bc47f696fb5ecb61c3b7ec8c001ff2ab6c60fcf/packages/valory/skills/market_creation_manager_abci/behaviours.py#L1308
    amount_to_merge = min(amount_per_index_set.values())

    result = conditional_tokens.mergePositions(
        api_keys=api_keys,
        collateral_token_address=market.collateral_token_contract_address_checksummed,
        parent_collection_id=parent_collection_id,
        conditionId=market.condition.id,
        index_sets=market.condition.index_sets,
        amount=amount_to_merge,
        web3=web3,
    )

    new_balances = get_balances(from_address, web3)

    logger.debug(f"Result from merge positions {result}")
    logger.info(
        f"Withdrawn {new_balances.wxdai - original_balances.wxdai} wxDai from liquidity at {market.url=}."
    )


def redeem_from_all_user_positions(
    api_keys: APIKeys,
    web3: Web3 | None = None,
) -> None:
    """
    Redeems from all user positions where the user didn't redeem yet.
    """
    public_key = api_keys.bet_from_address

    conditional_token_contract = OmenConditionalTokenContract()
    user_positions = OmenSubgraphHandler().get_user_positions(
        public_key,
        # After redeem, this will became zero and we won't re-process it.
        total_balance_bigger_than=wei_type(0),
    )

    for index, user_position in enumerate(user_positions):
        condition_id = user_position.position.condition_id

        if not conditional_token_contract.is_condition_resolved(condition_id):
            logger.info(
                f"[{index+1} / {len(user_positions)}] Skipping redeem, {user_position.id=} isn't resolved yet."
            )
            continue

        logger.info(
            f"[{index+1} / {len(user_positions)}] Processing redeem from {user_position.id=}."
        )

        original_balances = get_balances(public_key, web3)
        conditional_token_contract.redeemPositions(
            api_keys=api_keys,
            collateral_token_address=user_position.position.collateral_token_contract_address_checksummed,
            condition_id=condition_id,
            parent_collection_id=build_parent_collection_id(),
            index_sets=user_position.position.indexSets,
            web3=web3,
        )
        new_balances = get_balances(public_key, web3)

        logger.info(
            f"Redeemed {new_balances.wxdai - original_balances.wxdai} wxDai from position {user_position.id=}."
        )


def get_binary_market_p_yes_history(market: OmenAgentMarket) -> list[Probability]:
    history: list[Probability] = []
    trades = sorted(
        OmenSubgraphHandler().get_trades(  # We need to look at price both after buying or selling, so get trades, not bets.
            market_id=market.market_maker_contract_address_checksummed,
            end_time=market.close_time,  # Even after market is closed, there can be many `Sell` trades which will converge the probability to the true one.
        ),
        key=lambda x: x.creation_datetime,
    )

    for index, trade in enumerate(trades):
        # We need to append the old probability to have also the initial state of the market (before any bet placement).
        history.append(
            trade.old_probability
            if trade.outcomeIndex == market.yes_index
            else Probability(1 - trade.old_probability)
        )

        # At the last trade, we also need to append the new probability, to have the market latest state.
        if index == len(trades) - 1:
            history.append(
                trade.probability
                if trade.outcomeIndex == market.yes_index
                else Probability(1 - trade.probability)
            )

    return history<|MERGE_RESOLUTION|>--- conflicted
+++ resolved
@@ -198,13 +198,10 @@
             outcome=outcome,
         )
         binary_omen_sell_outcome_tx(
-<<<<<<< HEAD
             api_keys=APIKeys(),
             amount=collateral,
-=======
             api_keys=api_keys if api_keys is not None else APIKeys(),
-            amount=xDai(amount.amount),
->>>>>>> 7c5bffd1
+            amount=collateral,
             market=self,
             binary_outcome=outcome,
             auto_withdraw=auto_withdraw,
