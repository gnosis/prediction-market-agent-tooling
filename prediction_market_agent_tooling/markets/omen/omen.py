--- conflicted
+++ resolved
@@ -21,11 +21,8 @@
     OmenBet,
     OmenMarket,
 )
-<<<<<<< HEAD
 from prediction_market_agent_tooling.tools.utils import utcnow
-=======
 from prediction_market_agent_tooling.tools.is_predictable import is_predictable
->>>>>>> 0ed0dca0
 
 """
 Python API for Omen prediction market.
@@ -230,8 +227,6 @@
     }
 }
 """
-<<<<<<< HEAD
-=======
 
 
 def construct_query_get_fixed_product_markets_makers(include_creator: bool) -> str:
@@ -265,7 +260,6 @@
         query = query.replace("creator: $creator,", "")
 
     return query
->>>>>>> 0ed0dca0
 
 
 def construct_query_get_fixed_product_markets_makers(include_creator: bool) -> str:
