--- conflicted
+++ resolved
@@ -7,8 +7,6 @@
 from web3.constants import HASH_ZERO
 
 from prediction_market_agent_tooling.config import APIKeys
-
-# from prediction_market_agent_tooling.deploy.agent import MAX_AVAILABLE_MARKETS
 from prediction_market_agent_tooling.gtypes import (
     ChecksumAddress,
     HexAddress,
@@ -85,7 +83,6 @@
             auto_deposit=omen_auto_deposit,
         )
 
-<<<<<<< HEAD
     def was_bet_outcome_correct(self) -> bool:
         keys = APIKeys()
         # We fetch all bets irrespective of market
@@ -134,9 +131,6 @@
             print(f"Position on market {self.id} was already redeemed.")
             return None
 
-=======
-    def redeem_positions(self, from_private_key: PrivateKey) -> None:
->>>>>>> 12a9507e
         return omen_redeem_full_position_tx(
             market=self, from_private_key=keys.bet_from_private_key
         )
