import typing as t
from datetime import timedelta

import tenacity
from web3 import Web3

from prediction_market_agent_tooling.config import APIKeys
from prediction_market_agent_tooling.gtypes import (
    USD,
    ChecksumAddress,
    CollateralToken,
    HexAddress,
    HexStr,
    OutcomeStr,
    OutcomeToken,
    OutcomeWei,
    Probability,
    Wei,
    xDai,
)
from prediction_market_agent_tooling.loggers import logger
from prediction_market_agent_tooling.markets.agent_market import (
    AgentMarket,
    FilterBy,
    MarketFees,
    ProcessedMarket,
    ProcessedTradedMarket,
    SortBy,
)
from prediction_market_agent_tooling.markets.blockchain_utils import store_trades
from prediction_market_agent_tooling.markets.data_models import (
    Bet,
    ExistingPosition,
    ResolvedBet,
)
from prediction_market_agent_tooling.markets.omen.data_models import (
    OMEN_FALSE_OUTCOME,
    OMEN_TRUE_OUTCOME,
    PRESAGIO_BASE_URL,
    Condition,
    ConditionPreparationEvent,
    CreatedMarket,
    OmenBet,
    OmenMarket,
    OmenUserPosition,
    get_bet_outcome,
    get_boolean_outcome,
)
from prediction_market_agent_tooling.markets.omen.omen_contracts import (
    OMEN_DEFAULT_MARKET_FEE_PERC,
    REALITY_DEFAULT_FINALIZATION_TIMEOUT,
    Arbitrator,
    OmenConditionalTokenContract,
    OmenFixedProductMarketMakerContract,
    OmenFixedProductMarketMakerFactoryContract,
    OmenOracleContract,
    OmenRealitioContract,
    WrappedxDaiContract,
    build_parent_collection_id,
)
from prediction_market_agent_tooling.markets.omen.omen_subgraph_handler import (
    SAFE_COLLATERAL_TOKENS_ADDRESSES,
    OmenSubgraphHandler,
)
from prediction_market_agent_tooling.tools.balances import get_balances
from prediction_market_agent_tooling.tools.contract import (
    init_collateral_token_contract,
    to_gnosis_chain_contract,
)
from prediction_market_agent_tooling.tools.custom_exceptions import OutOfFundsError
from prediction_market_agent_tooling.tools.hexbytes_custom import HexBytes
from prediction_market_agent_tooling.tools.tokens.auto_deposit import (
    auto_deposit_collateral_token,
)
from prediction_market_agent_tooling.tools.tokens.auto_withdraw import (
    auto_withdraw_collateral_token,
)
from prediction_market_agent_tooling.tools.tokens.main_token import KEEPING_ERC20_TOKEN
from prediction_market_agent_tooling.tools.tokens.usd import (
    get_token_in_usd,
    get_usd_in_token,
    get_xdai_in_usd,
)
from prediction_market_agent_tooling.tools.utils import (
    DatetimeUTC,
    calculate_sell_amount_in_collateral,
    check_not_none,
)
from prediction_market_agent_tooling.tools.web3_utils import get_receipt_block_timestamp

OMEN_DEFAULT_REALITIO_BOND_VALUE = xDai(0.01)
OMEN_TINY_BET_AMOUNT = USD(0.00001)


class OmenAgentMarket(AgentMarket):
    """
    Omen's market class that can be used by agents to make predictions.
    """

    base_url: t.ClassVar[str] = PRESAGIO_BASE_URL
    creator: HexAddress

    collateral_token_contract_address_checksummed: ChecksumAddress
    market_maker_contract_address_checksummed: ChecksumAddress
    condition: Condition
    finalized_time: DatetimeUTC | None
    created_time: DatetimeUTC
    close_time: DatetimeUTC

    _binary_market_p_yes_history: list[Probability] | None = None
    description: str | None = (
        None  # Omen markets don't have a description, so just default to None.
    )

    @property
    def yes_index(self) -> int:
        return self.outcomes.index(OMEN_TRUE_OUTCOME)

    @property
    def no_index(self) -> int:
        return self.outcomes.index(OMEN_FALSE_OUTCOME)

    def get_p_yes_history_cached(self) -> list[Probability]:
        if self._binary_market_p_yes_history is None:
            self._binary_market_p_yes_history = get_binary_market_p_yes_history(self)
        return self._binary_market_p_yes_history

    def get_last_trade_p_yes(self) -> Probability | None:
        """On Omen, probablities converge after the resolution, so we need to get market's predicted probability from the trade history."""
        return (
            self.get_p_yes_history_cached()[-1]
            if self.get_p_yes_history_cached()
            else None
        )

    def get_last_trade_p_no(self) -> Probability | None:
        """On Omen, probablities converge after the resolution, so we need to get market's predicted probability from the trade history."""
        last_trade_p_yes = self.get_last_trade_p_yes()
        return (
            Probability(1.0 - last_trade_p_yes)
            if last_trade_p_yes is not None
            else None
        )

    def get_liquidity_in_wei(self, web3: Web3 | None = None) -> Wei:
        return self.get_contract().totalSupply(web3)

    def get_liquidity(self, web3: Web3 | None = None) -> CollateralToken:
        return self.get_liquidity_in_wei(web3).as_token

    def get_tiny_bet_amount(self) -> CollateralToken:
        return self.get_in_token(OMEN_TINY_BET_AMOUNT)

    def get_token_in_usd(self, x: CollateralToken) -> USD:
        return get_token_in_usd(x, self.collateral_token_contract_address_checksummed)

    def get_usd_in_token(self, x: USD) -> CollateralToken:
        return get_usd_in_token(x, self.collateral_token_contract_address_checksummed)

    def liquidate_existing_positions(
        self,
        bet_outcome: bool,
        web3: Web3 | None = None,
        api_keys: APIKeys | None = None,
        larger_than: OutcomeToken | None = None,
    ) -> None:
        """
        Liquidates all previously existing positions.
        Returns the amount in collateral obtained by selling the positions.
        """
        api_keys = api_keys if api_keys is not None else APIKeys()
        better_address = api_keys.bet_from_address
        larger_than = (
            larger_than if larger_than is not None else self.get_liquidatable_amount()
        )
        prev_positions_for_market = self.get_positions(
            user_id=better_address, liquid_only=True, larger_than=larger_than
        )

        for prev_position in prev_positions_for_market:
            for position_outcome, token_amount in prev_position.amounts_ot.items():
                position_outcome_bool = get_boolean_outcome(position_outcome)
                if position_outcome_bool != bet_outcome:
                    self.sell_tokens(
                        outcome=position_outcome_bool,
                        amount=token_amount,
                        auto_withdraw=True,
                        web3=web3,
                        api_keys=api_keys,
                    )

    def place_bet(
        self,
        outcome: bool,
        amount: USD,
        auto_deposit: bool = True,
        web3: Web3 | None = None,
        api_keys: APIKeys | None = None,
    ) -> str:
        if not self.can_be_traded():
            raise ValueError(
                f"Market {self.id} is not open for trading. Cannot place bet."
            )
        return binary_omen_buy_outcome_tx(
            api_keys=api_keys if api_keys is not None else APIKeys(),
            amount=amount,
            market=self,
            binary_outcome=outcome,
            auto_deposit=auto_deposit,
            web3=web3,
        )

    def buy_tokens(
        self,
        outcome: bool,
        amount: USD,
        web3: Web3 | None = None,
        api_keys: APIKeys | None = None,
    ) -> str:
        return self.place_bet(
            outcome=outcome,
            amount=amount,
            web3=web3,
            api_keys=api_keys,
        )

    def get_sell_value_of_outcome_token(
        self, outcome: str, amount: OutcomeToken, web3: Web3 | None = None
    ) -> CollateralToken:
        """
        Market can have as collateral token GNO for example.
        When you place bet, you buy shares with GNO. For example, you get 10 shares for 1 GNO.
        When selling, you need to provide the amount in GNO, which is cumbersome because you know how much shares you have, but you don't have the price of the shares in GNO.
        Use this to convert how much collateral token (GNO in our example) to sell, to get the amount of shares you want to sell.
        """
        outcome_bool = get_boolean_outcome(outcome)

        pool_balance = get_conditional_tokens_balance_for_market(
            self, self.market_maker_contract_address_checksummed, web3=web3
        )

        sell_str = self.outcomes[self.yes_index if outcome_bool else self.no_index]
        other_str = self.outcomes[self.no_index if outcome_bool else self.yes_index]

        collateral = calculate_sell_amount_in_collateral(
            shares_to_sell=amount,
            holdings=pool_balance[self.get_index_set(sell_str)].as_outcome_token,
            other_holdings=pool_balance[self.get_index_set(other_str)].as_outcome_token,
            fees=self.fees,
        )

        return collateral

    def sell_tokens(
        self,
        outcome: bool,
        amount: USD | OutcomeToken,
        auto_withdraw: bool = True,
        api_keys: APIKeys | None = None,
        web3: Web3 | None = None,
    ) -> str:
        if not self.can_be_traded():
            raise ValueError(
                f"Market {self.id} is not open for trading. Cannot sell tokens."
            )
        return binary_omen_sell_outcome_tx(
            amount=amount,
            api_keys=api_keys if api_keys is not None else APIKeys(),
            market=self,
            binary_outcome=outcome,
            auto_withdraw=auto_withdraw,
            web3=web3,
        )

    def was_any_bet_outcome_correct(
        self, resolved_omen_bets: t.List[OmenBet]
    ) -> bool | None:
        resolved_bets_for_market = [
            bet
            for bet in resolved_omen_bets
            if bet.fpmm.id == self.id and bet.fpmm.is_resolved
        ]

        # If there were no bets for this market, we conservatively say that
        # this method was called incorrectly, hence we raise an Error.
        if not resolved_bets_for_market:
            raise ValueError(f"No resolved bets provided for market {self.id}")

        if not resolved_bets_for_market[0].fpmm.has_valid_answer:
            # We return None if the market was resolved as invalid, as we were neither right or wrong.
            return None

        # We iterate through bets since agent could have placed bets on multiple outcomes.
        # If one of the bets was correct, we return true since there is a redeemable amount to be retrieved.
        for bet in resolved_bets_for_market:
            # Like Olas, we assert correctness by matching index
            if bet.outcomeIndex == check_not_none(
                bet.fpmm.question.outcome_index,
                "Shouldn't be None if the market is resolved",
            ):
                return True

        return False

    def market_redeemable_by(self, user: ChecksumAddress) -> bool:
        """
        Will return true if given user placed a bet on this market and that bet has a balance.
        If the user never placed a bet on this market, this correctly return False.
        """
        positions = OmenSubgraphHandler().get_positions(condition_id=self.condition.id)
        user_positions = OmenSubgraphHandler().get_user_positions(
            better_address=user,
            position_id_in=[p.id for p in positions],
            # After redeem, this will became zero.
            total_balance_bigger_than=OutcomeWei(0),
        )
        return len(user_positions) > 0

    def redeem_positions(
        self,
        api_keys: APIKeys,
    ) -> None:
        for_public_key = api_keys.bet_from_address
        market_is_redeemable = self.market_redeemable_by(user=for_public_key)
        if not market_is_redeemable:
            logger.debug(
                f"Position on market {self.id} was already redeemed or no bets were placed at all by {for_public_key=}."
            )
            return None

        omen_redeem_full_position_tx(api_keys=api_keys, market=self)

    @staticmethod
    def from_created_market(model: "CreatedMarket") -> "OmenAgentMarket":
        return OmenAgentMarket.from_data_model(OmenMarket.from_created_market(model))

    @staticmethod
    def from_data_model(model: OmenMarket) -> "OmenAgentMarket":
        return OmenAgentMarket(
            id=model.id,
            question=model.title,
            creator=model.creator,
            outcomes=model.outcomes,
            collateral_token_contract_address_checksummed=model.collateral_token_contract_address_checksummed,
            market_maker_contract_address_checksummed=model.market_maker_contract_address_checksummed,
            resolution=model.get_resolution_enum(),
            created_time=model.creation_datetime,
            finalized_time=model.finalized_datetime,
            current_p_yes=model.current_p_yes,
            condition=model.condition,
            url=model.url,
            volume=model.collateralVolume.as_token,
            close_time=model.close_time,
            fees=MarketFees(
                bet_proportion=(
                    model.fee.as_token.value if model.fee is not None else 0.0
                ),
                absolute=0,
            ),
            outcome_token_pool={
                model.outcomes[i]: model.outcomeTokenAmounts[i].as_outcome_token
                for i in range(len(model.outcomes))
            },
        )

    @staticmethod
    def get_binary_markets(
        limit: int,
        sort_by: SortBy,
        filter_by: FilterBy = FilterBy.OPEN,
        created_after: t.Optional[DatetimeUTC] = None,
        excluded_questions: set[str] | None = None,
    ) -> t.Sequence["OmenAgentMarket"]:
        return [
            OmenAgentMarket.from_data_model(m)
            for m in OmenSubgraphHandler().get_omen_binary_markets_simple(
                limit=limit,
                sort_by=sort_by,
                filter_by=filter_by,
                created_after=created_after,
                excluded_questions=excluded_questions,
            )
        ]

    @staticmethod
    def get_binary_market(id: str) -> "OmenAgentMarket":
        return OmenAgentMarket.from_data_model(
            OmenSubgraphHandler().get_omen_market_by_market_id(
                market_id=HexAddress(HexStr(id))
            )
        )

    @staticmethod
    def redeem_winnings(api_keys: APIKeys) -> None:
        redeem_from_all_user_positions(api_keys)

    @staticmethod
    def get_trade_balance(api_keys: APIKeys, web3: Web3 | None = None) -> USD:
        native_usd = get_xdai_in_usd(
            get_balances(api_keys.bet_from_address, web3=web3).xdai
        )
        keeping_usd = get_token_in_usd(
            KEEPING_ERC20_TOKEN.balance_of_in_tokens(
                api_keys.bet_from_address, web3=web3
            ),
            KEEPING_ERC20_TOKEN.address,
        )
        return keeping_usd + native_usd

    @staticmethod
    def verify_operational_balance(api_keys: APIKeys) -> bool:
        return get_balances(
            # Use `public_key`, not `bet_from_address` because transaction costs are paid from the EOA wallet.
            api_keys.public_key,
        ).xdai > xDai(0.001)

    def store_prediction(
        self, processed_market: ProcessedMarket | None, keys: APIKeys, agent_name: str
    ) -> None:
        """On Omen, we have to store predictions along with trades, see `store_trades`."""

    def store_trades(
        self,
        traded_market: ProcessedTradedMarket | None,
        keys: APIKeys,
        agent_name: str,
        web3: Web3 | None = None,
    ) -> None:
        return store_trades(
            market_id=self.id,
            traded_market=traded_market,
            keys=keys,
            agent_name=agent_name,
        )

    @staticmethod
    def get_bets_made_since(
        better_address: ChecksumAddress, start_time: DatetimeUTC
    ) -> list[Bet]:
        bets = OmenSubgraphHandler().get_bets(
            better_address=better_address, start_time=start_time
        )
        bets.sort(key=lambda x: x.creation_datetime)
        return [b.to_bet() for b in bets]

    @staticmethod
    def get_resolved_bets_made_since(
        better_address: ChecksumAddress,
        start_time: DatetimeUTC,
        end_time: DatetimeUTC | None,
        market_resolved_before: DatetimeUTC | None = None,
        market_resolved_after: DatetimeUTC | None = None,
    ) -> list[ResolvedBet]:
        subgraph_handler = OmenSubgraphHandler()
        bets = subgraph_handler.get_resolved_bets_with_valid_answer(
            better_address=better_address,
            start_time=start_time,
            end_time=end_time,
            market_id=None,
            market_resolved_before=market_resolved_before,
            market_resolved_after=market_resolved_after,
        )
        generic_bets = [b.to_generic_resolved_bet() for b in bets]
        return generic_bets

    def get_contract(
        self,
    ) -> OmenFixedProductMarketMakerContract:
        return OmenFixedProductMarketMakerContract(
            address=self.market_maker_contract_address_checksummed,
        )

    def get_index_set(self, outcome: str) -> int:
        return self.get_outcome_index(outcome) + 1

    def index_set_to_outcome_index(cls, index_set: int) -> int:
        return index_set - 1

    def index_set_to_outcome_str(cls, index_set: int) -> OutcomeStr:
        return OutcomeStr(
            cls.get_outcome_str(cls.index_set_to_outcome_index(index_set))
        )

    def get_outcome_str_from_bool(self, outcome: bool) -> OutcomeStr:
        return (
            OutcomeStr(OMEN_TRUE_OUTCOME) if outcome else OutcomeStr(OMEN_FALSE_OUTCOME)
        )

    def get_token_balance(
        self, user_id: str, outcome: str, web3: Web3 | None = None
    ) -> OutcomeToken:
        index_set = self.get_index_set(outcome)
        balances = get_conditional_tokens_balance_for_market(
            self, Web3.to_checksum_address(user_id), web3=web3
        )
        return balances[index_set].as_outcome_token

    def get_position(self, user_id: str) -> ExistingPosition | None:
        liquidatable_amount = self.get_liquidatable_amount()
        existing_positions = self.get_positions(
            user_id=user_id,
            liquid_only=True,
            larger_than=liquidatable_amount,
        )
        existing_position = next(
            iter([i for i in existing_positions if i.market_id == self.id]), None
        )
        return existing_position

    @classmethod
    def get_positions(
        cls,
        user_id: str,
        liquid_only: bool = False,
        larger_than: OutcomeToken = OutcomeToken(0),
    ) -> t.Sequence[ExistingPosition]:
        sgh = OmenSubgraphHandler()
        omen_positions = sgh.get_user_positions(
            better_address=Web3.to_checksum_address(user_id),
            total_balance_bigger_than=larger_than.as_outcome_wei,
        )

        # Sort positions and corresponding markets by condition_id
        omen_positions_dict: dict[HexBytes, list[OmenUserPosition]] = {}
        for omen_position in omen_positions:
            condition_id = omen_position.position.condition_id
            omen_positions_dict.setdefault(condition_id, []).append(omen_position)

        omen_markets: dict[HexBytes, OmenMarket] = {
            m.condition.id: m
            for m in sgh.get_omen_binary_markets(
                limit=None,
                condition_id_in=list(omen_positions_dict.keys()),
            )
        }

        if len(omen_markets) != len(omen_positions_dict):
            missing_conditions_ids = set(
                omen_position.position.condition_id for omen_position in omen_positions
            ) - set(market.condition.id for market in omen_markets.values())
            raise ValueError(
                f"Number of condition ids for markets {len(omen_markets)} and positions {len(omen_positions_dict)} are not equal. "
                f"Missing condition ids: {missing_conditions_ids}"
            )

        positions = []
        for condition_id, omen_positions in omen_positions_dict.items():
            market = cls.from_data_model(omen_markets[condition_id])

            # Skip markets that cannot be traded if `liquid_only`` is True.
            if liquid_only and not market.can_be_traded():
                continue

            amounts_ot: dict[OutcomeStr, OutcomeToken] = {}

            for omen_position in omen_positions:
                outecome_str = market.index_set_to_outcome_str(
                    omen_position.position.index_set
                )

                # Validate that outcomes are unique for a given condition_id.
                if outecome_str in amounts_ot:
                    raise ValueError(
                        f"Outcome {outecome_str} already exists in {amounts_ot=}"
                    )

                amounts_ot[outecome_str] = omen_position.totalBalance.as_outcome_token

            amounts_current = {
                k: market.get_token_in_usd(
                    # If the market is not open for trading anymore, then current value is equal to potential value.
                    market.get_sell_value_of_outcome_token(k, v)
                    if market.can_be_traded()
                    else v.as_token
                )
                for k, v in amounts_ot.items()
            }
            amounts_potential = {
                k: market.get_token_in_usd(v.as_token) for k, v in amounts_ot.items()
            }
            positions.append(
                ExistingPosition(
                    market_id=market.id,
                    amounts_current=amounts_current,
                    amounts_potential=amounts_potential,
                    amounts_ot=amounts_ot,
                )
            )

        return positions

    @classmethod
    def get_user_url(cls, keys: APIKeys) -> str:
        return get_omen_user_url(keys.bet_from_address)

    def get_buy_token_amount(
        self, bet_amount: USD | CollateralToken, direction: bool
    ) -> OutcomeToken:
        """
        Note: this is only valid if the market instance's token pool is
        up-to-date with the smart contract.
        """
        outcome_token_pool = check_not_none(self.outcome_token_pool)
        amount = get_buy_outcome_token_amount(
            investment_amount=self.get_in_token(bet_amount),
            buy_direction=direction,
            yes_outcome_pool_size=outcome_token_pool[OMEN_TRUE_OUTCOME],
            no_outcome_pool_size=outcome_token_pool[OMEN_FALSE_OUTCOME],
            fees=self.fees,
        )
        return amount

    def _get_buy_token_amount_from_smart_contract(
        self, bet_amount: USD, direction: bool
    ) -> OutcomeToken:
        bet_amount_in_tokens = get_usd_in_token(
            bet_amount, self.collateral_token_contract_address_checksummed
        )
        received_token_amount_wei = self.get_contract().calcBuyAmount(
            investment_amount=bet_amount_in_tokens.as_wei,
            outcome_index=self.get_outcome_index(
                self.get_outcome_str_from_bool(direction)
            ),
        )
        received_token_amount = received_token_amount_wei.as_outcome_token
        return received_token_amount

    def get_new_p_yes(self, bet_amount: USD, direction: bool) -> Probability:
        """
        Calculate the new p_yes based on the bet amount and direction.
        """
        if not self.has_token_pool():
            raise ValueError("Outcome token pool is required to calculate new p_yes.")

        bet_amount_in_tokens = self.get_usd_in_token(bet_amount)
        outcome_token_pool = check_not_none(self.outcome_token_pool)

        yes_outcome_pool_size = outcome_token_pool[
            self.get_outcome_str_from_bool(True)
        ].value
        no_outcome_pool_size = outcome_token_pool[
            self.get_outcome_str_from_bool(False)
        ].value

        new_yes_outcome_pool_size = yes_outcome_pool_size + (
            self.fees.get_after_fees(bet_amount_in_tokens).value
        )
        new_no_outcome_pool_size = no_outcome_pool_size + (
            self.fees.get_after_fees(bet_amount_in_tokens).value
        )

<<<<<<< HEAD
        received_token_amount = self.get_buy_token_amount(bet_amount, direction).amount

=======
        received_token_amount = self.get_buy_token_amount(bet_amount, direction).value
>>>>>>> b632b1d0
        if direction:
            new_yes_outcome_pool_size -= received_token_amount
        else:
            new_no_outcome_pool_size -= received_token_amount

        new_p_yes = new_no_outcome_pool_size / (
            new_yes_outcome_pool_size + new_no_outcome_pool_size
        )
        return Probability(new_p_yes)

    @staticmethod
    def get_user_balance(user_id: str) -> float:
        return float(get_balances(Web3.to_checksum_address(user_id)).total)

    @staticmethod
    def get_user_id(api_keys: APIKeys) -> str:
        return api_keys.bet_from_address

    def get_most_recent_trade_datetime(self, user_id: str) -> DatetimeUTC | None:
        sgh = OmenSubgraphHandler()
        trades = sgh.get_trades(
            sort_by_field=sgh.trades_subgraph.FpmmTrade.creationTimestamp,
            sort_direction="desc",
            limit=1,
            better_address=Web3.to_checksum_address(user_id),
            market_id=Web3.to_checksum_address(self.id),
        )
        if not trades:
            return None

        return trades[0].creation_datetime


def get_omen_user_url(address: ChecksumAddress) -> str:
    return f"https://gnosisscan.io/address/{address}"


def pick_binary_market(
    sort_by: SortBy = SortBy.CLOSING_SOONEST,
    filter_by: FilterBy = FilterBy.OPEN,
    collateral_token_address_in: (
        tuple[ChecksumAddress, ...] | None
    ) = SAFE_COLLATERAL_TOKENS_ADDRESSES,
) -> OmenMarket:
    subgraph_handler = OmenSubgraphHandler()
    return subgraph_handler.get_omen_binary_markets_simple(
        limit=1,
        sort_by=sort_by,
        filter_by=filter_by,
        collateral_token_address_in=collateral_token_address_in,
    )[0]


@tenacity.retry(
    stop=tenacity.stop_after_attempt(3),
    wait=tenacity.wait_fixed(1),
    after=lambda x: logger.debug(f"omen_buy_outcome_tx failed, {x.attempt_number=}."),
)
def omen_buy_outcome_tx(
    api_keys: APIKeys,
    amount: USD | CollateralToken,
    market: OmenAgentMarket,
    outcome: str,
    auto_deposit: bool,
    web3: Web3 | None = None,
    slippage: float = 0.01,
) -> str:
    """
    Bets the given amount for the given outcome in the given market.
    """
    market_contract: OmenFixedProductMarketMakerContract = market.get_contract()
    collateral_token_contract = market_contract.get_collateral_token_contract(web3)

    amount_token = market.get_in_token(amount)
    amount_wei = amount_token.as_wei

    logger.info(
        f"Buying asked {amount.value=} {amount.symbol}, converted to {amount_token.value=} {amount_token.symbol} for {outcome=} in market {market.url=}."
    )

    # Get the index of the outcome we want to buy.
    outcome_index: int = market.get_outcome_index(outcome)

    # Calculate the amount of shares we will get for the given investment amount.
    expected_shares = market_contract.calcBuyAmount(
        amount_wei, outcome_index, web3=web3
    )
    # Allow small slippage.
    expected_shares = expected_shares.without_fraction(slippage)
    # Approve the market maker to withdraw our collateral token.
    collateral_token_contract.approve(
        api_keys=api_keys,
        for_address=market_contract.address,
        amount_wei=amount_wei,
        web3=web3,
    )

    if auto_deposit:
        auto_deposit_collateral_token(
            collateral_token_contract, amount_wei, api_keys, web3
        )

    # Buy shares using the deposited xDai in the collateral token.
    tx_receipt = market_contract.buy(
        api_keys=api_keys,
        amount_wei=amount_wei,
        outcome_index=outcome_index,
        min_outcome_tokens_to_buy=expected_shares,
        web3=web3,
    )

    return tx_receipt["transactionHash"].hex()


def binary_omen_buy_outcome_tx(
    api_keys: APIKeys,
    amount: USD | CollateralToken,
    market: OmenAgentMarket,
    binary_outcome: bool,
    auto_deposit: bool,
    web3: Web3 | None = None,
) -> str:
    return omen_buy_outcome_tx(
        api_keys=api_keys,
        amount=amount,
        market=market,
        outcome=get_bet_outcome(binary_outcome),
        auto_deposit=auto_deposit,
        web3=web3,
    )


def omen_sell_outcome_tx(
    api_keys: APIKeys,
    amount: OutcomeToken | CollateralToken | USD,
    market: OmenAgentMarket,
    outcome: str,
    auto_withdraw: bool,
    web3: Web3 | None = None,
    slippage: float = 0.01,
) -> str:
    """
    Sells the given xDai value of shares corresponding to the given outcome in
    the given market.

    The number of shares sold will depend on the share price at the time of the
    transaction.
    """
    market_contract: OmenFixedProductMarketMakerContract = market.get_contract()
    conditional_token_contract = OmenConditionalTokenContract()
    collateral_token_contract = market_contract.get_collateral_token_contract(web3)

    amount_token = (
        market.get_sell_value_of_outcome_token(outcome, amount, web3)
        if isinstance(amount, OutcomeToken)
        else market.get_in_token(amount)
    )
    amount_wei = amount_token.as_wei

    logger.info(
        f"Selling asked {amount.value=} {amount.symbol}, converted to {amount_wei.as_token.value=} {amount_wei.as_token.symbol} for {outcome=} in market {market.url=}."
    )

    # Verify, that markets uses conditional tokens that we expect.
    if (
        market_contract.conditionalTokens(web3=web3)
        != conditional_token_contract.address
    ):
        raise ValueError(
            f"Market {market.id} uses conditional token that we didn't expect, {market_contract.conditionalTokens()} != {conditional_token_contract.address=}"
        )

    # Get the index of the outcome we want to sell.
    outcome_index: int = market.get_outcome_index(outcome)

    # Calculate the amount of shares we will sell for the given selling amount of collateral.
    max_outcome_tokens_to_sell = market_contract.calcSellAmount(
        amount_wei, outcome_index, web3=web3
    )
    # Allow small slippage.
    max_outcome_tokens_to_sell = max_outcome_tokens_to_sell.with_fraction(slippage)

    # Approve the market maker to move our (all) conditional tokens.
    conditional_token_contract.setApprovalForAll(
        api_keys=api_keys,
        for_address=market_contract.address,
        approve=True,
        web3=web3,
    )
    # Sell the shares.
    tx_receipt = market_contract.sell(
        api_keys,
        amount_wei,
        outcome_index,
        max_outcome_tokens_to_sell,
        web3=web3,
    )
    if auto_withdraw:
        auto_withdraw_collateral_token(
            collateral_token_contract=collateral_token_contract,
            amount_wei=amount_wei,
            api_keys=api_keys,
            web3=web3,
        )

    return tx_receipt["transactionHash"].hex()


def binary_omen_sell_outcome_tx(
    api_keys: APIKeys,
    amount: OutcomeToken | CollateralToken | USD,
    market: OmenAgentMarket,
    binary_outcome: bool,
    auto_withdraw: bool,
    web3: Web3 | None = None,
) -> str:
    return omen_sell_outcome_tx(
        api_keys=api_keys,
        amount=amount,
        market=market,
        outcome=get_bet_outcome(binary_outcome),
        auto_withdraw=auto_withdraw,
        web3=web3,
    )


def omen_create_market_tx(
    api_keys: APIKeys,
    initial_funds: USD | CollateralToken,
    question: str,
    closing_time: DatetimeUTC,
    category: str,
    language: str,
    outcomes: t.Sequence[str],
    auto_deposit: bool,
    finalization_timeout: timedelta = REALITY_DEFAULT_FINALIZATION_TIMEOUT,
    fee_perc: float = OMEN_DEFAULT_MARKET_FEE_PERC,
    distribution_hint: list[OutcomeWei] | None = None,
    collateral_token_address: ChecksumAddress = WrappedxDaiContract().address,
    arbitrator: Arbitrator = Arbitrator.KLEROS_31_JURORS_WITH_APPEAL,
    web3: Web3 | None = None,
) -> CreatedMarket:
    """
    Based on omen-exchange TypeScript code: https://github.com/protofire/omen-exchange/blob/b0b9a3e71b415d6becf21fe428e1c4fc0dad2e80/app/src/services/cpk/cpk.ts#L308
    """
    web3 = (
        web3 or OmenFixedProductMarketMakerFactoryContract.get_web3()
    )  # Default to Gnosis web3.
    initial_funds_in_collateral = (
        get_usd_in_token(initial_funds, collateral_token_address)
        if isinstance(initial_funds, USD)
        else initial_funds
    )
    initial_funds_in_collateral_wei = initial_funds_in_collateral.as_wei

    realitio_contract = OmenRealitioContract()
    conditional_token_contract = OmenConditionalTokenContract()
    collateral_token_contract = to_gnosis_chain_contract(
        init_collateral_token_contract(collateral_token_address, web3)
    )
    factory_contract = OmenFixedProductMarketMakerFactoryContract()
    oracle_contract = OmenOracleContract()

    # These checks were originally maded somewhere in the middle of the process, but it's safer to do them right away.
    # Double check that the oracle's realitio address is the same as we are using.
    if oracle_contract.realitio() != realitio_contract.address:
        raise RuntimeError(
            "The oracle's realitio address is not the same as we are using."
        )
    # Double check that the oracle's conditional tokens address is the same as we are using.
    if oracle_contract.conditionalTokens() != conditional_token_contract.address:
        raise RuntimeError(
            "The oracle's conditional tokens address is not the same as we are using."
        )

    if auto_deposit:
        auto_deposit_collateral_token(
            collateral_token_contract,
            initial_funds_in_collateral_wei,
            api_keys=api_keys,
            web3=web3,
        )

    # Create the question on Realitio.
    question_event = realitio_contract.askQuestion(
        api_keys=api_keys,
        question=question,
        category=category,
        outcomes=outcomes,
        language=language,
        arbitrator=arbitrator,
        opening=closing_time,  # The question is opened at the closing time of the market.
        timeout=finalization_timeout,
        web3=web3,
    )

    # Construct the condition id.
    cond_event: ConditionPreparationEvent | None = None
    condition_id = conditional_token_contract.getConditionId(
        question_id=question_event.question_id,
        oracle_address=oracle_contract.address,
        outcomes_slot_count=len(outcomes),
        web3=web3,
    )
    if not conditional_token_contract.does_condition_exists(condition_id, web3=web3):
        cond_event = conditional_token_contract.prepareCondition(
            api_keys=api_keys,
            question_id=question_event.question_id,
            oracle_address=oracle_contract.address,
            outcomes_slot_count=len(outcomes),
            web3=web3,
        )

    # Approve the market maker to withdraw our collateral token.
    collateral_token_contract.approve(
        api_keys=api_keys,
        for_address=factory_contract.address,
        amount_wei=initial_funds_in_collateral_wei,
        web3=web3,
    )

    # Create the market.
    fee = CollateralToken(fee_perc).as_wei
    (
        market_event,
        funding_event,
        receipt_tx,
    ) = factory_contract.create2FixedProductMarketMaker(
        api_keys=api_keys,
        condition_id=condition_id,
        fee=fee,
        distribution_hint=distribution_hint,
        initial_funds_wei=initial_funds_in_collateral_wei,
        collateral_token_address=collateral_token_contract.address,
        web3=web3,
    )

    # Note: In the Omen's Typescript code, there is futher a creation of `stakingRewardsFactoryAddress`,
    # (https://github.com/protofire/omen-exchange/blob/763d9c9d05ebf9edacbc1dbaa561aa5d08813c0f/app/src/services/cpk/fns.ts#L979)
    # but address of stakingRewardsFactoryAddress on xDai/Gnosis is 0x0000000000000000000000000000000000000000,
    # so skipping it here.

    return CreatedMarket(
        market_creation_timestamp=get_receipt_block_timestamp(receipt_tx, web3),
        market_event=market_event,
        funding_event=funding_event,
        condition_id=condition_id,
        question_event=question_event,
        condition_event=cond_event,
        initial_funds=initial_funds_in_collateral_wei,
        fee=fee,
        distribution_hint=distribution_hint,
    )


def omen_fund_market_tx(
    api_keys: APIKeys,
    market: OmenAgentMarket,
    funds: USD | CollateralToken,
    auto_deposit: bool,
    web3: Web3 | None = None,
) -> None:
    funds_in_collateral = market.get_in_token(funds)
    funds_in_collateral_wei = funds_in_collateral.as_wei
    market_contract = market.get_contract()
    collateral_token_contract = market_contract.get_collateral_token_contract(web3=web3)

    collateral_token_contract.approve(
        api_keys=api_keys,
        for_address=market_contract.address,
        amount_wei=funds_in_collateral_wei,
        web3=web3,
    )

    if auto_deposit:
        auto_deposit_collateral_token(
            collateral_token_contract, funds_in_collateral_wei, api_keys, web3
        )

    market_contract.addFunding(api_keys, funds_in_collateral_wei, web3=web3)


def omen_redeem_full_position_tx(
    api_keys: APIKeys,
    market: OmenAgentMarket,
    auto_withdraw: bool = True,
    web3: Web3 | None = None,
) -> None:
    """
    Redeems position from a given Omen market. Note that we check if there is a balance
    to be redeemed before sending the transaction.
    """

    from_address = api_keys.bet_from_address

    market_contract: OmenFixedProductMarketMakerContract = market.get_contract()
    conditional_token_contract = OmenConditionalTokenContract()
    collateral_token_contract = market_contract.get_collateral_token_contract(web3)

    # Verify, that markets uses conditional tokens that we expect.
    if market_contract.conditionalTokens() != conditional_token_contract.address:
        raise ValueError(
            f"Market {market.id} uses conditional token that we didn't expect, {market_contract.conditionalTokens()} != {conditional_token_contract.address=}"
        )

    if not market.is_resolved():
        logger.debug("Cannot redeem winnings if market is not yet resolved. Exiting.")
        return

    amount_per_index = get_conditional_tokens_balance_for_market(
        market, from_address, web3
    )
    amount_wei = sum(amount_per_index.values(), start=OutcomeWei.zero())
    if amount_wei == 0:
        logger.debug("No balance to claim. Exiting.")
        return

    if not conditional_token_contract.is_condition_resolved(market.condition.id):
        logger.debug("Market not yet resolved, not possible to claim")
        return

    original_balance = collateral_token_contract.balanceOf(from_address, web3=web3)
    conditional_token_contract.redeemPositions(
        api_keys=api_keys,
        collateral_token_address=market.collateral_token_contract_address_checksummed,
        condition_id=market.condition.id,
        index_sets=market.condition.index_sets,
        web3=web3,
    )
    new_balance = collateral_token_contract.balanceOf(from_address, web3=web3)
    balance_diff = new_balance - original_balance

    logger.info(
        f"Redeemed {balance_diff.as_token} {collateral_token_contract.symbol_cached(web3=web3)} from market {market.question=} ({market.url})."
    )

    if auto_withdraw:
        auto_withdraw_collateral_token(
            collateral_token_contract=collateral_token_contract,
            amount_wei=balance_diff,
            api_keys=api_keys,
            web3=web3,
        )


def get_conditional_tokens_balance_for_market(
    market: OmenAgentMarket,
    from_address: ChecksumAddress,
    web3: Web3 | None = None,
) -> dict[int, OutcomeWei]:
    """
    We derive the withdrawable balance from the ConditionalTokens contract through CollectionId -> PositionId (which
    also serves as tokenId) -> TokenBalances.
    """
    balance_per_index_set: dict[int, OutcomeWei] = {}
    conditional_token_contract = OmenConditionalTokenContract()
    parent_collection_id = build_parent_collection_id()

    for index_set in market.condition.index_sets:
        collection_id = conditional_token_contract.getCollectionId(
            parent_collection_id, market.condition.id, index_set, web3=web3
        )
        # Note that collection_id is returned as bytes, which is accepted by the contract calls downstream.
        position_id: int = conditional_token_contract.getPositionId(
            market.collateral_token_contract_address_checksummed,
            collection_id,
            web3=web3,
        )
        balance_for_position = conditional_token_contract.balanceOf(
            from_address=from_address, position_id=position_id, web3=web3
        )
        balance_per_index_set[index_set] = balance_for_position

    return balance_per_index_set


def omen_remove_fund_market_tx(
    api_keys: APIKeys,
    market: OmenAgentMarket,
    shares: Wei | None,
    web3: Web3 | None = None,
    auto_withdraw: bool = True,
) -> None:
    """
    Removes funding from a given OmenMarket (moving the funds from the OmenMarket to the
    ConditionalTokens contract), and finally calls the `mergePositions` method which transfers collateralToken from the ConditionalTokens contract to the address corresponding to `from_private_key`.

    Warning: Liquidity removal works on the principle of getting market's shares, not the collateral token itself.
    After we remove funding, using the `mergePositions` we get `min(shares per index)` of collateral token back, but the remaining shares can be converted back only after the market is resolved.
    That can be done using the `redeem_from_all_user_positions` function below.
    """
    from_address = api_keys.bet_from_address
    market_contract = market.get_contract()
    market_collateral_token_contract = market_contract.get_collateral_token_contract(
        web3=web3
    )
    original_balance = market_collateral_token_contract.balanceOf(
        from_address, web3=web3
    )

    total_shares = market_contract.balanceOf(from_address, web3=web3)
    if total_shares == 0:
        logger.info("No shares to remove.")
        return

    if shares is None or shares > total_shares:
        logger.debug(
            f"shares available to claim {total_shares} - defaulting to a total removal."
        )
        shares = total_shares

    market_contract.removeFunding(api_keys=api_keys, remove_funding=shares, web3=web3)

    conditional_tokens = OmenConditionalTokenContract()
    amount_per_index_set = get_conditional_tokens_balance_for_market(
        market, from_address, web3
    )
    # We fetch the minimum balance of outcome token - for ex, in this tx (https://gnosisscan.io/tx/0xc31c4e9bc6a60cf7db9991a40ec2f2a06e3539f8cb8dd81b6af893cef6f40cd7#eventlog) - event #460, this should yield 9804940144070370149. This amount matches what is displayed in the Omen UI. # web3-private-key-ok
    # See similar logic from Olas
    # https://github.com/valory-xyz/market-creator/blob/4bc47f696fb5ecb61c3b7ec8c001ff2ab6c60fcf/packages/valory/skills/market_creation_manager_abci/behaviours.py#L1308
    amount_to_merge = min(amount_per_index_set.values())

    result = conditional_tokens.mergePositions(
        api_keys=api_keys,
        collateral_token_address=market.collateral_token_contract_address_checksummed,
        conditionId=market.condition.id,
        index_sets=market.condition.index_sets,
        amount=amount_to_merge,
        web3=web3,
    )

    new_balance = market_collateral_token_contract.balanceOf(from_address, web3=web3)
    balance_diff = new_balance - original_balance

    logger.debug(f"Result from merge positions {result}")
    logger.info(
        f"Withdrawn {balance_diff.as_token} {market_collateral_token_contract.symbol_cached(web3=web3)} from liquidity at {market.url=}."
    )

    if auto_withdraw:
        auto_withdraw_collateral_token(
            collateral_token_contract=market_collateral_token_contract,
            amount_wei=balance_diff,
            api_keys=api_keys,
            web3=web3,
        )


def redeem_from_all_user_positions(
    api_keys: APIKeys,
    web3: Web3 | None = None,
    auto_withdraw: bool = True,
) -> None:
    """
    Redeems from all user positions where the user didn't redeem yet.
    """
    public_key = api_keys.bet_from_address

    conditional_token_contract = OmenConditionalTokenContract()
    user_positions = OmenSubgraphHandler().get_user_positions(
        public_key,
        # After redeem, this will became zero and we won't re-process it.
        total_balance_bigger_than=OutcomeWei(0),
    )

    for index, user_position in enumerate(user_positions):
        condition_id = user_position.position.condition_id

        if not conditional_token_contract.is_condition_resolved(condition_id):
            logger.info(
                f"[{index + 1} / {len(user_positions)}] Skipping redeem, {user_position.id=} isn't resolved yet."
            )
            continue

        logger.info(
            f"[{index + 1} / {len(user_positions)}] Processing redeem from {user_position.id=}."
        )
        collateral_token_contract = (
            user_position.position.get_collateral_token_contract(web3=web3)
        )

        original_balance = collateral_token_contract.balanceOf(public_key, web3=web3)
        conditional_token_contract.redeemPositions(
            api_keys=api_keys,
            collateral_token_address=user_position.position.collateral_token_contract_address_checksummed,
            condition_id=condition_id,
            index_sets=user_position.position.indexSets,
            web3=web3,
        )
        new_balance = collateral_token_contract.balanceOf(public_key, web3=web3)
        balance_diff = new_balance - original_balance

        logger.info(
            f"Redeemed {balance_diff.as_token} {collateral_token_contract.symbol_cached(web3=web3)} from position {user_position.id=}."
        )

        if auto_withdraw:
            auto_withdraw_collateral_token(
                collateral_token_contract=collateral_token_contract,
                amount_wei=balance_diff,
                api_keys=api_keys,
                web3=web3,
            )


def get_binary_market_p_yes_history(market: OmenAgentMarket) -> list[Probability]:
    history: list[Probability] = []
    trades = sorted(
        OmenSubgraphHandler().get_trades(
            # We need to look at price both after buying or selling, so get trades, not bets.
            market_id=market.market_maker_contract_address_checksummed,
            end_time=market.close_time,
            # Even after market is closed, there can be many `Sell` trades which will converge the probability to the true one.
        ),
        key=lambda x: x.creation_datetime,
    )

    for index, trade in enumerate(trades):
        # We need to append the old probability to have also the initial state of the market (before any bet placement).
        history.append(
            trade.old_probability
            if trade.outcomeIndex == market.yes_index
            else Probability(1 - trade.old_probability)
        )

        # At the last trade, we also need to append the new probability, to have the market latest state.
        if index == len(trades) - 1:
            history.append(
                trade.probability
                if trade.outcomeIndex == market.yes_index
                else Probability(1 - trade.probability)
            )

    return history


def send_keeping_token_to_eoa_xdai(
    api_keys: APIKeys,
    min_required_balance: xDai,
    multiplier: float = 1.0,
    web3: Web3 | None = None,
) -> None:
    """
    Keeps xDai balance above the minimum required balance by transfering keeping token to xDai.
    Optionally, the amount to transfer can be multiplied by the `multiplier`, which can be useful to keep a buffer.
    """
    # Only wxDai can be withdrawn to xDai. Anything else needs to be swapped to wxDai first.
    wxdai_contract = WrappedxDaiContract()

    if KEEPING_ERC20_TOKEN.address != wxdai_contract.address:
        raise RuntimeError(
            "Only wxDai can be withdrawn to xDai. Rest is not implemented for simplicity for now. It would require trading using CoW, or double withdrawing from sDai"
        )

    current_balances_eoa = get_balances(api_keys.public_key, web3)
    current_balances_betting = get_balances(api_keys.bet_from_address, web3)

    # xDai needs to be in our wallet where we pay transaction fees, so do not check for Safe's balance here, but for EOA.
    if current_balances_eoa.xdai >= min_required_balance:
        logger.info(
            f"Current xDai balance {current_balances_eoa.xdai} is more or equal than the required minimum balance {min_required_balance}."
        )
        return

    need_to_withdraw = (min_required_balance - current_balances_eoa.xdai) * multiplier
    need_to_withdraw_wei = need_to_withdraw.as_xdai_wei

    if current_balances_eoa.wxdai >= need_to_withdraw.as_token:
        # If EOA has enough of wxDai, simply withdraw it.
        logger.info(
            f"Withdrawing {need_to_withdraw} wxDai from EOA to keep the EOA's xDai balance above the minimum required balance {min_required_balance}."
        )
        wxdai_contract.withdraw(
            api_keys=api_keys.copy_without_safe_address(),
            amount_wei=need_to_withdraw_wei.as_wei,
            web3=web3,
        )

    elif current_balances_betting.wxdai >= need_to_withdraw.as_token:
        # If Safe has enough of wxDai:
        # First send them to EOA's address.
        logger.info(
            f"Transfering {need_to_withdraw} wxDai from betting address to EOA's address."
        )
        wxdai_contract.transferFrom(
            api_keys=api_keys,
            sender=api_keys.bet_from_address,
            recipient=api_keys.public_key,
            amount_wei=need_to_withdraw_wei.as_wei,
            web3=web3,
        )
        # And then simply withdraw it.
        logger.info(
            f"Withdrawing {need_to_withdraw} wxDai from EOA to keep the EOA's xDai balance above the minimum required balance {min_required_balance}."
        )
        wxdai_contract.withdraw(
            api_keys=api_keys.copy_without_safe_address(),
            amount_wei=need_to_withdraw_wei.as_wei,
            web3=web3,
        )

    else:
        raise OutOfFundsError(
            f"Current wxDai balance ({current_balances_eoa=}, {current_balances_betting=}) is less than the required minimum wxDai to withdraw {need_to_withdraw}."
        )


def get_buy_outcome_token_amount(
    investment_amount: CollateralToken,
    buy_direction: bool,
    yes_outcome_pool_size: OutcomeToken,
    no_outcome_pool_size: OutcomeToken,
    fees: MarketFees,
) -> OutcomeToken:
    """
    Calculates the amount of outcome tokens received for a given investment

    Taken from https://github.com/gnosis/conditional-tokens-market-makers/blob/6814c0247c745680bb13298d4f0dd7f5b574d0db/contracts/FixedProductMarketMaker.sol#L264
    """
    investment_amount_minus_fees = fees.get_after_fees(investment_amount)
    investment_amount_minus_fees_as_ot = OutcomeToken(
        investment_amount_minus_fees.value
    )
    buy_token_pool_balance = (
        yes_outcome_pool_size if buy_direction else no_outcome_pool_size
    )

    pool_balance = no_outcome_pool_size if buy_direction else yes_outcome_pool_size
    denominator = pool_balance + investment_amount_minus_fees_as_ot
    ending_outcome_balance = OutcomeToken(
        buy_token_pool_balance * pool_balance / denominator
    )

    if ending_outcome_balance <= 0:
        raise ValueError("must have non-zero balances")

    result = (
        buy_token_pool_balance
        + investment_amount_minus_fees_as_ot
        - ending_outcome_balance
    )
    return result<|MERGE_RESOLUTION|>--- conflicted
+++ resolved
@@ -649,12 +649,7 @@
             self.fees.get_after_fees(bet_amount_in_tokens).value
         )
 
-<<<<<<< HEAD
-        received_token_amount = self.get_buy_token_amount(bet_amount, direction).amount
-
-=======
         received_token_amount = self.get_buy_token_amount(bet_amount, direction).value
->>>>>>> b632b1d0
         if direction:
             new_yes_outcome_pool_size -= received_token_amount
         else:
