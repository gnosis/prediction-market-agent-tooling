--- conflicted
+++ resolved
@@ -24,15 +24,12 @@
 )
 from prediction_market_agent_tooling.markets.omen.data_models import (
     INVALID_ANSWER_HEX_BYTES,
-<<<<<<< HEAD
-    ContractPrediction,
-=======
     ConditionPreparationEvent,
     FPMMFundingAddedEvent,
     OmenFixedProductMarketMakerCreationEvent,
     RealitioLogNewQuestionEvent,
     format_realitio_question,
->>>>>>> 29224f86
+    ContractPrediction,
 )
 from prediction_market_agent_tooling.tools.contract import (
     ContractDepositableWrapperERC20OnGnosisChain,
