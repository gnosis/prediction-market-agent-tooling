import os
import random
import typing as t
from datetime import datetime
from enum import Enum

from web3 import Web3

from prediction_market_agent_tooling.gtypes import (
    ABI,
    ChecksumAddress,
    HexAddress,
    HexBytes,
    HexStr,
    OmenOutcomeToken,
    PrivateKey,
    TxParams,
    TxReceipt,
    Wei,
<<<<<<< HEAD
    int_to_hexbytes,
=======
    wei_type,
>>>>>>> 513f85cc
    xdai_type,
)
from prediction_market_agent_tooling.tools.contract import (
    ContractERC20OnGnosisChain,
    ContractOnGnosisChain,
    abi_field_validator,
)
from prediction_market_agent_tooling.tools.web3_utils import xdai_to_wei


class OmenOracleContract(ContractOnGnosisChain):
    # Contract ABI taken from https://gnosisscan.io/address/0xAB16D643bA051C11962DA645f74632d3130c81E2#code.
    abi: ABI = abi_field_validator(
        os.path.join(
            os.path.dirname(os.path.realpath(__file__)),
            "../../abis/omen_oracle.abi.json",
        )
    )
    address: ChecksumAddress = Web3.to_checksum_address(
        "0xAB16D643bA051C11962DA645f74632d3130c81E2"
    )

    def realitio(self) -> ChecksumAddress:
        realitio_address: ChecksumAddress = self.call("realitio")
        return realitio_address

    def conditionalTokens(self) -> ChecksumAddress:
        realitio_address: ChecksumAddress = self.call("conditionalTokens")
        return realitio_address


class OmenConditionalTokenContract(ContractOnGnosisChain):
    # Contract ABI taken from https://gnosisscan.io/address/0xCeAfDD6bc0bEF976fdCd1112955828E00543c0Ce#code.
    abi: ABI = abi_field_validator(
        os.path.join(
            os.path.dirname(os.path.realpath(__file__)),
            "../../abis/omen_fpmm_conditionaltokens.abi.json",
        )
    )
    address: ChecksumAddress = Web3.to_checksum_address(
        "0xCeAfDD6bc0bEF976fdCd1112955828E00543c0Ce"
    )

    def getConditionId(
        self,
        question_id: HexBytes,
        oracle_address: ChecksumAddress,
        outcomes_slot_count: int,
    ) -> HexBytes:
        id_ = HexBytes(
            self.call(
                "getConditionId",
                [oracle_address, question_id, outcomes_slot_count],
            )
        )
        return id_

    def balanceOf(
        self, from_address: ChecksumAddress, position_id: int, web3: Web3 | None = None
    ) -> Wei:
        balance = wei_type(
            self.call("balanceOf", [from_address, position_id], web3=web3)
        )
        return balance

    def getCollectionId(
        self,
        parent_collection_id: HexStr,
        condition_id: HexBytes,
        index_set: int,
        web3: Web3 | None = None,
    ) -> HexBytes:
        collection_id = HexBytes(
            self.call(
                "getCollectionId",
                [parent_collection_id, condition_id, index_set],
                web3=web3,
            )
        )
        return collection_id

    def getPositionId(
        self,
        collateral_token_address: ChecksumAddress,
        collection_id: HexBytes,
        web3: Web3 | None = None,
    ) -> int:
        position_id: int = self.call(
            "getPositionId",
            [collateral_token_address, collection_id],
            web3=web3,
        )
        return position_id

    def redeemPositions(
        self,
        from_private_key: PrivateKey,
        collateral_token_address: HexAddress,
        condition_id: HexBytes,
        parent_collection_id: HexStr,
        index_sets: t.List[int],
        web3: Web3 | None = None,
    ) -> TxReceipt:
        return self.send(
            from_private_key=from_private_key,
            function_name="redeemPositions",
            function_params=[
                collateral_token_address,
                parent_collection_id,
                condition_id,
                index_sets,
            ],
            web3=web3,
        )

    def getOutcomeSlotCount(
        self,
        condition_id: HexBytes,
    ) -> int:
        count: int = self.call(
            "getOutcomeSlotCount",
            [condition_id],
        )
        return count

    def does_condition_exists(
        self,
        condition_id: HexBytes,
    ) -> bool:
        return self.getOutcomeSlotCount(condition_id) > 0

    def payoutDenominator(self, condition_id: HexBytes) -> int:
        payoutForCondition: int = self.call(
            "payoutDenominator",
            [condition_id],
        )
        return payoutForCondition

    def setApprovalForAll(
        self,
        for_address: ChecksumAddress,
        approve: bool,
        from_private_key: PrivateKey,
        tx_params: t.Optional[TxParams] = None,
    ) -> TxReceipt:
        return self.send(
            from_private_key=from_private_key,
            function_name="setApprovalForAll",
            function_params=[
                for_address,
                approve,
            ],
            tx_params=tx_params,
        )

    def prepareCondition(
        self,
        oracle_address: ChecksumAddress,
        question_id: HexBytes,
        outcomes_slot_count: int,
        from_private_key: PrivateKey,
        tx_params: t.Optional[TxParams] = None,
    ) -> TxReceipt:
        return self.send(
            from_private_key=from_private_key,
            function_name="prepareCondition",
            function_params=[
                oracle_address,
                question_id,
                outcomes_slot_count,
            ],
            tx_params=tx_params,
        )


class OmenFixedProductMarketMakerContract(ContractOnGnosisChain):
    # File content taken from https://github.com/protofire/omen-exchange/blob/master/app/src/abi/marketMaker.json.
    abi: ABI = abi_field_validator(
        os.path.join(
            os.path.dirname(os.path.realpath(__file__)), "../../abis/omen_fpmm.abi.json"
        )
    )

    # ! Note: This doesn't have a fixed contract address, as this is something created by the `OmenFixedProductMarketMakerFactory`.
    # Factory contract at https://gnosisscan.io/address/0x9083a2b699c0a4ad06f63580bde2635d26a3eef0.

    def calcBuyAmount(
        self,
        investment_amount: Wei,
        outcome_index: int,
    ) -> OmenOutcomeToken:
        """
        Returns amount of shares we will get for the given outcome_index for the given investment amount.
        """
        calculated_shares: OmenOutcomeToken = self.call(
            "calcBuyAmount",
            [investment_amount, outcome_index],
        )
        return calculated_shares

    def calcSellAmount(
        self,
        return_amount: Wei,
        outcome_index: int,
    ) -> OmenOutcomeToken:
        """
        Returns amount of shares we will sell for the requested wei.
        """
        calculated_shares: OmenOutcomeToken = self.call(
            "calcSellAmount",
            [return_amount, outcome_index],
        )
        return calculated_shares

    def conditionalTokens(
        self,
    ) -> HexAddress:
        address: HexAddress = self.call(
            "conditionalTokens",
        )
        return address

    def buy(
        self,
        amount_wei: Wei,
        outcome_index: int,
        min_outcome_tokens_to_buy: OmenOutcomeToken,
        from_private_key: PrivateKey,
        tx_params: t.Optional[TxParams] = None,
    ) -> TxReceipt:
        return self.send(
            from_private_key=from_private_key,
            function_name="buy",
            function_params=[
                amount_wei,
                outcome_index,
                min_outcome_tokens_to_buy,
            ],
            tx_params=tx_params,
        )

    def sell(
        self,
        amount_wei: Wei,
        outcome_index: int,
        max_outcome_tokens_to_sell: OmenOutcomeToken,
        from_private_key: PrivateKey,
        tx_params: t.Optional[TxParams] = None,
    ) -> TxReceipt:
        return self.send(
            from_private_key=from_private_key,
            function_name="sell",
            function_params=[
                amount_wei,
                outcome_index,
                max_outcome_tokens_to_sell,
            ],
            tx_params=tx_params,
        )

    def addFunding(
        self,
        add_funding: Wei,
        from_private_key: PrivateKey,
        tx_params: t.Optional[TxParams] = None,
    ) -> TxReceipt:
        """
        Funding is added in Weis (xDai) and then converted to shares.
        """
        # `addFunding` with `distribution_hint` can be used only during the market creation, so forcing empty here.
        distribution_hint: list[int] = []
        return self.send(
            from_private_key=from_private_key,
            function_name="addFunding",
            function_params=[add_funding, distribution_hint],
            tx_params=tx_params,
        )

    def removeFunding(
        self,
        remove_funding: OmenOutcomeToken,
        from_private_key: PrivateKey,
        tx_params: t.Optional[TxParams] = None,
    ) -> TxReceipt:
        """
        Remove funding is done in shares.
        """
        return self.send(
            from_private_key=from_private_key,
            function_name="removeFunding",
            function_params=[remove_funding],
            tx_params=tx_params,
        )


class WrappedxDaiContract(ContractERC20OnGnosisChain):
    # File content taken from https://gnosisscan.io/address/0xe91d153e0b41518a2ce8dd3d7944fa863463a97d#code.
    abi: ABI = abi_field_validator(
        os.path.join(
            os.path.dirname(os.path.realpath(__file__)), "../../abis/wxdai.abi.json"
        )
    )
    address: ChecksumAddress = Web3.to_checksum_address(
        "0xe91d153e0b41518a2ce8dd3d7944fa863463a97d"
    )


# Collateral token used on Omen is wrapped xDai.
OmenCollateralTokenContract = WrappedxDaiContract

OMEN_DEFAULT_MARKET_FEE = 0.02  # 2% fee from the buying shares amount.


class OmenFixedProductMarketMakerFactoryContract(ContractOnGnosisChain):
    # Contract ABI taken from https://gnosisscan.io/address/0x9083A2B699c0a4AD06F63580BDE2635d26a3eeF0#code.
    abi: ABI = abi_field_validator(
        os.path.join(
            os.path.dirname(os.path.realpath(__file__)),
            "../../abis/omen_fpmm_factory.abi.json",
        )
    )
    address: ChecksumAddress = Web3.to_checksum_address(
        "0x9083A2B699c0a4AD06F63580BDE2635d26a3eeF0"
    )

    def create2FixedProductMarketMaker(
        self,
        condition_id: HexBytes,
        initial_funds_wei: Wei,
        from_private_key: PrivateKey,
        fee: float = OMEN_DEFAULT_MARKET_FEE,
        tx_params: t.Optional[TxParams] = None,
    ) -> TxReceipt:
        fee_wei = xdai_to_wei(
            xdai_type(fee)
        )  # We need to convert this to the wei units, but in reality it's % fee as stated in the `OMEN_DEFAULT_MARKET_FEE` variable.
        return self.send(
            from_private_key=from_private_key,
            function_name="create2FixedProductMarketMaker",
            function_params=dict(
                saltNonce=random.randint(
                    0, 1000000
                ),  # See https://github.com/protofire/omen-exchange/blob/923756c3a9ac370f8e89af8193393a53531e2c0f/app/src/services/cpk/fns.ts#L942.
                conditionalTokens=OmenConditionalTokenContract().address,
                collateralToken=OmenCollateralTokenContract().address,
                conditionIds=[condition_id],
                fee=fee_wei,
                initialFunds=initial_funds_wei,
                distributionHint=[],
            ),
            tx_params=tx_params,
        )


class Arbitrator(str, Enum):
    KLEROS = "kleros"
    DXDAO = "dxdao"


class OmenDxDaoContract(ContractOnGnosisChain):
    # Contract ABI taken from https://gnosisscan.io/address/0xFe14059344b74043Af518d12931600C0f52dF7c5#code.
    abi: ABI = abi_field_validator(
        os.path.join(
            os.path.dirname(os.path.realpath(__file__)),
            "../../abis/omen_dxdao.abi.json",
        )
    )
    address: ChecksumAddress = Web3.to_checksum_address(
        "0xFe14059344b74043Af518d12931600C0f52dF7c5"
    )


class OmenKlerosContract(ContractOnGnosisChain):
    # Contract ABI taken from https://gnosisscan.io/address/0xe40DD83a262da3f56976038F1554Fe541Fa75ecd#code.
    abi: ABI = abi_field_validator(
        os.path.join(
            os.path.dirname(os.path.realpath(__file__)),
            "../../abis/omen_kleros.abi.json",
        )
    )
    address: ChecksumAddress = Web3.to_checksum_address(
        "0xe40DD83a262da3f56976038F1554Fe541Fa75ecd"
    )


class OmenRealitioContract(ContractOnGnosisChain):
    # Contract ABI taken from https://gnosisscan.io/address/0x79e32aE03fb27B07C89c0c568F80287C01ca2E57#code.
    abi: ABI = abi_field_validator(
        os.path.join(
            os.path.dirname(os.path.realpath(__file__)),
            "../../abis/omen_realitio.abi.json",
        )
    )
    address: ChecksumAddress = Web3.to_checksum_address(
        "0x79e32aE03fb27B07C89c0c568F80287C01ca2E57"
    )

    @staticmethod
    def get_arbitrator_contract(
        arbitrator: Arbitrator,
    ) -> ContractOnGnosisChain:
        if arbitrator == Arbitrator.KLEROS:
            return OmenKlerosContract()
        if arbitrator == Arbitrator.DXDAO:
            return OmenDxDaoContract()
        raise ValueError(f"Unknown arbitrator: {arbitrator}")

    def askQuestion(
        self,
        question: str,
        category: str,
        outcomes: list[str],
        language: str,
        arbitrator: Arbitrator,
        opening: datetime,
        from_private_key: PrivateKey,
        nonce: int | None = None,
        tx_params: t.Optional[TxParams] = None,
    ) -> HexBytes:
        """
        After the question is created, you can find it at https://reality.eth.link/app/#!/creator/{from_address}.
        """
        arbitrator_contract_address = self.get_arbitrator_contract(arbitrator).address
        # See https://realitio.github.io/docs/html/contracts.html#templates
        # for possible template ids and how to format the question.
        template_id = 2
        realitio_question = "␟".join(
            [
                question,
                ",".join(f'"{o}"' for o in outcomes),
                category,
                language,
            ]
        )
        receipt_tx = self.send(
            from_private_key=from_private_key,
            function_name="askQuestion",
            function_params=dict(
                template_id=template_id,
                question=realitio_question,
                arbitrator=arbitrator_contract_address,
                timeout=86400,  # See https://github.com/protofire/omen-exchange/blob/2cfdf6bfe37afa8b169731d51fea69d42321d66c/app/src/util/networks.ts#L278.
                opening_ts=int(opening.timestamp()),
                nonce=(
                    nonce if nonce is not None else random.randint(0, 1000000)
                ),  # Two equal questions need to have different nonces.
            ),
            tx_params=tx_params,
        )
<<<<<<< HEAD
        question_id: HexBytes = receipt_tx["logs"][0]["topics"][
            1
        ]  # The question id is available in the first emitted log, in the second topic.
        return question_id

    def submitAnswer(
        self,
        question_id: HexBytes,
        answer: str,
        outcomes: list[str],
        bond: Wei,
        from_private_key: PrivateKey,
        max_previous: Wei | None = None,
    ) -> TxReceipt:
        if max_previous is None:
            # If not provided, defaults to 0, which means no checking,
            # same as on Omen website: https://github.com/protofire/omen-exchange/blob/763d9c9d05ebf9edacbc1dbaa561aa5d08813c0f/app/src/services/realitio.ts#L363.
            max_previous = Wei(0)

        # Normalise the answer to lowercase, to match Enum values as [YES, NO] against outcomes as ["Yes", "No"].
        answer = answer.lower()
        outcomes = [o.lower() for o in outcomes]

        return self.send_with_value(
            from_private_key=from_private_key,
            function_name="submitAnswer",
            function_params=dict(
                question_id=question_id,
                answer=int_to_hexbytes(
                    outcomes.index(answer)
                ),  # Contract's method expects answer index in bytes.
                max_previous=max_previous,
            ),
            amount_wei=bond,
        )
=======
        question_id = HexBytes(
            receipt_tx["logs"][0]["topics"][1]
        )  # The question id is available in the first emitted log, in the second topic.
        return question_id
>>>>>>> 513f85cc
<|MERGE_RESOLUTION|>--- conflicted
+++ resolved
@@ -17,11 +17,8 @@
     TxParams,
     TxReceipt,
     Wei,
-<<<<<<< HEAD
     int_to_hexbytes,
-=======
     wei_type,
->>>>>>> 513f85cc
     xdai_type,
 )
 from prediction_market_agent_tooling.tools.contract import (
@@ -471,10 +468,9 @@
             ),
             tx_params=tx_params,
         )
-<<<<<<< HEAD
-        question_id: HexBytes = receipt_tx["logs"][0]["topics"][
-            1
-        ]  # The question id is available in the first emitted log, in the second topic.
+        question_id = HexBytes(
+            receipt_tx["logs"][0]["topics"][1]
+        )  # The question id is available in the first emitted log, in the second topic.
         return question_id
 
     def submitAnswer(
@@ -506,10 +502,4 @@
                 max_previous=max_previous,
             ),
             amount_wei=bond,
-        )
-=======
-        question_id = HexBytes(
-            receipt_tx["logs"][0]["topics"][1]
-        )  # The question id is available in the first emitted log, in the second topic.
-        return question_id
->>>>>>> 513f85cc
+        )