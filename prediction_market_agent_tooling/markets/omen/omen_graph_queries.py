--- conflicted
+++ resolved
@@ -267,11 +267,8 @@
                 question {
                     title
                     id
-<<<<<<< HEAD
                     outcomes
-=======
                     title
->>>>>>> 513f85cc
                     answerFinalizedTimestamp
                 }
                 condition {
