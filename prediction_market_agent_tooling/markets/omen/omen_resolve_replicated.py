from datetime import timedelta

from loguru import logger
from pydantic import BaseModel
from web3 import Web3

from prediction_market_agent_tooling.gtypes import (
    ChecksumAddress,
    HexAddress,
    HexBytes,
    PrivateKey,
    Wei,
    xDai,
)
from prediction_market_agent_tooling.markets.agent_market import FilterBy, SortBy
from prediction_market_agent_tooling.markets.data_models import Resolution
from prediction_market_agent_tooling.markets.manifold.utils import (
    find_resolution_on_manifold,
)
from prediction_market_agent_tooling.markets.markets import MarketType
from prediction_market_agent_tooling.markets.omen.data_models import (
    OmenMarket,
    RealityQuestion,
)
from prediction_market_agent_tooling.markets.omen.omen import (
    OMEN_DEFAULT_REALITIO_BOND_VALUE,
    get_omen_binary_markets,
)
from prediction_market_agent_tooling.markets.omen.omen_contracts import (
    OmenOracleContract,
    OmenRealitioContract,
)
from prediction_market_agent_tooling.markets.omen.omen_subgraph_handler import (
    OmenSubgraphHandler,
)
from prediction_market_agent_tooling.markets.polymarket.utils import (
    find_resolution_on_polymarket,
)
from prediction_market_agent_tooling.tools.balances import get_balances
from prediction_market_agent_tooling.tools.utils import utcnow
from prediction_market_agent_tooling.tools.web3_utils import (
    ZERO_BYTES,
    private_key_to_public_key,
    xdai_to_wei,
)


class FinalizeAndResolveResult(BaseModel):
    finalized: list[HexAddress]
    resolved: list[HexAddress]
    claimed_question_ids: list[HexBytes]


def omen_finalize_and_resolve_and_claim_back_all_markets_based_on_others_tx(
    from_private_key: PrivateKey,
) -> FinalizeAndResolveResult:
    public_key = private_key_to_public_key(from_private_key)
    balances_start = get_balances(public_key)
    print(f"{balances_start=}")

    # Just to be friendly with timezones.
    before = utcnow() - timedelta(hours=8)

    # Fetch markets created by us that are already open, but no answer was submitted yet.
    created_opened_markets = get_omen_binary_markets(
        limit=None,
        creator=public_key,
        sort_by=SortBy.NEWEST,
        filter_by=FilterBy.NONE,
        opened_before=before,
        finalized=False,
    )
    # Finalize them (set answer on Realitio).
    finalized_markets = finalize_markets(
        created_opened_markets, from_private_key=from_private_key
    )
    balances_after_finalization = get_balances(public_key)
    print(f"{balances_after_finalization=}")

    # Fetch markets created by us that are already open, and we already submitted an answer more than a day ago, but they aren't resolved yet.
    created_finalized_markets = get_omen_binary_markets(
        limit=None,
        creator=public_key,
        sort_by=SortBy.NEWEST,
        filter_by=FilterBy.NONE,
        finalized_before=before - timedelta(hours=24),
        resolved=False,
    )
    # Resolve them (resolve them on Oracle).
    resolved_markets = resolve_markets(
        created_finalized_markets, from_private_key=from_private_key
    )
    balances_after_resolution = get_balances(public_key)
    print(f"{balances_after_resolution=}")

    # Fetch answers that are already resolved, but we didn't claim the bonded xDai yet.
    # And deduplicate them into a list of unique questions.
    created_not_claimed_questions: list[
        RealityQuestion
    ] = OmenSubgraphHandler().get_questions(
        user=public_key,
        claimed=False,
        current_answer_before=before - timedelta(hours=24),
    )
    claimed_question_ids = claim_bonds_on_realitio_quetions(
        created_not_claimed_questions, from_private_key, auto_withdraw=True
    )
    balances_after_claiming = get_balances(public_key)
    print(f"{balances_after_claiming=}")

    return FinalizeAndResolveResult(
        finalized=finalized_markets,
        resolved=resolved_markets,
        claimed_question_ids=claimed_question_ids,
    )


def claim_bonds_on_realitio_quetions(
    questions: list[RealityQuestion], from_private_key: PrivateKey, auto_withdraw: bool
) -> list[HexBytes]:
    claimed_questions: list[HexBytes] = []

    for idx, question in enumerate(questions):
        print(
            f"[{idx+1} / {len(questions)}] Claiming bond for {question.questionId=} {question.url=}"
        )
        claim_bonds_on_realitio_question(
            question, from_private_key, auto_withdraw=auto_withdraw
        )
        claimed_questions.append(question.questionId)

    return claimed_questions


def claim_bonds_on_realitio_question(
    question: RealityQuestion,
    from_private_key: PrivateKey,
    auto_withdraw: bool,
) -> None:
    public_key = private_key_to_public_key(from_private_key)
    realitio_contract = OmenRealitioContract()

    # Get all answers for the question.
    answers_objects = OmenSubgraphHandler().get_answers(question_id=question.questionId)

    if not answers_objects:
        raise ValueError(f"No answers found for {question.questionId=}")

    if answers_objects[-1].question.historyHash == ZERO_BYTES:
        raise ValueError(f"Already claimed {question.questionId=}.")

    if len(answers_objects) > 1:
        # As you can see below, we need `history_hash` for every answer.
        # The trouble is, that historyHash is updated after each new answer and the contract holds only the latest one.
        # So if we have more than 1 answer, we missing the historyHash n-1 of them and this would fail.
        # You can find how to calculate history hash at https://realitio.github.io/docs/html/contract_explanation.html#answer-history-entries.
        # At the moment, we support only 1 answer, as for that one answer we will have the hash.
        raise NotImplementedError()

    # Logic taken from packages/valory/skills/decision_maker_abci/models.py in `def claim_params`.
    history_hashes: list[HexBytes] = []
    addresses: list[ChecksumAddress] = []
    bonds: list[Wei] = []
    answers: list[HexBytes] = []

    for i, answer in enumerate(reversed(answers_objects)):
        # history_hashes second-last-to-first, the hash of each history entry, calculated as described here:
        # https://realitio.github.io/docs/html/contract_explanation.html#answer-history-entries.
        if i == len(answers_objects) - 1:
            history_hashes.append(ZERO_BYTES)
        else:
            # TODO: See `if len(answers_objects) > 1` above.
            # This is from the original Olas implementation (https://github.com/kongzii/trader/blob/700af475a4538cc3d5d22caf9dec9e9d22d72af1/packages/valory/skills/market_manager_abci/graph_tooling/requests.py#L297),
            # but it's most probably wrong (see comment above).
            history_hashes.append(answers_objects[i + 1].question.historyHash)

        # last-to-first, the address of each answerer or commitment sender
        addresses.append(Web3.to_checksum_address(answer.question.user))
        # last-to-first, the bond supplied with each answer or commitment
        bonds.append(answer.lastBond)
        # last-to-first, each answer supplied, or commitment ID if the answer was supplied with commit->reveal
        answers.append(answer.answer)

    realitio_contract.claimWinnings(
        question_id=question.questionId,
        history_hashes=history_hashes,
        addresses=addresses,
        bonds=bonds,
        answers=answers,
        from_private_key=from_private_key,
    )

    current_balance = realitio_contract.balanceOf(public_key)
    # Keeping balance on Realitio is not useful, so it's recommended to just withdraw it.
    if current_balance > 0 and auto_withdraw:
        print(f"Withdrawing remaining balance {current_balance=}")
        realitio_contract.withdraw(from_private_key)


def finalize_markets(
    markets: list[OmenMarket], from_private_key: PrivateKey
) -> list[HexAddress]:
    finalized_markets: list[HexAddress] = []

    for idx, market in enumerate(markets):
        logger.info(
            f"[{idx+1} / {len(markets)}] Looking into {market.url=} {market.question_title=}"
        )
        resolution = find_resolution_on_other_markets(market)

        if resolution is None:
            logger.error(f"No resolution found for {market.url=}")

        elif resolution in (Resolution.YES, Resolution.NO):
            logger.info(f"Found resolution {resolution.value=} for {market.url=}")
            omen_submit_answer_market_tx(
                market, resolution, OMEN_DEFAULT_REALITIO_BOND_VALUE, from_private_key
            )
            finalized_markets.append(market.id)
<<<<<<< HEAD
            print(f"Finalized {market.url=}")
=======
            logger.info(f"Resolved {market.url=}")
>>>>>>> 98e5fea6

        else:
            logger.error(f"Invalid resolution found, {resolution=}, for {market.url=}")

    return finalized_markets


def resolve_markets(
    markets: list[OmenMarket], from_private_key: PrivateKey
) -> list[HexAddress]:
    resolved_markets: list[HexAddress] = []

    for idx, market in enumerate(markets):
        print(
            f"[{idx+1} / {len(markets)}] Resolving {market.url=} {market.question_title=}"
        )
        omen_resolve_market_tx(market, from_private_key)
        resolved_markets.append(market.id)

    return resolved_markets


def omen_submit_answer_market_tx(
    market: OmenMarket,
    resolution: Resolution,
    bond: xDai,
    from_private_key: PrivateKey,
) -> None:
    """
    After the answer is submitted, there is 24h waiting period where the answer can be challenged by others.
    And after the period is over, you need to resolve the market using `omen_resolve_market_tx`.
    """
    realitio_contract = OmenRealitioContract()
    realitio_contract.submitAnswer(
        question_id=market.question.id,
        answer=resolution.value,
        outcomes=market.question.outcomes,
        bond=xdai_to_wei(bond),
        from_private_key=from_private_key,
    )


def omen_resolve_market_tx(
    market: OmenMarket,
    from_private_key: PrivateKey,
) -> None:
    """
    Market can be resolved 24h after last answer was submitted via `omen_submit_answer_market_tx`.
    """
    oracle_contract = OmenOracleContract()
    oracle_contract.resolve(
        question_id=market.question.id,
        template_id=market.question.templateId,
        question_raw=market.question.question_raw,
        n_outcomes=market.question.n_outcomes,
        from_private_key=from_private_key,
    )


def find_resolution_on_other_markets(market: OmenMarket) -> Resolution | None:
    resolution: Resolution | None = None

    for market_type in MarketType:
        match market_type:
            case MarketType.OMEN:
                # We are going to resolve it on Omen, so we can't find the answer there.
                continue

            case MarketType.MANIFOLD:
                logger.info(f"Looking on Manifold for {market.question_title=}")
                resolution = find_resolution_on_manifold(market.question_title)

            case MarketType.POLYMARKET:
                logger.info(f"Looking on Polymarket for {market.question_title=}")
                resolution = find_resolution_on_polymarket(market.question_title)

            case _:
                raise ValueError(
                    f"Unknown market type {market_type} in replication resolving."
                )

        if resolution is not None:
            return resolution

    return resolution<|MERGE_RESOLUTION|>--- conflicted
+++ resolved
@@ -217,11 +217,7 @@
                 market, resolution, OMEN_DEFAULT_REALITIO_BOND_VALUE, from_private_key
             )
             finalized_markets.append(market.id)
-<<<<<<< HEAD
-            print(f"Finalized {market.url=}")
-=======
-            logger.info(f"Resolved {market.url=}")
->>>>>>> 98e5fea6
+            logger.info(f"Finalized {market.url=}")
 
         else:
             logger.error(f"Invalid resolution found, {resolution=}, for {market.url=}")
