from datetime import timedelta

from loguru import logger
from pydantic import BaseModel
from web3 import Web3

from prediction_market_agent_tooling.gtypes import (
    ChecksumAddress,
    HexAddress,
    HexBytes,
    PrivateKey,
    Wei,
    xDai,
)
from prediction_market_agent_tooling.markets.agent_market import FilterBy, SortBy
from prediction_market_agent_tooling.markets.data_models import Resolution
from prediction_market_agent_tooling.markets.manifold.utils import (
    find_resolution_on_manifold,
)
from prediction_market_agent_tooling.markets.markets import MarketType
from prediction_market_agent_tooling.markets.omen.data_models import (
    OmenMarket,
    RealityQuestion,
)
from prediction_market_agent_tooling.markets.omen.omen import (
    OMEN_DEFAULT_REALITIO_BOND_VALUE,
    get_omen_binary_markets,
)
from prediction_market_agent_tooling.markets.omen.omen_contracts import (
    OmenOracleContract,
    OmenRealitioContract,
)
from prediction_market_agent_tooling.markets.omen.omen_subgraph_handler import (
    OmenSubgraphHandler,
)
from prediction_market_agent_tooling.markets.polymarket.utils import (
    find_resolution_on_polymarket,
)
from prediction_market_agent_tooling.tools.balances import get_balances
from prediction_market_agent_tooling.tools.utils import utcnow
from prediction_market_agent_tooling.tools.web3_utils import (
    ZERO_BYTES,
    private_key_to_public_key,
    xdai_to_wei,
)


class FinalizeAndResolveResult(BaseModel):
    finalized: list[HexAddress]
    resolved: list[HexAddress]
    claimed_question_ids: list[HexBytes]


def omen_finalize_and_resolve_and_claim_back_all_markets_based_on_others_tx(
    from_private_key: PrivateKey,
) -> FinalizeAndResolveResult:
    public_key = private_key_to_public_key(from_private_key)
    balances_start = get_balances(public_key)
<<<<<<< HEAD
    print(f"{balances_start=}")
=======
    logger.info(f"{balances_start=}")
>>>>>>> dbed8319

    # Just to be friendly with timezones.
    before = utcnow() - timedelta(hours=8)

    # Fetch markets created by us that are already open, but no answer was submitted yet.
    created_opened_markets = get_omen_binary_markets(
        limit=None,
        creator=public_key,
        sort_by=SortBy.NEWEST,
        filter_by=FilterBy.NONE,
        opened_before=before,
        finalized=False,
    )
    # Finalize them (set answer on Realitio).
    finalized_markets = finalize_markets(
        created_opened_markets, from_private_key=from_private_key
    )
    balances_after_finalization = get_balances(public_key)
<<<<<<< HEAD
    print(f"{balances_after_finalization=}")
=======
    logger.info(f"{balances_after_finalization=}")
>>>>>>> dbed8319

    # Fetch markets created by us that are already open, and we already submitted an answer more than a day ago, but they aren't resolved yet.
    created_finalized_markets = get_omen_binary_markets(
        limit=None,
        creator=public_key,
        sort_by=SortBy.NEWEST,
        filter_by=FilterBy.NONE,
        finalized_before=before - timedelta(hours=24),
        resolved=False,
    )
    # Resolve them (resolve them on Oracle).
    resolved_markets = resolve_markets(
        created_finalized_markets, from_private_key=from_private_key
    )
    balances_after_resolution = get_balances(public_key)
<<<<<<< HEAD
    print(f"{balances_after_resolution=}")
=======
    logger.info(f"{balances_after_resolution=}")
>>>>>>> dbed8319

    # Fetch questions that are already finalised (last answer is older than 24 hours), but we didn't claim the bonded xDai yet.
    created_not_claimed_questions: list[
        RealityQuestion
    ] = OmenSubgraphHandler().get_questions(
        user=public_key,
        claimed=False,
        current_answer_before=before - timedelta(hours=24),
    )
    claimed_question_ids = claim_bonds_on_realitio_quetions(
        created_not_claimed_questions, from_private_key, auto_withdraw=True
    )
    balances_after_claiming = get_balances(public_key)
<<<<<<< HEAD
    print(f"{balances_after_claiming=}")
=======
    logger.info(f"{balances_after_claiming=}")
>>>>>>> dbed8319

    return FinalizeAndResolveResult(
        finalized=finalized_markets,
        resolved=resolved_markets,
        claimed_question_ids=claimed_question_ids,
    )


def claim_bonds_on_realitio_quetions(
    questions: list[RealityQuestion], from_private_key: PrivateKey, auto_withdraw: bool
) -> list[HexBytes]:
    claimed_questions: list[HexBytes] = []

    for idx, question in enumerate(questions):
<<<<<<< HEAD
        print(
=======
        logger.info(
>>>>>>> dbed8319
            f"[{idx+1} / {len(questions)}] Claiming bond for {question.questionId=} {question.url=}"
        )
        claim_bonds_on_realitio_question(
            question, from_private_key, auto_withdraw=auto_withdraw
        )
        claimed_questions.append(question.questionId)

    return claimed_questions


def claim_bonds_on_realitio_question(
    question: RealityQuestion,
    from_private_key: PrivateKey,
    auto_withdraw: bool,
) -> None:
    public_key = private_key_to_public_key(from_private_key)
    realitio_contract = OmenRealitioContract()

    # Get all answers for the question.
    answers_objects = OmenSubgraphHandler().get_answers(question_id=question.questionId)

    if not answers_objects:
        raise ValueError(f"No answers found for {question.questionId=}")

    if answers_objects[-1].question.historyHash == ZERO_BYTES:
        raise ValueError(f"Already claimed {question.questionId=}.")

    if len(answers_objects) > 1:
        # As you can see below, we need `history_hash` for every answer.
        # The trouble is, that historyHash is updated after each new answer and the contract holds only the latest one.
        # So if we have more than 1 answer, we missing the historyHash n-1 of them and this would fail.
        # You can find how to calculate history hash at https://realitio.github.io/docs/html/contract_explanation.html#answer-history-entries.
        # At the moment, we support only 1 answer, as for that one answer we will have the hash.
        raise NotImplementedError()

    # Logic taken from packages/valory/skills/decision_maker_abci/models.py in `def claim_params`.
    history_hashes: list[HexBytes] = []
    addresses: list[ChecksumAddress] = []
    bonds: list[Wei] = []
    answers: list[HexBytes] = []

    for i, answer in enumerate(reversed(answers_objects)):
        # history_hashes second-last-to-first, the hash of each history entry, calculated as described here:
        # https://realitio.github.io/docs/html/contract_explanation.html#answer-history-entries.
        if i == len(answers_objects) - 1:
            history_hashes.append(ZERO_BYTES)
        else:
            # TODO: See `if len(answers_objects) > 1` above.
            # This is from the original Olas implementation (https://github.com/kongzii/trader/blob/700af475a4538cc3d5d22caf9dec9e9d22d72af1/packages/valory/skills/market_manager_abci/graph_tooling/requests.py#L297),
            # but it's most probably wrong (see comment above).
            history_hashes.append(answers_objects[i + 1].question.historyHash)

        # last-to-first, the address of each answerer or commitment sender
        addresses.append(Web3.to_checksum_address(answer.question.user))
        # last-to-first, the bond supplied with each answer or commitment
        bonds.append(answer.lastBond)
        # last-to-first, each answer supplied, or commitment ID if the answer was supplied with commit->reveal
        answers.append(answer.answer)

    realitio_contract.claimWinnings(
        question_id=question.questionId,
        history_hashes=history_hashes,
        addresses=addresses,
        bonds=bonds,
        answers=answers,
        from_private_key=from_private_key,
    )

    current_balance = realitio_contract.balanceOf(public_key)
    # Keeping balance on Realitio is not useful, so it's recommended to just withdraw it.
    if current_balance > 0 and auto_withdraw:
<<<<<<< HEAD
        print(f"Withdrawing remaining balance {current_balance=}")
=======
        logger.info(f"Withdrawing remaining balance {current_balance=}")
>>>>>>> dbed8319
        realitio_contract.withdraw(from_private_key)


def finalize_markets(
    markets: list[OmenMarket], from_private_key: PrivateKey
) -> list[HexAddress]:
    finalized_markets: list[HexAddress] = []

    for idx, market in enumerate(markets):
        logger.info(
            f"[{idx+1} / {len(markets)}] Looking into {market.url=} {market.question_title=}"
        )
        resolution = find_resolution_on_other_markets(market)

        if resolution is None:
            logger.error(f"No resolution found for {market.url=}")

        elif resolution in (Resolution.YES, Resolution.NO):
            logger.info(f"Found resolution {resolution.value=} for {market.url=}")
            omen_submit_answer_market_tx(
                market, resolution, OMEN_DEFAULT_REALITIO_BOND_VALUE, from_private_key
            )
            finalized_markets.append(market.id)
            logger.info(f"Finalized {market.url=}")

        else:
            logger.error(f"Invalid resolution found, {resolution=}, for {market.url=}")

    return finalized_markets


def resolve_markets(
    markets: list[OmenMarket], from_private_key: PrivateKey
) -> list[HexAddress]:
    resolved_markets: list[HexAddress] = []

    for idx, market in enumerate(markets):
<<<<<<< HEAD
        print(
=======
        logger.info(
>>>>>>> dbed8319
            f"[{idx+1} / {len(markets)}] Resolving {market.url=} {market.question_title=}"
        )
        omen_resolve_market_tx(market, from_private_key)
        resolved_markets.append(market.id)

    return resolved_markets


def omen_submit_answer_market_tx(
    market: OmenMarket,
    resolution: Resolution,
    bond: xDai,
    from_private_key: PrivateKey,
) -> None:
    """
    After the answer is submitted, there is 24h waiting period where the answer can be challenged by others.
    And after the period is over, you need to resolve the market using `omen_resolve_market_tx`.
    """
    realitio_contract = OmenRealitioContract()
    realitio_contract.submitAnswer(
        question_id=market.question.id,
        answer=resolution.value,
        outcomes=market.question.outcomes,
        bond=xdai_to_wei(bond),
        from_private_key=from_private_key,
    )


def omen_resolve_market_tx(
    market: OmenMarket,
    from_private_key: PrivateKey,
) -> None:
    """
    Market can be resolved 24h after last answer was submitted via `omen_submit_answer_market_tx`.
    """
    oracle_contract = OmenOracleContract()
    oracle_contract.resolve(
        question_id=market.question.id,
        template_id=market.question.templateId,
        question_raw=market.question.question_raw,
        n_outcomes=market.question.n_outcomes,
        from_private_key=from_private_key,
    )


def find_resolution_on_other_markets(market: OmenMarket) -> Resolution | None:
    resolution: Resolution | None = None

    for market_type in MarketType:
        match market_type:
            case MarketType.OMEN:
                # We are going to resolve it on Omen, so we can't find the answer there.
                continue

            case MarketType.MANIFOLD:
                logger.info(f"Looking on Manifold for {market.question_title=}")
                resolution = find_resolution_on_manifold(market.question_title)

            case MarketType.POLYMARKET:
                logger.info(f"Looking on Polymarket for {market.question_title=}")
                resolution = find_resolution_on_polymarket(market.question_title)

            case _:
                raise ValueError(
                    f"Unknown market type {market_type} in replication resolving."
                )

        if resolution is not None:
            return resolution

    return resolution<|MERGE_RESOLUTION|>--- conflicted
+++ resolved
@@ -56,11 +56,7 @@
 ) -> FinalizeAndResolveResult:
     public_key = private_key_to_public_key(from_private_key)
     balances_start = get_balances(public_key)
-<<<<<<< HEAD
-    print(f"{balances_start=}")
-=======
     logger.info(f"{balances_start=}")
->>>>>>> dbed8319
 
     # Just to be friendly with timezones.
     before = utcnow() - timedelta(hours=8)
@@ -79,11 +75,7 @@
         created_opened_markets, from_private_key=from_private_key
     )
     balances_after_finalization = get_balances(public_key)
-<<<<<<< HEAD
-    print(f"{balances_after_finalization=}")
-=======
     logger.info(f"{balances_after_finalization=}")
->>>>>>> dbed8319
 
     # Fetch markets created by us that are already open, and we already submitted an answer more than a day ago, but they aren't resolved yet.
     created_finalized_markets = get_omen_binary_markets(
@@ -99,11 +91,7 @@
         created_finalized_markets, from_private_key=from_private_key
     )
     balances_after_resolution = get_balances(public_key)
-<<<<<<< HEAD
-    print(f"{balances_after_resolution=}")
-=======
     logger.info(f"{balances_after_resolution=}")
->>>>>>> dbed8319
 
     # Fetch questions that are already finalised (last answer is older than 24 hours), but we didn't claim the bonded xDai yet.
     created_not_claimed_questions: list[
@@ -117,11 +105,7 @@
         created_not_claimed_questions, from_private_key, auto_withdraw=True
     )
     balances_after_claiming = get_balances(public_key)
-<<<<<<< HEAD
-    print(f"{balances_after_claiming=}")
-=======
     logger.info(f"{balances_after_claiming=}")
->>>>>>> dbed8319
 
     return FinalizeAndResolveResult(
         finalized=finalized_markets,
@@ -136,11 +120,7 @@
     claimed_questions: list[HexBytes] = []
 
     for idx, question in enumerate(questions):
-<<<<<<< HEAD
-        print(
-=======
         logger.info(
->>>>>>> dbed8319
             f"[{idx+1} / {len(questions)}] Claiming bond for {question.questionId=} {question.url=}"
         )
         claim_bonds_on_realitio_question(
@@ -212,11 +192,7 @@
     current_balance = realitio_contract.balanceOf(public_key)
     # Keeping balance on Realitio is not useful, so it's recommended to just withdraw it.
     if current_balance > 0 and auto_withdraw:
-<<<<<<< HEAD
-        print(f"Withdrawing remaining balance {current_balance=}")
-=======
         logger.info(f"Withdrawing remaining balance {current_balance=}")
->>>>>>> dbed8319
         realitio_contract.withdraw(from_private_key)
 
 
@@ -254,11 +230,7 @@
     resolved_markets: list[HexAddress] = []
 
     for idx, market in enumerate(markets):
-<<<<<<< HEAD
-        print(
-=======
         logger.info(
->>>>>>> dbed8319
             f"[{idx+1} / {len(markets)}] Resolving {market.url=} {market.question_title=}"
         )
         omen_resolve_market_tx(market, from_private_key)
