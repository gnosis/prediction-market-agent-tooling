--- conflicted
+++ resolved
@@ -2,10 +2,7 @@
 
 from loguru import logger
 from pydantic import BaseModel
-<<<<<<< HEAD
 from web3 import Web3
-=======
->>>>>>> b081d0a3
 
 from prediction_market_agent_tooling.gtypes import (
     ChecksumAddress,
@@ -51,7 +48,6 @@
 class FinalizeAndResolveResult(BaseModel):
     finalized: list[HexAddress]
     resolved: list[HexAddress]
-<<<<<<< HEAD
     claimed_question_ids: list[HexBytes]
 
 
@@ -61,14 +57,6 @@
     public_key = private_key_to_public_key(from_private_key)
     balances_start = get_balances(public_key)
     print(f"{balances_start=}")
-=======
-
-
-def omen_finalize_and_resolve_all_markets_based_on_others_tx(
-    from_private_key: PrivateKey,
-) -> FinalizeAndResolveResult:
-    public_key = private_key_to_public_key(from_private_key)
->>>>>>> b081d0a3
 
     # Just to be friendly with timezones.
     before = utcnow() - timedelta(hours=8)
@@ -77,7 +65,6 @@
     created_opened_markets = get_omen_binary_markets(
         limit=None,
         creator=public_key,
-<<<<<<< HEAD
         sort_by=SortBy.NEWEST,
         filter_by=FilterBy.NONE,
         opened_before=before,
@@ -208,40 +195,7 @@
         print(f"Withdrawing remaining balance {current_balance=}")
         realitio_contract.withdraw(from_private_key)
 
-
-=======
-        sort_by=SortBy.NEWEST,
-        filter_by=FilterBy.NONE,
-        opened_before=before,
-        finalized=False,
-    )
-    # Finalize them (set answer on Realitio).
-    finalized_markets = finalize_markets(
-        created_opened_markets, from_private_key=from_private_key
-    )
-
-    # Fetch markets created by us that are already open, and we already submitted an answer more than a day ago, but they aren't resolved yet.
-    created_finalized_markets = get_omen_binary_markets(
-        limit=None,
-        creator=public_key,
-        sort_by=SortBy.NEWEST,
-        filter_by=FilterBy.NONE,
-        finalized_before=before - timedelta(hours=24),
-        resolved=False,
-    )
-    # Resolve them (resolve them on Oracle).
-    resolved_markets = resolve_markets(
-        created_finalized_markets, from_private_key=from_private_key
-    )
-
-    # TODO: Claim winnings on Realitio after resolution.
-
-    return FinalizeAndResolveResult(
-        finalized=finalized_markets, resolved=resolved_markets
-    )
-
-
->>>>>>> b081d0a3
+        
 def finalize_markets(
     markets: list[OmenMarket], from_private_key: PrivateKey
 ) -> list[HexAddress]:
@@ -262,11 +216,7 @@
                 market, resolution, OMEN_DEFAULT_REALITIO_BOND_VALUE, from_private_key
             )
             finalized_markets.append(market.id)
-<<<<<<< HEAD
             logger.info(f"Finalized {market.url=}")
-=======
-            logger.info(f"Resolved {market.url=}")
->>>>>>> b081d0a3
 
         else:
             logger.error(f"Invalid resolution found, {resolution=}, for {market.url=}")
