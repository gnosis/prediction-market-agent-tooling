--- conflicted
+++ resolved
@@ -144,38 +144,10 @@
 
         if opened_before:
             where_stms["openingTimestamp_lt"] = to_int_timestamp(opened_before)
-<<<<<<< HEAD
-=======
-
-        if finalized is not None:
-            if finalized:
-                where_stms["answerFinalizedTimestamp_not"] = None
-            else:
-                where_stms["answerFinalizedTimestamp"] = None
-
-        if finalized_before:
-            where_stms["answerFinalizedTimestamp_lt"] = to_int_timestamp(
-                finalized_before
-            )
-
-        if resolved is not None:
-            if resolved:
-                where_stms["resolutionTimestamp_not"] = None
-            else:
-                where_stms["resolutionTimestamp"] = None
->>>>>>> b081d0a3
 
         if filter_by == FilterBy.RESOLVED:
-<<<<<<< HEAD
             finalized = True
             resolved = True
-=======
-            where_stms["resolutionTimestamp_not"] = None
-            where_stms["answerFinalizedTimestamp_not"] = None
-            where_stms["currentAnswer_not"] = None
-            # We cannot add the same type of filter twice, it gets overwritten, hence we use nested filter.
-            where_stms["question_"]["currentAnswer_not"] = self.INVALID_ANSWER
->>>>>>> b081d0a3
         elif filter_by == FilterBy.OPEN:
             where_stms["currentAnswer"] = None
             finalized = False
