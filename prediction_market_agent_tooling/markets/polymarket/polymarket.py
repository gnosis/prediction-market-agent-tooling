import typing as t

from prediction_market_agent_tooling.gtypes import USD, CollateralToken, OutcomeStr
from prediction_market_agent_tooling.markets.agent_market import (
    AgentMarket,
    FilterBy,
    MarketFees,
    SortBy,
)
from prediction_market_agent_tooling.markets.polymarket.api import (
    get_polymarket_binary_markets,
)
from prediction_market_agent_tooling.markets.polymarket.data_models import (
    PolymarketMarketWithPrices,
)
from prediction_market_agent_tooling.markets.polymarket.data_models_web import (
    POLYMARKET_BASE_URL,
)
from prediction_market_agent_tooling.tools.utils import DatetimeUTC


class PolymarketAgentMarket(AgentMarket):
    """
    Polymarket's market class that can be used by agents to make predictions.
    """

    base_url: t.ClassVar[str] = POLYMARKET_BASE_URL

    # Based on https://docs.polymarket.com/#fees, there are currently no fees, except for transactions fees.
    # However they do have `maker_fee_base_rate` and `taker_fee_base_rate`, but impossible to test out our implementation without them actually taking the fees.
    # But then in the new subgraph API, they have `fee: BigInt! (Percentage fee of trades taken by market maker. A 2% fee is represented as 2*10^16)`.
    # TODO: Check out the fees while integrating the subgraph API or if we implement placing of bets on Polymarket.
    fees: MarketFees = MarketFees.get_zero_fees()

    @staticmethod
    def from_data_model(model: PolymarketMarketWithPrices) -> "PolymarketAgentMarket":
        return PolymarketAgentMarket(
            id=model.id,
            question=model.question,
            description=model.description,
            outcomes=[x.outcome for x in model.tokens],
            resolution=model.resolution,
            created_time=None,
            close_time=model.end_date_iso,
            url=model.url,
            volume=None,
            outcome_token_pool=None,
            probabilities={},  # ToDo - Implement when fixing Polymarket
        )

    def get_tiny_bet_amount(self) -> CollateralToken:
        raise NotImplementedError("TODO: Implement to allow betting on Polymarket.")

    def place_bet(self, outcome: OutcomeStr, amount: USD) -> str:
        raise NotImplementedError("TODO: Implement to allow betting on Polymarket.")

    @staticmethod
    def get_markets(
        limit: int,
        sort_by: SortBy = SortBy.NONE,
        filter_by: FilterBy = FilterBy.OPEN,
        created_after: t.Optional[DatetimeUTC] = None,
        excluded_questions: set[str] | None = None,
        fetch_categorical_markets: bool = False,
<<<<<<< HEAD
        fetch_conditional_markets: bool = False,
=======
        fetch_scalar_markets: bool = False,
>>>>>>> 5f9a388a
    ) -> t.Sequence["PolymarketAgentMarket"]:
        if sort_by != SortBy.NONE:
            raise ValueError(f"Unsuported sort_by {sort_by} for Polymarket.")

        if created_after is not None:
            raise ValueError(f"Unsuported created_after for Polymarket.")

        closed: bool | None
        if filter_by == FilterBy.OPEN:
            closed = False
        elif filter_by == FilterBy.RESOLVED:
            closed = True
        elif filter_by == FilterBy.NONE:
            closed = None
        else:
            raise ValueError(f"Unknown filter_by: {filter_by}")

        return [
            PolymarketAgentMarket.from_data_model(m)
            for m in get_polymarket_binary_markets(
                limit=limit,
                closed=closed,
                excluded_questions=excluded_questions,
            )
        ]<|MERGE_RESOLUTION|>--- conflicted
+++ resolved
@@ -62,11 +62,8 @@
         created_after: t.Optional[DatetimeUTC] = None,
         excluded_questions: set[str] | None = None,
         fetch_categorical_markets: bool = False,
-<<<<<<< HEAD
+        fetch_scalar_markets: bool = False,
         fetch_conditional_markets: bool = False,
-=======
-        fetch_scalar_markets: bool = False,
->>>>>>> 5f9a388a
     ) -> t.Sequence["PolymarketAgentMarket"]:
         if sort_by != SortBy.NONE:
             raise ValueError(f"Unsuported sort_by {sort_by} for Polymarket.")
