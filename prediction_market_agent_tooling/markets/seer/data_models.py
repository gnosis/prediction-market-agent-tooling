import typing as t
from datetime import timedelta
from typing import Annotated
from urllib.parse import urljoin

<<<<<<< HEAD
from pydantic import BaseModel, ConfigDict, Field, computed_field
=======
from pydantic import BaseModel, BeforeValidator, ConfigDict, Field
>>>>>>> 5f9a388a
from web3 import Web3
from web3.constants import ADDRESS_ZERO

from prediction_market_agent_tooling.config import RPCConfig
from prediction_market_agent_tooling.gtypes import (
    ChecksumAddress,
    HexAddress,
    HexBytes,
    OutcomeStr,
    OutcomeWei,
    Web3Wei,
    Wei,
)
from prediction_market_agent_tooling.tools.contract import ContractERC20OnGnosisChain
from prediction_market_agent_tooling.tools.datetime_utc import DatetimeUTC
from prediction_market_agent_tooling.tools.utils import utcnow


class CreateCategoricalMarketsParams(BaseModel):
    model_config = ConfigDict(populate_by_name=True)

    market_name: str = Field(..., alias="marketName")
    outcomes: t.Sequence[OutcomeStr]
    # Only relevant for scalar markets
    question_start: str = Field(alias="questionStart", default="")
    question_end: str = Field(alias="questionEnd", default="")
    outcome_type: str = Field(alias="outcomeType", default="")

    # Not needed for non-conditional markets.
    parent_outcome: int = Field(alias="parentOutcome", default=0)
    parent_market: HexAddress = Field(alias="parentMarket", default=ADDRESS_ZERO)

    category: str
    lang: str
    lower_bound: int = Field(alias="lowerBound", default=0)
    upper_bound: int = Field(alias="upperBound", default=0)
    min_bond: Web3Wei = Field(..., alias="minBond")
    opening_time: int = Field(..., alias="openingTime")
    token_names: list[str] = Field(..., alias="tokenNames")


SEER_BASE_URL = "https://app.seer.pm"


def seer_normalize_wei(value: int | None) -> int | None:
    # See https://github.com/seer-pm/demo/blob/main/web/netlify/edge-functions/utils/common.ts#L22
    if value is None:
        return value
    is_in_wei = value > 1e10
    return value if is_in_wei else value * 10**18


SeerNormalizedWei = Annotated[Wei | None, BeforeValidator(seer_normalize_wei)]


class SeerMarket(BaseModel):
    model_config = ConfigDict(populate_by_name=True)

    id: HexBytes
    creator: HexAddress
    title: str = Field(alias="marketName")
    outcomes: t.Sequence[OutcomeStr]
    wrapped_tokens: list[HexAddress] = Field(alias="wrappedTokens")
    parent_outcome: int = Field(
        alias="parentOutcome", description="It comes as 0 from non-conditioned markets."
    )
    parent_market: t.Optional["SeerMarket"] = Field(alias="parentMarket", default=None)
    collateral_token: HexAddress = Field(alias="collateralToken")
    condition_id: HexBytes = Field(alias="conditionId")
    opening_ts: int = Field(alias="openingTs")
    block_timestamp: int = Field(alias="blockTimestamp")
    has_answers: bool | None = Field(alias="hasAnswers")
    payout_reported: bool = Field(alias="payoutReported")
    payout_numerators: list[int] = Field(alias="payoutNumerators")
    outcomes_supply: int = Field(alias="outcomesSupply")
    upper_bound: SeerNormalizedWei = Field(alias="upperBound", default=None)
    lower_bound: SeerNormalizedWei = Field(alias="lowerBound", default=None)

    @property
    def has_valid_answer(self) -> bool:
        # We assume that, for the market to be resolved as invalid, it must have both:
        # 1. An invalid outcome AND
        # 2. Invalid payoutNumerator is 1.

        return self.payout_reported and self.payout_numerators[-1] != 1

    @property
    def is_resolved(self) -> bool:
        return self.payout_reported

    @property
    def is_resolved_with_valid_answer(self) -> bool:
        return self.is_resolved and self.has_valid_answer

    def is_redeemable(self, owner: ChecksumAddress, web3: Web3 | None = None) -> bool:
        token_balances = self.get_outcome_token_balances(owner, web3)
        if not self.payout_reported:
            return False
        return any(
            payout and balance > 0
            for payout, balance in zip(self.payout_numerators, token_balances)
        )

    def get_outcome_token_balances(
        self, owner: ChecksumAddress, web3: Web3 | None = None
    ) -> list[OutcomeWei]:
        return [
            OutcomeWei.from_wei(
                ContractERC20OnGnosisChain(
                    address=Web3.to_checksum_address(token)
                ).balanceOf(owner, web3=web3)
            )
            for token in self.wrapped_tokens
        ]

    @property
    def is_binary(self) -> bool:
        # 3 because Seer has also third, `Invalid` outcome.
        return len(self.outcomes) == 3

    @property
    def collateral_token_contract_address_checksummed(self) -> ChecksumAddress:
        return Web3.to_checksum_address(self.collateral_token)

    @property
    def close_time(self) -> DatetimeUTC:
        return DatetimeUTC.to_datetime_utc(self.opening_ts)

    @property
    def created_time(self) -> DatetimeUTC:
        return DatetimeUTC.to_datetime_utc(self.block_timestamp)

    @computed_field  # type: ignore[prop-decorator]
    @property
    def url(self) -> str:
        chain_id = RPCConfig().chain_id
        return urljoin(SEER_BASE_URL, f"markets/{chain_id}/{self.id.hex()}")


class RedeemParams(BaseModel):
    model_config = ConfigDict(populate_by_name=True)
    market: ChecksumAddress
    outcome_indices: list[int] = Field(alias="outcomeIndexes")
    amounts: list[OutcomeWei]


class ExactInputSingleParams(BaseModel):
    # from https://gnosisscan.io/address/0xffb643e73f280b97809a8b41f7232ab401a04ee1#code
    model_config = ConfigDict(populate_by_name=True)
    token_in: ChecksumAddress = Field(alias="tokenIn")
    token_out: ChecksumAddress = Field(alias="tokenOut")
    recipient: ChecksumAddress
    deadline: int = Field(
        default_factory=lambda: int((utcnow() + timedelta(minutes=10)).timestamp())
    )
    amount_in: Wei = Field(alias="amountIn")
    amount_out_minimum: Wei = Field(alias="amountOutMinimum")
    limit_sqrt_price: Wei = Field(
        alias="limitSqrtPrice", default_factory=lambda: Wei(0)
    )  # 0 for convenience, we also don't expect major price shifts<|MERGE_RESOLUTION|>--- conflicted
+++ resolved
@@ -3,11 +3,7 @@
 from typing import Annotated
 from urllib.parse import urljoin
 
-<<<<<<< HEAD
-from pydantic import BaseModel, ConfigDict, Field, computed_field
-=======
-from pydantic import BaseModel, BeforeValidator, ConfigDict, Field
->>>>>>> 5f9a388a
+from pydantic import BaseModel, BeforeValidator, ConfigDict, Field, computed_field
 from web3 import Web3
 from web3.constants import ADDRESS_ZERO
 
