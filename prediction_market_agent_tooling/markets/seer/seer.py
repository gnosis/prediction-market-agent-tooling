import asyncio
import typing as t
from datetime import timedelta

import cachetools
from cowdao_cowpy.common.api.errors import UnexpectedResponseError
from eth_typing import ChecksumAddress
from web3 import Web3
from web3.types import TxReceipt

from prediction_market_agent_tooling.config import APIKeys, RPCConfig
from prediction_market_agent_tooling.gtypes import (
    USD,
    CollateralToken,
    HexAddress,
    HexBytes,
    HexStr,
    OutcomeStr,
    OutcomeToken,
    OutcomeWei,
    Wei,
    xDai,
)
from prediction_market_agent_tooling.loggers import logger
from prediction_market_agent_tooling.markets.agent_market import (
    AgentMarket,
    ConditionalFilterType,
    FilterBy,
    ParentMarket,
    ProcessedMarket,
    QuestionType,
    SortBy,
)
from prediction_market_agent_tooling.markets.blockchain_utils import store_trades
from prediction_market_agent_tooling.markets.data_models import (
    ExistingPosition,
    Resolution,
)
from prediction_market_agent_tooling.markets.market_fees import MarketFees
from prediction_market_agent_tooling.markets.omen.omen import (
    OmenAgentMarket,
    send_keeping_token_to_eoa_xdai,
)
from prediction_market_agent_tooling.markets.omen.omen_constants import (
    SDAI_CONTRACT_ADDRESS,
)
from prediction_market_agent_tooling.markets.omen.omen_contracts import (
    SeerAgentResultMappingContract,
)
from prediction_market_agent_tooling.markets.seer.data_models import (
    RedeemParams,
    SeerMarket,
    SeerMarketWithQuestions,
)
from prediction_market_agent_tooling.markets.seer.exceptions import (
    PriceCalculationError,
)
from prediction_market_agent_tooling.markets.seer.price_manager import PriceManager
from prediction_market_agent_tooling.markets.seer.seer_contracts import (
    GnosisRouter,
    SeerMarketFactory,
)
from prediction_market_agent_tooling.markets.seer.seer_subgraph_handler import (
    SeerQuestionsCache,
    SeerSubgraphHandler,
    TemplateId,
)
from prediction_market_agent_tooling.markets.seer.subgraph_data_models import (
    NewMarketEvent,
)
from prediction_market_agent_tooling.markets.seer.swap_pool_handler import (
    SwapPoolHandler,
)
from prediction_market_agent_tooling.tools.contract import (
    ContractERC20OnGnosisChain,
    init_collateral_token_contract,
    to_gnosis_chain_contract,
)
from prediction_market_agent_tooling.tools.cow.cow_order import (
    NoLiquidityAvailableOnCowException,
    OrderStatusError,
    get_orders_by_owner,
    get_trades_by_order_uid,
    get_trades_by_owner,
    swap_tokens_waiting,
    wait_for_order_completion,
)
from prediction_market_agent_tooling.tools.datetime_utc import DatetimeUTC
from prediction_market_agent_tooling.tools.tokens.auto_deposit import (
    auto_deposit_collateral_token,
)
from prediction_market_agent_tooling.tools.tokens.slippage import (
    get_slippage_tolerance_per_token,
)
from prediction_market_agent_tooling.tools.tokens.usd import (
    get_token_in_usd,
    get_usd_in_token,
)
from prediction_market_agent_tooling.tools.utils import check_not_none, utcnow

# We place a larger bet amount by default than Omen so that cow presents valid quotes.
SEER_TINY_BET_AMOUNT = USD(0.1)


SHARED_CACHE: cachetools.TTLCache[t.Hashable, t.Any] = cachetools.TTLCache(
    maxsize=256, ttl=10 * 60
)


class SeerAgentMarket(AgentMarket):
    wrapped_tokens: list[ChecksumAddress]
    creator: HexAddress
    collateral_token_contract_address_checksummed: ChecksumAddress
    condition_id: HexBytes
    description: str | None = (
        None  # Seer markets don't have a description, so just default to None.
    )
    outcomes_supply: int
    minimum_market_liquidity_required: CollateralToken = CollateralToken(1)

    def get_collateral_token_contract(
        self, web3: Web3 | None = None
    ) -> ContractERC20OnGnosisChain:
        web3 = web3 or RPCConfig().get_web3()
        return to_gnosis_chain_contract(
            init_collateral_token_contract(
                self.collateral_token_contract_address_checksummed, web3
            )
        )

    def store_prediction(
        self,
        processed_market: ProcessedMarket | None,
        keys: APIKeys,
        agent_name: str,
    ) -> None:
        """On Seer, we have to store predictions along with trades, see `store_trades`."""

    def store_trades(
        self,
        traded_market: ProcessedMarket | None,
        keys: APIKeys,
        agent_name: str,
        web3: Web3 | None = None,
    ) -> None:
        return store_trades(
            contract=SeerAgentResultMappingContract(),
            market_id=Web3.to_checksum_address(self.id),
            outcomes=self.outcomes,
            traded_market=traded_market,
            keys=keys,
            agent_name=agent_name,
            web3=web3,
        )

    def get_price_manager(self) -> PriceManager:
        return PriceManager.build(HexBytes(HexStr(self.id)))

    def get_token_in_usd(self, x: CollateralToken) -> USD:
        p = self.get_price_manager()
        sdai_amount = p.get_amount_of_collateral_in_token(
            # Hard-coded SDAI, because Seer is atm hard-coded it as well, and it's needed in case of fallback to pools. CoW would work with other tokens as well.
            SDAI_CONTRACT_ADDRESS,
            x,
        )
        if sdai_amount is None:
            raise RuntimeError(
                "Both CoW and pool-fallback way of getting price failed."
            )
        return get_token_in_usd(sdai_amount, SDAI_CONTRACT_ADDRESS)

    def get_usd_in_token(self, x: USD) -> CollateralToken:
        p = self.get_price_manager()
        token_amount = p.get_amount_of_token_in_collateral(
            # Hard-coded SDAI, because Seer is atm hard-coded it as well, and it's needed in case of fallback to pools. CoW would work with other tokens as well.
            SDAI_CONTRACT_ADDRESS,
            get_usd_in_token(x, SDAI_CONTRACT_ADDRESS),
        )
        if token_amount is None:
            raise RuntimeError(
                "Both CoW and pool-fallback way of getting price failed."
            )
        return token_amount

    def get_buy_token_amount(
        self, bet_amount: USD | CollateralToken, outcome_str: OutcomeStr
    ) -> OutcomeToken | None:
        """Returns number of outcome tokens returned for a given bet expressed in collateral units."""

        if outcome_str not in self.outcomes:
            raise ValueError(
                f"Outcome {outcome_str} not found in market outcomes {self.outcomes}"
            )

        outcome_token = self.get_wrapped_token_for_outcome(outcome_str)

        bet_amount_in_tokens = self.get_in_token(bet_amount)

        p = self.get_price_manager()
        amount_outcome_tokens = p.get_amount_of_collateral_in_token(
            token=outcome_token, collateral_exchange_amount=bet_amount_in_tokens
        )
        if not amount_outcome_tokens:
            logger.info(f"Could not get price for token {outcome_token}")
            return None

        return OutcomeToken(amount_outcome_tokens.value)

    def get_sell_value_of_outcome_token(
        self, outcome: OutcomeStr, amount: OutcomeToken
    ) -> CollateralToken:
        if amount == amount.zero():
            return CollateralToken.zero()

        wrapped_outcome_token = self.get_wrapped_token_for_outcome(outcome)

        p = self.get_price_manager()
        value_outcome_token_in_collateral = p.get_amount_of_token_in_collateral(
            wrapped_outcome_token, amount.as_token
        )

        if value_outcome_token_in_collateral is None:
            raise RuntimeError(
                f"Could not get price for token from pools for {wrapped_outcome_token}"
            )

        return value_outcome_token_in_collateral

    @staticmethod
    def get_trade_balance(api_keys: APIKeys) -> USD:
        return OmenAgentMarket.get_trade_balance(api_keys=api_keys)

    def get_tiny_bet_amount(self) -> CollateralToken:
        return self.get_in_token(SEER_TINY_BET_AMOUNT)

    def get_position(self, user_id: str, web3: Web3 | None = None) -> ExistingPosition:
        """
        Fetches position from the user in a given market.
        We ignore the INVALID balances since we are only interested in binary outcomes.
        """

        amounts_ot: dict[OutcomeStr, OutcomeToken] = {}

        for outcome_str, wrapped_token in zip(self.outcomes, self.wrapped_tokens):
            outcome_token_balance_wei = OutcomeWei.from_wei(
                ContractERC20OnGnosisChain(address=wrapped_token).balanceOf(
                    for_address=Web3.to_checksum_address(user_id), web3=web3
                )
            )

            amounts_ot[outcome_str] = outcome_token_balance_wei.as_outcome_token

        amounts_current = {
            k: self.get_token_in_usd(self.get_sell_value_of_outcome_token(k, v))
            for k, v in amounts_ot.items()
        }
        amounts_potential = {
            k: self.get_token_in_usd(v.as_token) for k, v in amounts_ot.items()
        }
        return ExistingPosition(
            market_id=self.id,
            amounts_current=amounts_current,
            amounts_potential=amounts_potential,
            amounts_ot=amounts_ot,
        )

    @staticmethod
    def _filter_markets_contained_in_trades(
        api_keys: APIKeys,
        markets: t.Sequence[SeerMarket],
    ) -> list[SeerMarket]:
        """
        We filter the markets using previous trades by the user so that we don't have to process all Seer markets.
        """
        trades_by_user = get_trades_by_owner(api_keys.bet_from_address)

        traded_tokens = {t.buyToken for t in trades_by_user}.union(
            [t.sellToken for t in trades_by_user]
        )
        filtered_markets: list[SeerMarket] = []
        for market in markets:
            if any(
                [
                    Web3.to_checksum_address(wrapped_token) in traded_tokens
                    for wrapped_token in market.wrapped_tokens
                ]
            ):
                filtered_markets.append(market)

        return filtered_markets

    @staticmethod
    def redeem_winnings(api_keys: APIKeys) -> None:
        web3 = RPCConfig().get_web3()
        subgraph = SeerSubgraphHandler()

        closed_markets = subgraph.get_markets(
            filter_by=FilterBy.RESOLVED, sort_by=SortBy.NEWEST
        )
        filtered_markets = SeerAgentMarket._filter_markets_contained_in_trades(
            api_keys, closed_markets
        )

        market_balances = {
            market.id: market.get_outcome_token_balances(
                api_keys.bet_from_address, web3
            )
            for market in filtered_markets
        }

        markets_to_redeem = [
            market
            for market in filtered_markets
            if market.is_redeemable(owner=api_keys.bet_from_address, web3=web3)
        ]

        gnosis_router = GnosisRouter()
        for market in markets_to_redeem:
            try:
                params = RedeemParams(
                    market=Web3.to_checksum_address(market.id),
                    outcome_indices=list(range(len(market.payout_numerators))),
                    amounts=market_balances[market.id],
                )
                gnosis_router.redeem_to_base(api_keys, params=params, web3=web3)
                logger.info(f"Redeemed market {market.id.to_0x_hex()}")
            except Exception as e:
                logger.error(f"Failed to redeem market {market.id.to_0x_hex()}, {e}")

        # GnosisRouter withdraws sDai into wxDAI/xDai on its own, so no auto-withdraw needed by us.

    def have_bet_on_market_since(self, keys: APIKeys, since: timedelta) -> bool:
        """Check if the user has placed a bet on this market since a specific time using Cow API."""
        # Cow endpoint doesn't allow us to filter by time.
        start_time = utcnow() - since
        prev_orders = get_orders_by_owner(owner=keys.bet_from_address)
        for order in prev_orders:
            if order.creationDate >= start_time and {
                Web3.to_checksum_address(order.sellToken),
                Web3.to_checksum_address(order.buyToken),
            }.intersection(set(self.wrapped_tokens)):
                return True

        return False

    def ensure_min_native_balance(
        self,
        min_required_balance: xDai,
        multiplier: float = 3.0,
    ) -> None:
        send_keeping_token_to_eoa_xdai(
            api_keys=APIKeys(),
            min_required_balance=min_required_balance,
            multiplier=multiplier,
        )

    @staticmethod
    def verify_operational_balance(api_keys: APIKeys) -> bool:
        return OmenAgentMarket.verify_operational_balance(api_keys=api_keys)

    @staticmethod
    def build_resolution(
        model: SeerMarketWithQuestions,
    ) -> Resolution | None:
        if model.questions[0].question.finalize_ts == 0:
            # resolution not yet finalized
            return None

        if model.template_id != TemplateId.CATEGORICAL:
            logger.warning("Resolution can only be built for categorical markets.")
            # Future note - for scalar markets, simply fetch best_answer and convert
            # from hex into int and divide by 1e18 (because Wei).
            return None

        if len(model.questions) != 1:
            raise ValueError("Seer categorical markets must have 1 question.")

        question = model.questions[0]
        outcome = model.outcomes[int(question.question.best_answer.to_0x_hex(), 16)]
        return Resolution(outcome=outcome, invalid=False)

    @staticmethod
    def convert_seer_market_into_market_with_questions(
        seer_market: SeerMarket, seer_subgraph: SeerSubgraphHandler
    ) -> "SeerMarketWithQuestions":
        q = SeerQuestionsCache(seer_subgraph_handler=seer_subgraph)
        q.fetch_questions([seer_market.id])
        questions = q.market_id_to_questions[seer_market.id]
        return SeerMarketWithQuestions(**seer_market.model_dump(), questions=questions)

    @staticmethod
    def get_parent(
        model: SeerMarket,
        seer_subgraph: SeerSubgraphHandler,
    ) -> t.Optional["ParentMarket"]:
        if not model.parent_market:
            return None

        # turn into a market with questions
        parent_market_with_questions = (
            SeerAgentMarket.convert_seer_market_into_market_with_questions(
                model.parent_market, seer_subgraph=seer_subgraph
            )
        )

        market_with_questions = check_not_none(
            SeerAgentMarket.from_data_model_with_subgraph(
                parent_market_with_questions, seer_subgraph, False
            )
        )

        return ParentMarket(
            market=market_with_questions, parent_outcome=model.parent_outcome
        )

    @staticmethod
    def from_data_model_with_subgraph(
        model: SeerMarketWithQuestions,
        seer_subgraph: SeerSubgraphHandler,
        must_have_prices: bool,
    ) -> t.Optional["SeerAgentMarket"]:
        price_manager = PriceManager(seer_market=model, seer_subgraph=seer_subgraph)
        wrapped_tokens = [Web3.to_checksum_address(i) for i in model.wrapped_tokens]
        try:
            (
                probability_map,
                outcome_token_pool,
            ) = price_manager.build_initial_probs_from_pool(
                model=model, wrapped_tokens=wrapped_tokens
            )
        except PriceCalculationError as e:
            logger.info(
                f"Error when calculating probabilities for market {model.id.to_0x_hex()} - {e}"
            )
            if must_have_prices:
                # Price calculation failed, so don't return the market
                return None

        resolution = SeerAgentMarket.build_resolution(model=model)

        parent = SeerAgentMarket.get_parent(model=model, seer_subgraph=seer_subgraph)

        market = SeerAgentMarket(
            id=model.id.to_0x_hex(),
            question=model.title,
            creator=model.creator,
            created_time=model.created_time,
            outcomes=model.outcomes,
            collateral_token_contract_address_checksummed=model.collateral_token_contract_address_checksummed,
            condition_id=model.condition_id,
            url=model.url,
            close_time=model.close_time,
            wrapped_tokens=wrapped_tokens,
            fees=MarketFees.get_zero_fees(),
            outcome_token_pool=outcome_token_pool,
            outcomes_supply=model.outcomes_supply,
            resolution=resolution,
            volume=None,
            probabilities=probability_map,
            upper_bound=model.upper_bound,
            lower_bound=model.lower_bound,
            parent=parent,
        )

        return market

    @staticmethod
    def get_markets(
        limit: int,
        sort_by: SortBy,
        filter_by: FilterBy = FilterBy.OPEN,
        created_after: t.Optional[DatetimeUTC] = None,
        excluded_questions: set[str] | None = None,
        question_type: QuestionType = QuestionType.ALL,
        conditional_filter_type: ConditionalFilterType = ConditionalFilterType.ONLY_NOT_CONDITIONAL,
    ) -> t.Sequence["SeerAgentMarket"]:
        seer_subgraph = SeerSubgraphHandler()

        markets = seer_subgraph.get_markets(
            limit=limit,
            sort_by=sort_by,
            filter_by=filter_by,
            question_type=question_type,
            conditional_filter_type=conditional_filter_type,
        )

        # We exclude the None values below because `from_data_model_with_subgraph` can return None, which
        # represents an invalid market.
        seer_agent_markets = [
            market
            for m in markets
            if (
                market := SeerAgentMarket.from_data_model_with_subgraph(
                    model=m,
                    seer_subgraph=seer_subgraph,
                    must_have_prices=filter_by == FilterBy.OPEN,
                )
            )
            is not None
        ]

        if filter_by == FilterBy.OPEN:
            # Extra manual filter for liquidity, as subgraph is sometimes unreliable.
            seer_agent_markets = [m for m in seer_agent_markets if m.has_liquidity()]

        return seer_agent_markets

    def get_outcome_str_from_idx(self, outcome_index: int) -> OutcomeStr:
        return self.outcomes[outcome_index]

    def get_liquidity_for_outcome(
        self, outcome: OutcomeStr, web3: Web3 | None = None
    ) -> CollateralToken:
        """Liquidity per outcome is comprised of the balance of outcomeToken + collateralToken held by the pool itself (see https://github.com/seer-pm/demo/blob/7bfd0a062780ed6567f65714c4fc4f6e6cdf1c4f/web/netlify/functions/utils/fetchPools.ts#L35-L42)."""

        outcome_token = self.get_wrapped_token_for_outcome(outcome)
        pool = SeerSubgraphHandler().get_pool_by_token(
            token_address=outcome_token,
            collateral_address=self.collateral_token_contract_address_checksummed,
        )
        if not pool:
            logger.info(
                f"Could not fetch pool for token {outcome_token}, no liquidity available for outcome."
            )
            return CollateralToken(0)

        p = self.get_price_manager()
        total = CollateralToken(0)

        for token_address in [pool.token0.id, pool.token1.id]:
            token_address_checksummed = Web3.to_checksum_address(token_address)
            token_contract = ContractERC20OnGnosisChain(
                address=token_address_checksummed
            )

            token_balance = token_contract.balance_of_in_tokens(
                for_address=Web3.to_checksum_address(
                    HexAddress(HexStr(pool.id.to_0x_hex()))
                ),
                web3=web3,
            )
            collateral_balance = p.get_amount_of_token_in_collateral(
                token_address_checksummed, token_balance
            )

            # We ignore the liquidity in outcome tokens if price unknown.
            if collateral_balance:
                total += collateral_balance

        return total

    def get_liquidity(self) -> CollateralToken:
        liquidity_in_collateral = CollateralToken(0)
        # We ignore the invalid outcome
        for outcome in self.outcomes[:-1]:
            liquidity_for_outcome = self.get_liquidity_for_outcome(outcome)
            liquidity_in_collateral += liquidity_for_outcome

        return liquidity_in_collateral

    def has_liquidity_for_outcome(self, outcome: OutcomeStr) -> bool:
        liquidity = self.get_liquidity_for_outcome(outcome)
        return liquidity > self.minimum_market_liquidity_required

    @cachetools.cached(cache=SHARED_CACHE, key=lambda self: f"has_liquidity_{self.id}")
    def has_liquidity(self) -> bool:
        # We define a market as having liquidity if it has liquidity for all outcomes except for the invalid (index -1)
        return all(
            [self.has_liquidity_for_outcome(outcome) for outcome in self.outcomes[:-1]]
        )

    def get_wrapped_token_for_outcome(self, outcome: OutcomeStr) -> ChecksumAddress:
        outcome_idx = self.outcomes.index(outcome)
        return self.wrapped_tokens[outcome_idx]

    def _swap_tokens_with_fallback(
        self,
        sell_token: ChecksumAddress,
        buy_token: ChecksumAddress,
        amount_wei: Wei,
        api_keys: APIKeys,
        web3: Web3 | None,
    ) -> str:
        """
        Helper method to swap tokens with a fallback to direct pool swapping if the order times out.

        Args:
            sell_token: Address of the token to sell
            buy_token: Address of the token to buy
            amount_wei: Amount to swap in wei
            api_keys: API keys for the transaction
            web3: Web3 instance

        Returns:
            Transaction hash of the successful swap
        """
        slippage_tolerance = get_slippage_tolerance_per_token(sell_token, buy_token)
        try:
            _, order = swap_tokens_waiting(
                amount_wei=amount_wei,
                sell_token=sell_token,
                buy_token=buy_token,
                api_keys=api_keys,
                web3=web3,
                wait_order_complete=False,
                timeout=timedelta(minutes=2),
                slippage_tolerance=slippage_tolerance,
            )
            order_metadata = asyncio.run(wait_for_order_completion(order=order))
            logger.info(
                f"Swapped {sell_token} for {buy_token}. Order details {order_metadata}"
            )
            trades = get_trades_by_order_uid(HexBytes(order_metadata.uid.root))
            if len(trades) != 1:
                raise ValueError(
                    f"Expected exactly 1 trade from {order_metadata=}, but got {len(trades)=}."
                )
            cow_tx_hash = trades[0].txHash
<<<<<<< HEAD
            logger.info(f"TxHash for {order_metadata.uid.root=} is {cow_tx_hash=}.")
            return cow_tx_hash.to_0x_hex()
=======
            logger.info(f"TxHash is {cow_tx_hash=} for {order_metadata.uid.root=}.")
            return cow_tx_hash.hex()
>>>>>>> b2d20b93

        except (
            UnexpectedResponseError,
            TimeoutError,
            NoLiquidityAvailableOnCowException,
            OrderStatusError,
        ) as e:
            # We don't retry if not enough balance.
            if "InsufficientBalance" in str(e):
                raise e
            # Note that we don't need to cancel the order because we are setting
            # timeout and valid_to in the order, thus the order simply expires.
            logger.info(
                f"Exception occured when swapping tokens via Cowswap, doing swap via pools. {e}"
            )

            if not self.has_liquidity():
                logger.error(f"Market {self.id} has no liquidity. Cannot place bet.")
                raise e

            tx_receipt = SwapPoolHandler(
                api_keys=api_keys,
                market_id=self.id,
                collateral_token_address=self.collateral_token_contract_address_checksummed,
            ).buy_or_sell_outcome_token(
                token_in=sell_token,
                token_out=buy_token,
                amount_wei=amount_wei,
                web3=web3,
            )
<<<<<<< HEAD
            return tx_receipt["transactionHash"].to_0x_hex()
=======
            swap_pool_tx_hash = tx_receipt["transactionHash"]
            logger.info(f"TxHash is {swap_pool_tx_hash=}.")
            return swap_pool_tx_hash.hex()
>>>>>>> b2d20b93

    def place_bet(
        self,
        outcome: OutcomeStr,
        amount: USD,
        auto_deposit: bool = True,
        web3: Web3 | None = None,
        api_keys: APIKeys | None = None,
    ) -> str:
        outcome_token = self.get_wrapped_token_for_outcome(outcome)
        api_keys = api_keys if api_keys is not None else APIKeys()
        if not self.can_be_traded():
            raise ValueError(
                f"Market {self.id} is not open for trading. Cannot place bet."
            )

        amount_in_token = self.get_usd_in_token(amount)
        amount_wei = amount_in_token.as_wei
        collateral_contract = self.get_collateral_token_contract()

        if auto_deposit:
            auto_deposit_collateral_token(
                collateral_contract, amount_wei, api_keys, web3
            )

        return self._swap_tokens_with_fallback(
            sell_token=collateral_contract.address,
            buy_token=outcome_token,
            amount_wei=amount_wei,
            api_keys=api_keys,
            web3=web3,
        )

    def sell_tokens(
        self,
        outcome: OutcomeStr,
        amount: USD | OutcomeToken,
        auto_withdraw: bool = True,
        api_keys: APIKeys | None = None,
        web3: Web3 | None = None,
    ) -> str:
        """
        Sells the given number of shares for the given outcome in the given market.
        """
        outcome_token = self.get_wrapped_token_for_outcome(outcome)
        api_keys = api_keys if api_keys is not None else APIKeys()

        token_amount = (
            amount.as_outcome_wei.as_wei
            if isinstance(amount, OutcomeToken)
            else self.get_in_token(amount).as_wei
        )

        return self._swap_tokens_with_fallback(
            sell_token=outcome_token,
            buy_token=Web3.to_checksum_address(
                self.collateral_token_contract_address_checksummed
            ),
            amount_wei=token_amount,
            api_keys=api_keys,
            web3=web3,
        )

    def get_token_balance(
        self, user_id: str, outcome: OutcomeStr, web3: Web3 | None = None
    ) -> OutcomeToken:
        erc20_token = ContractERC20OnGnosisChain(
            address=self.get_wrapped_token_for_outcome(outcome)
        )
        return OutcomeToken.from_token(
            erc20_token.balance_of_in_tokens(
                for_address=Web3.to_checksum_address(user_id), web3=web3
            )
        )


def seer_create_market_tx(
    api_keys: APIKeys,
    initial_funds: USD | CollateralToken,
    question: str,
    opening_time: DatetimeUTC,
    language: str,
    outcomes: t.Sequence[OutcomeStr],
    auto_deposit: bool,
    category: str,
    min_bond: xDai,
    web3: Web3 | None = None,
) -> ChecksumAddress:
    web3 = web3 or SeerMarketFactory.get_web3()  # Default to Gnosis web3.

    factory_contract = SeerMarketFactory()
    collateral_token_address = factory_contract.collateral_token(web3=web3)
    collateral_token_contract = to_gnosis_chain_contract(
        init_collateral_token_contract(collateral_token_address, web3)
    )

    initial_funds_in_collateral = (
        get_usd_in_token(initial_funds, collateral_token_address)
        if isinstance(initial_funds, USD)
        else initial_funds
    )
    initial_funds_in_collateral_wei = initial_funds_in_collateral.as_wei

    if auto_deposit:
        auto_deposit_collateral_token(
            collateral_token_contract=collateral_token_contract,
            api_keys=api_keys,
            collateral_amount_wei_or_usd=initial_funds_in_collateral_wei,
            web3=web3,
        )

    # Approve the market maker to withdraw our collateral token.
    collateral_token_contract.approve(
        api_keys=api_keys,
        for_address=factory_contract.address,
        amount_wei=initial_funds_in_collateral_wei,
        web3=web3,
    )

    # Create the market.
    params = factory_contract.build_market_params(
        market_question=question,
        outcomes=outcomes,
        opening_time=opening_time,
        language=language,
        category=category,
        min_bond=min_bond,
    )
    tx_receipt = factory_contract.create_categorical_market(
        api_keys=api_keys, params=params, web3=web3
    )

    # ToDo - Add liquidity to market on Swapr (https://github.com/gnosis/prediction-market-agent-tooling/issues/497)
    market_address = extract_market_address_from_tx(
        factory_contract=factory_contract, tx_receipt=tx_receipt, web3=web3
    )
    return market_address


def extract_market_address_from_tx(
    factory_contract: SeerMarketFactory, tx_receipt: TxReceipt, web3: Web3
) -> ChecksumAddress:
    """We extract the newly created market from the NewMarket event emitted in the transaction."""
    event_logs = (
        factory_contract.get_web3_contract(web3=web3)
        .events.NewMarket()
        .process_receipt(tx_receipt)
    )
    new_market_event = NewMarketEvent(**event_logs[0]["args"])
    return Web3.to_checksum_address(new_market_event.market)<|MERGE_RESOLUTION|>--- conflicted
+++ resolved
@@ -616,13 +616,8 @@
                     f"Expected exactly 1 trade from {order_metadata=}, but got {len(trades)=}."
                 )
             cow_tx_hash = trades[0].txHash
-<<<<<<< HEAD
-            logger.info(f"TxHash for {order_metadata.uid.root=} is {cow_tx_hash=}.")
+            logger.info(f"TxHash is {cow_tx_hash=} for {order_metadata.uid.root=}.")
             return cow_tx_hash.to_0x_hex()
-=======
-            logger.info(f"TxHash is {cow_tx_hash=} for {order_metadata.uid.root=}.")
-            return cow_tx_hash.hex()
->>>>>>> b2d20b93
 
         except (
             UnexpectedResponseError,
@@ -653,13 +648,9 @@
                 amount_wei=amount_wei,
                 web3=web3,
             )
-<<<<<<< HEAD
-            return tx_receipt["transactionHash"].to_0x_hex()
-=======
             swap_pool_tx_hash = tx_receipt["transactionHash"]
             logger.info(f"TxHash is {swap_pool_tx_hash=}.")
-            return swap_pool_tx_hash.hex()
->>>>>>> b2d20b93
+            return swap_pool_tx_hash.to_0x_hex()
 
     def place_bet(
         self,
