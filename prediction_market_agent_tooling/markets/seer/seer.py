--- conflicted
+++ resolved
@@ -24,12 +24,9 @@
 from prediction_market_agent_tooling.markets.agent_market import (
     AgentMarket,
     FilterBy,
-<<<<<<< HEAD
     ParentMarket,
-=======
     MarketFees,
     MarketType,
->>>>>>> 5f7c7cb3
     ProcessedMarket,
     ProcessedTradedMarket,
     SortBy,
@@ -404,14 +401,8 @@
         filter_by: FilterBy = FilterBy.OPEN,
         created_after: t.Optional[DatetimeUTC] = None,
         excluded_questions: set[str] | None = None,
-<<<<<<< HEAD
-        fetch_categorical_markets: bool = False,
-        fetch_scalar_markets: bool = False,
-        fetch_conditional_markets: bool = False,
-=======
         market_type: MarketType = MarketType.ALL,
         include_conditional_markets: bool = False,
->>>>>>> 5f7c7cb3
     ) -> t.Sequence["SeerAgentMarket"]:
         seer_subgraph = SeerSubgraphHandler()
 
@@ -419,14 +410,8 @@
             limit=limit,
             sort_by=sort_by,
             filter_by=filter_by,
-<<<<<<< HEAD
-            include_categorical_markets=fetch_categorical_markets,
-            include_only_scalar_markets=fetch_scalar_markets,
-            include_conditional_markets=fetch_conditional_markets,
-=======
             market_type=market_type,
-            include_conditional_markets=False,
->>>>>>> 5f7c7cb3
+            include_conditional_markets=include_conditional_markets,
         )
 
         # We exclude the None values below because `from_data_model_with_subgraph` can return None, which
