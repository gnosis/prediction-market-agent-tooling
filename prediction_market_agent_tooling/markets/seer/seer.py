import asyncio
import typing as t
from datetime import timedelta

from cowdao_cowpy.common.api.errors import UnexpectedResponseError
from eth_typing import ChecksumAddress
from web3 import Web3
from web3.types import TxReceipt

from prediction_market_agent_tooling.config import APIKeys, RPCConfig
from prediction_market_agent_tooling.gtypes import (
    USD,
    CollateralToken,
    HexAddress,
    HexBytes,
    HexStr,
    OutcomeStr,
    OutcomeToken,
    OutcomeWei,
    Wei,
    xDai,
)
from prediction_market_agent_tooling.loggers import logger
from prediction_market_agent_tooling.markets.agent_market import (
    AgentMarket,
    FilterBy,
<<<<<<< HEAD
    MarketType,
=======
    MarketFees,
>>>>>>> dedfb1c0
    ParentMarket,
    ProcessedMarket,
    ProcessedTradedMarket,
    QuestionType,
    SortBy,
)
from prediction_market_agent_tooling.markets.blockchain_utils import store_trades
from prediction_market_agent_tooling.markets.data_models import ExistingPosition
from prediction_market_agent_tooling.markets.market_fees import MarketFees
from prediction_market_agent_tooling.markets.omen.omen import OmenAgentMarket
from prediction_market_agent_tooling.markets.omen.omen_constants import (
    SDAI_CONTRACT_ADDRESS,
)
from prediction_market_agent_tooling.markets.omen.omen_contracts import (
    SeerAgentResultMappingContract,
)
from prediction_market_agent_tooling.markets.seer.data_models import (
    RedeemParams,
    SeerMarket,
)
from prediction_market_agent_tooling.markets.seer.exceptions import (
    PriceCalculationError,
)
from prediction_market_agent_tooling.markets.seer.price_manager import PriceManager
from prediction_market_agent_tooling.markets.seer.seer_contracts import (
    GnosisRouter,
    SeerMarketFactory,
)
from prediction_market_agent_tooling.markets.seer.seer_subgraph_handler import (
    SeerSubgraphHandler,
)
from prediction_market_agent_tooling.markets.seer.subgraph_data_models import (
    NewMarketEvent,
)
from prediction_market_agent_tooling.markets.seer.swap_pool_handler import (
    SwapPoolHandler,
)
from prediction_market_agent_tooling.tools.contract import (
    ContractERC20OnGnosisChain,
    init_collateral_token_contract,
    to_gnosis_chain_contract,
)
from prediction_market_agent_tooling.tools.cow.cow_order import (
    NoLiquidityAvailableOnCowException,
    OrderStatusError,
    get_orders_by_owner,
    get_trades_by_order_uid,
    get_trades_by_owner,
    swap_tokens_waiting,
    wait_for_order_completion,
)
from prediction_market_agent_tooling.tools.datetime_utc import DatetimeUTC
from prediction_market_agent_tooling.tools.tokens.auto_deposit import (
    auto_deposit_collateral_token,
)
from prediction_market_agent_tooling.tools.tokens.slippage import (
    get_slippage_tolerance_per_token,
)
from prediction_market_agent_tooling.tools.tokens.usd import (
    get_token_in_usd,
    get_usd_in_token,
)
from prediction_market_agent_tooling.tools.utils import check_not_none, utcnow

# We place a larger bet amount by default than Omen so that cow presents valid quotes.
SEER_TINY_BET_AMOUNT = USD(0.1)


class SeerAgentMarket(AgentMarket):
    wrapped_tokens: list[ChecksumAddress]
    creator: HexAddress
    collateral_token_contract_address_checksummed: ChecksumAddress
    condition_id: HexBytes
    description: str | None = (
        None  # Seer markets don't have a description, so just default to None.
    )
    outcomes_supply: int
    minimum_market_liquidity_required: CollateralToken = CollateralToken(1)

    def get_collateral_token_contract(
        self, web3: Web3 | None = None
    ) -> ContractERC20OnGnosisChain:
        web3 = web3 or RPCConfig().get_web3()
        return to_gnosis_chain_contract(
            init_collateral_token_contract(
                self.collateral_token_contract_address_checksummed, web3
            )
        )

    def mint_full_set_of_outcome_tokens(
        self,
        amount: CollateralToken,
        api_keys: APIKeys,
        web3: Web3 | None = None,
    ) -> TxReceipt:
        """
        Mints a full set of outcome tokens for this market.

        Args:
            amount: Amount of collateral to use for minting
            api_keys: API keys for transaction signing
            web3: Optional Web3 instance

        Returns:
            Transaction receipt
        """
        web3 = web3 or RPCConfig().get_web3()

        # Handle conditional market logic
        self.parent
        if self.parent_market and self.parent_outcome is not None:
            # Verify parent outcome is resolved
            parent_market = SeerAgentMarket.from_data_model_with_subgraph(
                self.parent_market
            )
            if not parent_market.is_resolved():
                raise ValueError(
                    "Parent market must be resolved before minting on conditional market"
                )

            # Verify parent outcome is the one this market is conditioned on
            if not parent_market.is_outcome_resolved(self.parent_outcome):
                raise ValueError("Parent outcome is not resolved")

        # Get the GnosisRouter contract
        router = GnosisRouter()

        # Approve router to spend collateral
        collateral_contract = self.get_collateral_token_contract(web3)
        collateral_contract.approve(
            spender=router.address, amount=amount, api_keys=api_keys, web3=web3
        )

        # Mint the full set of outcome tokens
        tx_receipt = router.mint_all_outcomes(
            market=self.address, amount=amount, api_keys=api_keys, web3=web3
        )

        return tx_receipt

    def store_prediction(
        self,
        processed_market: ProcessedMarket | None,
        keys: APIKeys,
        agent_name: str,
    ) -> None:
        """On Seer, we have to store predictions along with trades, see `store_trades`."""

    def store_trades(
        self,
        traded_market: ProcessedTradedMarket | None,
        keys: APIKeys,
        agent_name: str,
        web3: Web3 | None = None,
    ) -> None:
        return store_trades(
            contract=SeerAgentResultMappingContract(),
            market_id=Web3.to_checksum_address(self.id),
            outcomes=self.outcomes,
            traded_market=traded_market,
            keys=keys,
            agent_name=agent_name,
            web3=web3,
        )

    def get_price_manager(self) -> PriceManager:
        return PriceManager.build(HexBytes(HexStr(self.id)))

    def get_token_in_usd(self, x: CollateralToken) -> USD:
        p = self.get_price_manager()
        sdai_amount = p.get_amount_of_collateral_in_token(
            # Hard-coded SDAI, because Seer is atm hard-coded it as well, and it's needed in case of fallback to pools. CoW would work with other tokens as well.
            SDAI_CONTRACT_ADDRESS,
            x,
        )
        if sdai_amount is None:
            raise RuntimeError(
                "Both CoW and pool-fallback way of getting price failed."
            )
        return get_token_in_usd(sdai_amount, SDAI_CONTRACT_ADDRESS)

    def get_usd_in_token(self, x: USD) -> CollateralToken:
        p = self.get_price_manager()
        token_amount = p.get_amount_of_token_in_collateral(
            # Hard-coded SDAI, because Seer is atm hard-coded it as well, and it's needed in case of fallback to pools. CoW would work with other tokens as well.
            SDAI_CONTRACT_ADDRESS,
            get_usd_in_token(x, SDAI_CONTRACT_ADDRESS),
        )
        if token_amount is None:
            raise RuntimeError(
                "Both CoW and pool-fallback way of getting price failed."
            )
        return token_amount

    def get_buy_token_amount(
        self, bet_amount: USD | CollateralToken, outcome_str: OutcomeStr
    ) -> OutcomeToken | None:
        """Returns number of outcome tokens returned for a given bet expressed in collateral units."""

        if outcome_str not in self.outcomes:
            raise ValueError(
                f"Outcome {outcome_str} not found in market outcomes {self.outcomes}"
            )

        outcome_token = self.get_wrapped_token_for_outcome(outcome_str)

        bet_amount_in_tokens = self.get_in_token(bet_amount)

        p = self.get_price_manager()
        amount_outcome_tokens = p.get_amount_of_collateral_in_token(
            token=outcome_token, collateral_exchange_amount=bet_amount_in_tokens
        )
        if not amount_outcome_tokens:
            logger.info(f"Could not get price for token {outcome_token}")
            return None

        return OutcomeToken(amount_outcome_tokens.value)

    def get_sell_value_of_outcome_token(
        self, outcome: OutcomeStr, amount: OutcomeToken
    ) -> CollateralToken:
        if amount == amount.zero():
            return CollateralToken.zero()

        wrapped_outcome_token = self.get_wrapped_token_for_outcome(outcome)

        p = self.get_price_manager()
        value_outcome_token_in_collateral = p.get_amount_of_token_in_collateral(
            wrapped_outcome_token, amount.as_token
        )

        if value_outcome_token_in_collateral is None:
            raise RuntimeError(
                f"Could not get price for token from pools for {wrapped_outcome_token}"
            )

        return value_outcome_token_in_collateral

    @staticmethod
    def get_trade_balance(api_keys: APIKeys) -> USD:
        return OmenAgentMarket.get_trade_balance(api_keys=api_keys)

    def get_tiny_bet_amount(self) -> CollateralToken:
        return self.get_in_token(SEER_TINY_BET_AMOUNT)

    def get_position(self, user_id: str, web3: Web3 | None = None) -> ExistingPosition:
        """
        Fetches position from the user in a given market.
        We ignore the INVALID balances since we are only interested in binary outcomes.
        """

        amounts_ot: dict[OutcomeStr, OutcomeToken] = {}

        for outcome_str, wrapped_token in zip(self.outcomes, self.wrapped_tokens):
            outcome_token_balance_wei = OutcomeWei.from_wei(
                ContractERC20OnGnosisChain(address=wrapped_token).balanceOf(
                    for_address=Web3.to_checksum_address(user_id), web3=web3
                )
            )

            amounts_ot[outcome_str] = outcome_token_balance_wei.as_outcome_token

        amounts_current = {
            k: self.get_token_in_usd(self.get_sell_value_of_outcome_token(k, v))
            for k, v in amounts_ot.items()
        }
        amounts_potential = {
            k: self.get_token_in_usd(v.as_token) for k, v in amounts_ot.items()
        }
        return ExistingPosition(
            market_id=self.id,
            amounts_current=amounts_current,
            amounts_potential=amounts_potential,
            amounts_ot=amounts_ot,
        )

    @staticmethod
    def get_user_id(api_keys: APIKeys) -> str:
        return OmenAgentMarket.get_user_id(api_keys)

    @staticmethod
    def _filter_markets_contained_in_trades(
        api_keys: APIKeys,
        markets: list[SeerMarket],
    ) -> list[SeerMarket]:
        """
        We filter the markets using previous trades by the user so that we don't have to process all Seer markets.
        """
        trades_by_user = get_trades_by_owner(api_keys.bet_from_address)

        traded_tokens = {t.buyToken for t in trades_by_user}.union(
            [t.sellToken for t in trades_by_user]
        )
        filtered_markets = []
        for market in markets:
            if any(
                [
                    Web3.to_checksum_address(wrapped_token) in traded_tokens
                    for wrapped_token in market.wrapped_tokens
                ]
            ):
                filtered_markets.append(market)

        return filtered_markets

    @staticmethod
    def redeem_winnings(api_keys: APIKeys) -> None:
        web3 = RPCConfig().get_web3()
        subgraph = SeerSubgraphHandler()

        closed_markets = subgraph.get_markets(
            filter_by=FilterBy.RESOLVED, sort_by=SortBy.NEWEST
        )
        filtered_markets = SeerAgentMarket._filter_markets_contained_in_trades(
            api_keys, closed_markets
        )

        market_balances = {
            market.id: market.get_outcome_token_balances(
                api_keys.bet_from_address, web3
            )
            for market in filtered_markets
        }

        markets_to_redeem = [
            market
            for market in filtered_markets
            if market.is_redeemable(owner=api_keys.bet_from_address, web3=web3)
        ]

        gnosis_router = GnosisRouter()
        for market in markets_to_redeem:
            try:
                params = RedeemParams(
                    market=Web3.to_checksum_address(market.id),
                    outcome_indices=list(range(len(market.payout_numerators))),
                    amounts=market_balances[market.id],
                )
                gnosis_router.redeem_to_base(api_keys, params=params, web3=web3)
                logger.info(f"Redeemed market {market.id.hex()}")
            except Exception as e:
                logger.error(f"Failed to redeem market {market.id.hex()}, {e}")

        # GnosisRouter withdraws sDai into wxDAI/xDai on its own, so no auto-withdraw needed by us.

    def have_bet_on_market_since(self, keys: APIKeys, since: timedelta) -> bool:
        """Check if the user has placed a bet on this market since a specific time using Cow API."""
        # Cow endpoint doesn't allow us to filter by time.
        start_time = utcnow() - since
        prev_orders = get_orders_by_owner(owner=keys.bet_from_address)
        for order in prev_orders:
            if order.creationDate >= start_time and {
                Web3.to_checksum_address(order.sellToken),
                Web3.to_checksum_address(order.buyToken),
            }.intersection(set(self.wrapped_tokens)):
                return True

        return False

    @staticmethod
    def verify_operational_balance(api_keys: APIKeys) -> bool:
        return OmenAgentMarket.verify_operational_balance(api_keys=api_keys)

    @staticmethod
    def from_data_model_with_subgraph(
        model: SeerMarket,
        seer_subgraph: SeerSubgraphHandler,
        must_have_prices: bool,
    ) -> t.Optional["SeerAgentMarket"]:
        price_manager = PriceManager(seer_market=model, seer_subgraph=seer_subgraph)

        probability_map = {}
        try:
            probability_map = price_manager.build_probability_map()
        except PriceCalculationError as e:
            logger.info(
                f"Error when calculating probabilities for market {model.id.hex()} - {e}"
            )
            if must_have_prices:
                # Price calculation failed, so don't return the market
                return None

        market = SeerAgentMarket(
            id=model.id.hex(),
            question=model.title,
            creator=model.creator,
            created_time=model.created_time,
            outcomes=model.outcomes,
            collateral_token_contract_address_checksummed=model.collateral_token_contract_address_checksummed,
            condition_id=model.condition_id,
            url=model.url,
            close_time=model.close_time,
            wrapped_tokens=[Web3.to_checksum_address(i) for i in model.wrapped_tokens],
            fees=MarketFees.get_zero_fees(),
            outcome_token_pool=None,
            outcomes_supply=model.outcomes_supply,
            resolution=None,
            volume=None,
            probabilities=probability_map,
            upper_bound=model.upper_bound,
            lower_bound=model.lower_bound,
            parent=(
                ParentMarket(
                    market=(
                        check_not_none(
                            SeerAgentMarket.from_data_model_with_subgraph(
                                model.parent_market,
                                seer_subgraph,
                                False,
                            )
                        )
                    ),
                    parent_outcome=model.parent_outcome,
                )
                if model.parent_market
                else None
            ),
        )

        return market

    @staticmethod
    def get_markets(
        limit: int,
        sort_by: SortBy,
        filter_by: FilterBy = FilterBy.OPEN,
        created_after: t.Optional[DatetimeUTC] = None,
        excluded_questions: set[str] | None = None,
        question_type: QuestionType = QuestionType.ALL,
        include_conditional_markets: bool = False,
    ) -> t.Sequence["SeerAgentMarket"]:
        seer_subgraph = SeerSubgraphHandler()

        markets = seer_subgraph.get_markets(
            limit=limit,
            sort_by=sort_by,
            filter_by=filter_by,
            question_type=question_type,
            include_conditional_markets=include_conditional_markets,
        )

        # We exclude the None values below because `from_data_model_with_subgraph` can return None, which
        # represents an invalid market.
        seer_agent_markets = [
            market
            for m in markets
            if (
                market := SeerAgentMarket.from_data_model_with_subgraph(
                    model=m,
                    seer_subgraph=seer_subgraph,
                    must_have_prices=filter_by == FilterBy.OPEN,
                )
            )
            is not None
        ]

        if filter_by == FilterBy.OPEN:
            # Extra manual filter for liquidity, as subgraph is sometimes unreliable.
            seer_agent_markets = [m for m in seer_agent_markets if m.has_liquidity()]

        return seer_agent_markets

    def get_outcome_str_from_idx(self, outcome_index: int) -> OutcomeStr:
        return self.outcomes[outcome_index]

    def get_liquidity_for_outcome(
        self, outcome: OutcomeStr, web3: Web3 | None = None
    ) -> CollateralToken:
        """Liquidity per outcome is comprised of the balance of outcomeToken + collateralToken held by the pool itself (see https://github.com/seer-pm/demo/blob/7bfd0a062780ed6567f65714c4fc4f6e6cdf1c4f/web/netlify/functions/utils/fetchPools.ts#L35-L42)."""

        outcome_token = self.get_wrapped_token_for_outcome(outcome)
        pool = SeerSubgraphHandler().get_pool_by_token(
            token_address=outcome_token,
            collateral_address=self.collateral_token_contract_address_checksummed,
        )
        if not pool:
            logger.info(
                f"Could not fetch pool for token {outcome_token}, no liquidity available for outcome."
            )
            return CollateralToken(0)

        p = self.get_price_manager()
        total = CollateralToken(0)

        for token_address in [pool.token0.id, pool.token1.id]:
            token_address_checksummed = Web3.to_checksum_address(token_address)
            token_contract = ContractERC20OnGnosisChain(
                address=token_address_checksummed
            )

            token_balance = token_contract.balance_of_in_tokens(
                for_address=Web3.to_checksum_address(HexAddress(HexStr(pool.id.hex()))),
                web3=web3,
            )
            collateral_balance = p.get_amount_of_token_in_collateral(
                token_address_checksummed, token_balance
            )

            # We ignore the liquidity in outcome tokens if price unknown.
            if collateral_balance:
                total += collateral_balance

        return total

    def get_liquidity(self) -> CollateralToken:
        liquidity_in_collateral = CollateralToken(0)
        # We ignore the invalid outcome
        for outcome in self.outcomes[:-1]:
            liquidity_for_outcome = self.get_liquidity_for_outcome(outcome)
            liquidity_in_collateral += liquidity_for_outcome

        return liquidity_in_collateral

    def has_liquidity_for_outcome(self, outcome: OutcomeStr) -> bool:
        liquidity = self.get_liquidity_for_outcome(outcome)
        return liquidity > self.minimum_market_liquidity_required

    def has_liquidity(self) -> bool:
        # We define a market as having liquidity if it has liquidity for all outcomes except for the invalid (index -1)
        return all(
            [self.has_liquidity_for_outcome(outcome) for outcome in self.outcomes[:-1]]
        )

    def get_wrapped_token_for_outcome(self, outcome: OutcomeStr) -> ChecksumAddress:
        outcome_idx = self.outcomes.index(outcome)
        return self.wrapped_tokens[outcome_idx]

    def _swap_tokens_with_fallback(
        self,
        sell_token: ChecksumAddress,
        buy_token: ChecksumAddress,
        amount_wei: Wei,
        api_keys: APIKeys,
        web3: Web3 | None,
    ) -> str:
        """
        Helper method to swap tokens with a fallback to direct pool swapping if the order times out.

        Args:
            sell_token: Address of the token to sell
            buy_token: Address of the token to buy
            amount_wei: Amount to swap in wei
            api_keys: API keys for the transaction
            web3: Web3 instance

        Returns:
            Transaction hash of the successful swap
        """
        slippage_tolerance = get_slippage_tolerance_per_token(sell_token, buy_token)
        try:
            _, order = swap_tokens_waiting(
                amount_wei=amount_wei,
                sell_token=sell_token,
                buy_token=buy_token,
                api_keys=api_keys,
                web3=web3,
                wait_order_complete=False,
                timeout=timedelta(minutes=2),
                slippage_tolerance=slippage_tolerance,
            )
            order_metadata = asyncio.run(wait_for_order_completion(order=order))
            logger.info(
                f"Swapped {sell_token} for {buy_token}. Order details {order_metadata}"
            )
            trades = get_trades_by_order_uid(HexBytes(order_metadata.uid.root))
            if len(trades) != 1:
                raise ValueError(
                    f"Expected exactly 1 trade from {order_metadata=}, but got {len(trades)=}."
                )
            cow_tx_hash = trades[0].txHash
            logger.info(f"TxHash for {order_metadata.uid.root=} is {cow_tx_hash=}.")
            return cow_tx_hash.hex()

        except (
            UnexpectedResponseError,
            TimeoutError,
            NoLiquidityAvailableOnCowException,
            OrderStatusError,
        ) as e:
            # We don't retry if not enough balance.
            if "InsufficientBalance" in str(e):
                raise e
            # Note that we don't need to cancel the order because we are setting
            # timeout and valid_to in the order, thus the order simply expires.
            logger.info(
                f"Exception occured when swapping tokens via Cowswap, doing swap via pools. {e}"
            )

            if not self.has_liquidity():
                logger.error(f"Market {self.id} has no liquidity. Cannot place bet.")
                raise e

            tx_receipt = SwapPoolHandler(
                api_keys=api_keys,
                market_id=self.id,
                collateral_token_address=self.collateral_token_contract_address_checksummed,
            ).buy_or_sell_outcome_token(
                token_in=sell_token,
                token_out=buy_token,
                amount_wei=amount_wei,
                web3=web3,
            )
            return tx_receipt["transactionHash"].hex()

    def place_bet(
        self,
        outcome: OutcomeStr,
        amount: USD,
        auto_deposit: bool = True,
        web3: Web3 | None = None,
        api_keys: APIKeys | None = None,
    ) -> str:
        outcome_token = self.get_wrapped_token_for_outcome(outcome)
        api_keys = api_keys if api_keys is not None else APIKeys()
        if not self.can_be_traded():
            raise ValueError(
                f"Market {self.id} is not open for trading. Cannot place bet."
            )

        amount_in_token = self.get_usd_in_token(amount)
        amount_wei = amount_in_token.as_wei
        collateral_contract = self.get_collateral_token_contract()

        if auto_deposit:
            auto_deposit_collateral_token(
                collateral_contract, amount_wei, api_keys, web3
            )

        return self._swap_tokens_with_fallback(
            sell_token=collateral_contract.address,
            buy_token=outcome_token,
            amount_wei=amount_wei,
            api_keys=api_keys,
            web3=web3,
        )

    def sell_tokens(
        self,
        outcome: OutcomeStr,
        amount: USD | OutcomeToken,
        auto_withdraw: bool = True,
        api_keys: APIKeys | None = None,
        web3: Web3 | None = None,
    ) -> str:
        """
        Sells the given number of shares for the given outcome in the given market.
        """
        outcome_token = self.get_wrapped_token_for_outcome(outcome)
        api_keys = api_keys if api_keys is not None else APIKeys()

        token_amount = (
            amount.as_outcome_wei.as_wei
            if isinstance(amount, OutcomeToken)
            else self.get_in_token(amount).as_wei
        )

        return self._swap_tokens_with_fallback(
            sell_token=outcome_token,
            buy_token=Web3.to_checksum_address(
                self.collateral_token_contract_address_checksummed
            ),
            amount_wei=token_amount,
            api_keys=api_keys,
            web3=web3,
        )

    def get_token_balance(
        self, user_id: str, outcome: OutcomeStr, web3: Web3 | None = None
    ) -> OutcomeToken:
        erc20_token = ContractERC20OnGnosisChain(
            address=self.get_wrapped_token_for_outcome(outcome)
        )
        return OutcomeToken.from_token(
            erc20_token.balance_of_in_tokens(
                for_address=Web3.to_checksum_address(user_id), web3=web3
            )
        )


def seer_create_market_tx(
    api_keys: APIKeys,
    initial_funds: USD | CollateralToken,
    question: str,
    opening_time: DatetimeUTC,
    language: str,
    outcomes: t.Sequence[OutcomeStr],
    auto_deposit: bool,
    category: str,
    min_bond: xDai,
    web3: Web3 | None = None,
) -> ChecksumAddress:
    web3 = web3 or SeerMarketFactory.get_web3()  # Default to Gnosis web3.

    factory_contract = SeerMarketFactory()
    collateral_token_address = factory_contract.collateral_token(web3=web3)
    collateral_token_contract = to_gnosis_chain_contract(
        init_collateral_token_contract(collateral_token_address, web3)
    )

    initial_funds_in_collateral = (
        get_usd_in_token(initial_funds, collateral_token_address)
        if isinstance(initial_funds, USD)
        else initial_funds
    )
    initial_funds_in_collateral_wei = initial_funds_in_collateral.as_wei

    if auto_deposit:
        auto_deposit_collateral_token(
            collateral_token_contract=collateral_token_contract,
            api_keys=api_keys,
            collateral_amount_wei_or_usd=initial_funds_in_collateral_wei,
            web3=web3,
        )

    # Approve the market maker to withdraw our collateral token.
    collateral_token_contract.approve(
        api_keys=api_keys,
        for_address=factory_contract.address,
        amount_wei=initial_funds_in_collateral_wei,
        web3=web3,
    )

    # Create the market.
    params = factory_contract.build_market_params(
        market_question=question,
        outcomes=outcomes,
        opening_time=opening_time,
        language=language,
        category=category,
        min_bond=min_bond,
    )
    tx_receipt = factory_contract.create_categorical_market(
        api_keys=api_keys, params=params, web3=web3
    )

    # ToDo - Add liquidity to market on Swapr (https://github.com/gnosis/prediction-market-agent-tooling/issues/497)
    market_address = extract_market_address_from_tx(
        factory_contract=factory_contract, tx_receipt=tx_receipt, web3=web3
    )
    return market_address


def extract_market_address_from_tx(
    factory_contract: SeerMarketFactory, tx_receipt: TxReceipt, web3: Web3
) -> ChecksumAddress:
    """We extract the newly created market from the NewMarket event emitted in the transaction."""
    event_logs = (
        factory_contract.get_web3_contract(web3=web3)
        .events.NewMarket()
        .process_receipt(tx_receipt)
    )
    new_market_event = NewMarketEvent(**event_logs[0]["args"])
    return Web3.to_checksum_address(new_market_event.market)<|MERGE_RESOLUTION|>--- conflicted
+++ resolved
@@ -24,11 +24,8 @@
 from prediction_market_agent_tooling.markets.agent_market import (
     AgentMarket,
     FilterBy,
-<<<<<<< HEAD
     MarketType,
-=======
     MarketFees,
->>>>>>> dedfb1c0
     ParentMarket,
     ProcessedMarket,
     ProcessedTradedMarket,
