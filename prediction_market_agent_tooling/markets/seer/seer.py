import typing as t

from eth_typing import ChecksumAddress
from web3 import Web3
from web3.types import TxReceipt

from prediction_market_agent_tooling.config import APIKeys, RPCConfig
from prediction_market_agent_tooling.gtypes import (
    USD,
    CollateralToken,
    HexAddress,
    HexBytes,
    HexStr,
    OutcomeStr,
    OutcomeToken,
    OutcomeWei,
    xDai,
)
from prediction_market_agent_tooling.loggers import logger
from prediction_market_agent_tooling.markets.agent_market import (
    AgentMarket,
    FilterBy,
    ProcessedMarket,
    ProcessedTradedMarket,
    SortBy,
)
from prediction_market_agent_tooling.markets.data_models import ExistingPosition
from prediction_market_agent_tooling.markets.market_fees import MarketFees
from prediction_market_agent_tooling.markets.omen.omen import OmenAgentMarket
from prediction_market_agent_tooling.markets.seer.data_models import (
    RedeemParams,
    SeerMarket,
)
from prediction_market_agent_tooling.markets.seer.price_manager import PriceManager
from prediction_market_agent_tooling.markets.seer.seer_contracts import (
    GnosisRouter,
    SeerMarketFactory,
)
from prediction_market_agent_tooling.markets.seer.seer_subgraph_handler import (
    SeerSubgraphHandler,
)
from prediction_market_agent_tooling.markets.seer.subgraph_data_models import (
    NewMarketEvent,
)
from prediction_market_agent_tooling.tools.contract import (
    ContractERC20OnGnosisChain,
    init_collateral_token_contract,
    to_gnosis_chain_contract,
)
from prediction_market_agent_tooling.tools.cow.cow_order import (
    get_buy_token_amount_else_raise,
    get_trades_by_owner,
    swap_tokens_waiting,
)
from prediction_market_agent_tooling.tools.datetime_utc import DatetimeUTC
from prediction_market_agent_tooling.tools.tokens.auto_deposit import (
    auto_deposit_collateral_token,
)
from prediction_market_agent_tooling.tools.tokens.usd import (
    get_token_in_usd,
    get_usd_in_token,
)

# We place a larger bet amount by default than Omen so that cow presents valid quotes.
SEER_TINY_BET_AMOUNT = USD(0.1)


class SeerAgentMarket(AgentMarket):
    wrapped_tokens: list[ChecksumAddress]
    creator: HexAddress
    collateral_token_contract_address_checksummed: ChecksumAddress
    condition_id: HexBytes
    # seer_outcomes: dict[SeerOutcomeEnum, int]
    description: str | None = (
        None  # Seer markets don't have a description, so just default to None.
    )
    outcomes_supply: int

    def get_collateral_token_contract(
        self, web3: Web3 | None = None
    ) -> ContractERC20OnGnosisChain:
        web3 = web3 or RPCConfig().get_web3()
        return to_gnosis_chain_contract(
            init_collateral_token_contract(
                self.collateral_token_contract_address_checksummed, web3
            )
        )

    def store_prediction(
        self,
        processed_market: ProcessedMarket | None,
        keys: APIKeys,
        agent_name: str,
    ) -> None:
        """On Seer, we have to store predictions along with trades, see `store_trades`."""

    def store_trades(
        self,
        traded_market: ProcessedTradedMarket | None,
        keys: APIKeys,
        agent_name: str,
        web3: Web3 | None = None,
    ) -> None:
        pass

    def get_token_in_usd(self, x: CollateralToken) -> USD:
        return get_token_in_usd(x, self.collateral_token_contract_address_checksummed)

    def get_usd_in_token(self, x: USD) -> CollateralToken:
        return get_usd_in_token(x, self.collateral_token_contract_address_checksummed)

    def get_buy_token_amount(
        self, bet_amount: USD | CollateralToken, outcome_str: OutcomeStr
    ) -> OutcomeToken | None:
        """Returns number of outcome tokens returned for a given bet expressed in collateral units."""

<<<<<<< HEAD
        if outcome_str not in self.outcomes:
            raise ValueError(
                f"Outcome {outcome_str} not found in market outcomes {self.outcomes}"
            )

        outcome_token = self.get_wrapped_token_for_outcome(outcome_str)

=======
        outcome_str = self.get_outcome_str_from_bool(direction)
        outcome_token = self.get_wrapped_token_for_outcome(outcome_str)
>>>>>>> 85f2c2f7
        bet_amount_in_tokens = self.get_in_token(bet_amount)

        p = PriceManager.build(market_id=HexBytes(HexStr(self.id)))
        price = p.get_price_for_token(
            token=outcome_token, collateral_exchange_amount=bet_amount_in_tokens
        )
        if not price:
            logger.info(f"Could not get price for token {outcome_token}")
            return None

        amount_outcome_tokens = bet_amount_in_tokens / price
        return OutcomeToken(amount_outcome_tokens)

    def get_sell_value_of_outcome_token(
        self, outcome: OutcomeStr, amount: OutcomeToken
    ) -> CollateralToken:
        if amount == amount.zero():
            return CollateralToken.zero()

        wrapped_outcome_token = self.get_wrapped_token_for_outcome(outcome)

        # We calculate how much collateral we would get back if we sold `amount` of outcome token.
        value_outcome_token_in_collateral = get_buy_token_amount_else_raise(
            sell_amount=amount.as_outcome_wei.as_wei,
            sell_token=wrapped_outcome_token,
            buy_token=self.collateral_token_contract_address_checksummed,
        )
        return value_outcome_token_in_collateral.as_token

    # def get_outcome_str_from_bool(self, outcome: bool) -> OutcomeStr:
    #     outcome_translated = SeerOutcomeEnum.from_bool(outcome)
    #     idx = self.seer_outcomes[outcome_translated]
    #     return OutcomeStr(self.outcomes[idx])

    @staticmethod
    def get_trade_balance(api_keys: APIKeys) -> USD:
        return OmenAgentMarket.get_trade_balance(api_keys=api_keys)

    def get_tiny_bet_amount(self) -> CollateralToken:
        return self.get_in_token(SEER_TINY_BET_AMOUNT)

    def get_position_else_raise(
        self, user_id: str, web3: Web3 | None = None
    ) -> ExistingPosition:
        """
        Fetches position from the user in a given market.
        We ignore the INVALID balances since we are only interested in binary outcomes.
        """

        amounts_ot: dict[OutcomeStr, OutcomeToken] = {}

<<<<<<< HEAD
        for outcome_str, wrapped_token in zip(self.outcomes, self.wrapped_tokens):
=======
        for outcome in [True, False]:
            outcome_str = self.get_outcome_str_from_bool(outcome)
            wrapped_token = self.get_wrapped_token_for_outcome(outcome_str)

>>>>>>> 85f2c2f7
            outcome_token_balance_wei = OutcomeWei.from_wei(
                ContractERC20OnGnosisChain(address=wrapped_token).balanceOf(
                    for_address=Web3.to_checksum_address(user_id), web3=web3
                )
            )
            # outcome_str = self.get_outcome_str_from_bool(outcome=outcome)
            amounts_ot[
                OutcomeStr(outcome_str)
            ] = outcome_token_balance_wei.as_outcome_token

        amounts_current = {
            k: self.get_token_in_usd(self.get_sell_value_of_outcome_token(k, v))
            for k, v in amounts_ot.items()
        }
        amounts_potential = {
            k: self.get_token_in_usd(v.as_token) for k, v in amounts_ot.items()
        }
        return ExistingPosition(
            market_id=self.id,
            amounts_current=amounts_current,
            amounts_potential=amounts_potential,
            amounts_ot=amounts_ot,
        )

    def get_outcome_str_from_idx(self, outcome_index: int) -> OutcomeStr:
        return self.outcomes[outcome_index]

    def get_liquidity_for_outcome(
        self, outcome: OutcomeStr, web3: Web3 | None = None
    ) -> CollateralToken:
        """Liquidity per outcome is comprised of the balance of outcomeToken + collateralToken held by the pool itself (see https://github.com/seer-pm/demo/blob/7bfd0a062780ed6567f65714c4fc4f6e6cdf1c4f/web/netlify/functions/utils/fetchPools.ts#L35-L42)."""

        outcome_token = self.get_wrapped_token_for_outcome(outcome)
        pool = SeerSubgraphHandler().get_pool_by_token(
            token_address=outcome_token,
            collateral_address=self.collateral_token_contract_address_checksummed,
        )
        if not pool:
            logger.info(
                f"Could not fetch pool for token {outcome_token}, no liquidity available for outcome."
            )
            return CollateralToken(0)
        p = PriceManager.build(HexBytes(HexStr(self.id)))
        total = CollateralToken(0)

        for token_address in [pool.token0.id, pool.token1.id]:
            token_address_checksummed = Web3.to_checksum_address(token_address)
            token_contract = ContractERC20OnGnosisChain(
                address=token_address_checksummed
            )

            token_balance = token_contract.balance_of_in_tokens(
                for_address=Web3.to_checksum_address(pool.id.hex()),
                web3=web3,
            )

            # get price
            token_price_in_sdai = (
                p.get_token_price_from_pools(token=token_address_checksummed)
                if token_address_checksummed
                != self.collateral_token_contract_address_checksummed
                else CollateralToken(1.0)
            )

            # We ignore the liquidity in outcome tokens if price unknown.
            if token_price_in_sdai:
                sdai_balance = token_balance * token_price_in_sdai
                total += sdai_balance

        return total

    def get_liquidity(self) -> CollateralToken:
        liquidity_in_collateral = CollateralToken(0)
        # We ignore the invalid outcome
        for outcome in self.outcomes[:-1]:
            liquidity_for_outcome = self.get_liquidity_for_outcome(outcome)
            liquidity_in_collateral += liquidity_for_outcome

        return liquidity_in_collateral

    def has_liquidity_for_outcome(self, outcome: OutcomeStr) -> bool:
        liquidity = self.get_liquidity_for_outcome(outcome)
        return liquidity > CollateralToken(0)

    def has_liquidity(self) -> bool:
        # We define a market as having liquidity if it has liquidity for all outcomes except for the invalid (index -1)
        return all(
            [self.has_liquidity_for_outcome(outcome) for outcome in self.outcomes[:-1]]
        )

    def get_wrapped_token_for_outcome(self, outcome: OutcomeStr) -> ChecksumAddress:
        outcome_idx = self.outcomes.index(outcome)
        return self.wrapped_tokens[outcome_idx]

    def get_position(
        self, user_id: str, web3: Web3 | None = None
    ) -> ExistingPosition | None:
        try:
            return self.get_position_else_raise(user_id=user_id, web3=web3)
        except Exception as e:
            logger.warning(f"Could not get position for user {user_id}, exception {e}")
            return None

    @staticmethod
    def get_user_id(api_keys: APIKeys) -> str:
        return OmenAgentMarket.get_user_id(api_keys)

    @staticmethod
    def _filter_markets_contained_in_trades(
        api_keys: APIKeys,
        markets: list[SeerMarket],
    ) -> list[SeerMarket]:
        """
        We filter the markets using previous trades by the user so that we don't have to process all Seer markets.
        """
        trades_by_user = get_trades_by_owner(api_keys.bet_from_address)

        traded_tokens = {t.buyToken for t in trades_by_user}.union(
            [t.sellToken for t in trades_by_user]
        )
        filtered_markets = []
        for market in markets:
            if any(
                [
                    Web3.to_checksum_address(wrapped_token) in traded_tokens
                    for wrapped_token in market.wrapped_tokens
                ]
            ):
                filtered_markets.append(market)

        return filtered_markets

    @staticmethod
    def redeem_winnings(api_keys: APIKeys) -> None:
        web3 = RPCConfig().get_web3()
        subgraph = SeerSubgraphHandler()

        closed_markets = subgraph.get_binary_markets(
            filter_by=FilterBy.RESOLVED, sort_by=SortBy.NEWEST
        )
        filtered_markets = SeerAgentMarket._filter_markets_contained_in_trades(
            api_keys, closed_markets
        )

        market_balances = {
            market.id: market.get_outcome_token_balances(
                api_keys.bet_from_address, web3
            )
            for market in filtered_markets
        }

        markets_to_redeem = [
            market
            for market in filtered_markets
            if market.is_redeemable(owner=api_keys.bet_from_address, web3=web3)
        ]

        gnosis_router = GnosisRouter()
        for market in markets_to_redeem:
            try:
                params = RedeemParams(
                    market=Web3.to_checksum_address(market.id),
                    outcome_indices=list(range(len(market.payout_numerators))),
                    amounts=market_balances[market.id],
                )
                gnosis_router.redeem_to_base(api_keys, params=params, web3=web3)
                logger.info(f"Redeemed market {market.id.hex()}")
            except Exception as e:
                logger.error(f"Failed to redeem market {market.id.hex()}, {e}")

        # GnosisRouter withdraws sDai into wxDAI/xDai on its own, so no auto-withdraw needed by us.

    @staticmethod
    def verify_operational_balance(api_keys: APIKeys) -> bool:
        return OmenAgentMarket.verify_operational_balance(api_keys=api_keys)

    @staticmethod
    def from_data_model_with_subgraph(
        model: SeerMarket, seer_subgraph: SeerSubgraphHandler
    ) -> t.Optional["SeerAgentMarket"]:
        p = PriceManager(seer_market=model, seer_subgraph=seer_subgraph)
        # current_p_yes = p.current_p_yes()
        probability_map = p.build_probability_map()
        if not probability_map:
            logger.info(
                f"probability_map for market {model.id.hex()} could not be calculated. Skipping."
            )
            return None

        return SeerAgentMarket(
            id=model.id.hex(),
            question=model.title,
            creator=model.creator,
            created_time=model.created_time,
            outcomes=model.outcomes,
            collateral_token_contract_address_checksummed=model.collateral_token_contract_address_checksummed,
            condition_id=model.condition_id,
            url=model.url,
            close_time=model.close_time,
            wrapped_tokens=[Web3.to_checksum_address(i) for i in model.wrapped_tokens],
            fees=MarketFees.get_zero_fees(),
            outcome_token_pool=None,
            outcomes_supply=model.outcomes_supply,
            # resolution=model.get_resolution_enum(),
            resolution=None,
            volume=None,
            # current_p_yes=current_p_yes,
            probability_map=probability_map,
            # seer_outcomes=model.outcome_as_enums,
        )

    @staticmethod
    def get_binary_markets(
        limit: int,
        sort_by: SortBy,
        filter_by: FilterBy = FilterBy.OPEN,
        created_after: t.Optional[DatetimeUTC] = None,
        excluded_questions: set[str] | None = None,
        fetch_categorical_markets: bool = False,
    ) -> t.Sequence["SeerAgentMarket"]:
        seer_subgraph = SeerSubgraphHandler()
        markets = seer_subgraph.get_binary_markets(
            limit=limit,
            sort_by=sort_by,
            filter_by=filter_by,
            include_categorical_markets=fetch_categorical_markets,
        )

        # ToDo - remove me, just for testing
        markets = [
            m
            for m in markets
            if m.id.hex().lower()
            == "0x58ce0a7F103c405d03a7aF896b2A9b78dA36b9a8".lower()
        ]

        # We exclude the None values below because `from_data_model_with_subgraph` can return None, which
        # represents an invalid market.
        return [
            market
            for m in markets
            if (
                market := SeerAgentMarket.from_data_model_with_subgraph(
                    model=m, seer_subgraph=seer_subgraph
                )
            )
            is not None
        ]

<<<<<<< HEAD
    def get_outcome_str_from_idx(self, outcome_index: int) -> OutcomeStr:
        return self.outcomes[outcome_index]

    def get_liquidity_for_outcome(
        self, outcome: OutcomeStr, web3: Web3 | None = None
    ) -> CollateralToken:
        """Liquidity per outcome is comprised of the balance of outcomeToken + collateralToken held by the pool itself (see https://github.com/seer-pm/demo/blob/7bfd0a062780ed6567f65714c4fc4f6e6cdf1c4f/web/netlify/functions/utils/fetchPools.ts#L35-L42)."""

        outcome_token = self.get_wrapped_token_for_outcome(outcome)
        pool = SeerSubgraphHandler().get_pool_by_token(
            token_address=outcome_token,
            collateral_address=self.collateral_token_contract_address_checksummed,
        )
        if not pool:
            logger.info(
                f"Could not fetch pool for token {outcome_token}, no liquidity available for outcome."
            )
            return CollateralToken(0)
        p = PriceManager.build(HexBytes(HexStr(self.id)))
        total = CollateralToken(0)

        for token_address in [pool.token0.id, pool.token1.id]:
            token_address_checksummed = Web3.to_checksum_address(token_address)
            token_contract = ContractERC20OnGnosisChain(
                address=token_address_checksummed
            )

            token_balance = token_contract.balance_of_in_tokens(
                for_address=Web3.to_checksum_address(HexAddress(HexStr(pool.id.hex()))),
                web3=web3,
            )

            # get price
            token_price_in_sdai = (
                p.get_token_price_from_pools(token=token_address_checksummed)
                if token_address_checksummed
                != self.collateral_token_contract_address_checksummed
                else CollateralToken(1.0)
            )

            # We ignore the liquidity in outcome tokens if price unknown.
            if token_price_in_sdai:
                sdai_balance = token_balance * token_price_in_sdai
                total += sdai_balance

        return total

    def get_liquidity(self) -> CollateralToken:
        liquidity_in_collateral = CollateralToken(0)
        # We ignore the invalid outcome
        for outcome in self.outcomes[:-1]:
            liquidity_for_outcome = self.get_liquidity_for_outcome(outcome)
            liquidity_in_collateral += liquidity_for_outcome

        return liquidity_in_collateral

    def has_liquidity_for_outcome(self, outcome: OutcomeStr) -> bool:
        liquidity = self.get_liquidity_for_outcome(outcome)
        return liquidity > CollateralToken(0)

    def has_liquidity(self) -> bool:
        # We define a market as having liquidity if it has liquidity for all outcomes except for the invalid (index -1)
        return all(
            [self.has_liquidity_for_outcome(outcome) for outcome in self.outcomes[:-1]]
        )

    def get_wrapped_token_for_outcome(self, outcome: OutcomeStr) -> ChecksumAddress:
        outcome_idx = self.outcomes.index(outcome)
        return self.wrapped_tokens[outcome_idx]

=======
>>>>>>> 85f2c2f7
    def place_bet(
        self,
        outcome: OutcomeStr,
        amount: USD,
        auto_deposit: bool = True,
        web3: Web3 | None = None,
        api_keys: APIKeys | None = None,
    ) -> str:
        api_keys = api_keys if api_keys is not None else APIKeys()
        if not self.can_be_traded():
            raise ValueError(
                f"Market {self.id} is not open for trading. Cannot place bet."
            )

        amount_in_token = self.get_usd_in_token(amount)
        amount_wei = amount_in_token.as_wei
        collateral_contract = self.get_collateral_token_contract()

        if auto_deposit:
            auto_deposit_collateral_token(
                collateral_contract, amount_wei, api_keys, web3
            )

        collateral_balance = collateral_contract.balanceOf(api_keys.bet_from_address)
        if collateral_balance < amount_wei:
            raise ValueError(
                f"Balance {collateral_balance} not enough for bet size {amount}"
            )

        outcome_str = self.get_outcome_str_from_bool(outcome)
        outcome_token = self.get_wrapped_token_for_outcome(outcome_str)

        #  Sell sDAI using token address
        order_metadata = swap_tokens_waiting(
            amount_wei=amount_wei,
            sell_token=collateral_contract.address,
            buy_token=outcome_token,
            api_keys=api_keys,
            web3=web3,
        )
        logger.debug(
            f"Purchased {outcome_token} in exchange for {collateral_contract.address}. Order details {order_metadata}"
        )

        return order_metadata.uid.root

    def sell_tokens(
        self,
        outcome: OutcomeStr,
        amount: USD | OutcomeToken,
        auto_withdraw: bool = True,
        api_keys: APIKeys | None = None,
        web3: Web3 | None = None,
    ) -> str:
        """
        Sells the given number of shares for the given outcome in the given market.
        """
        outcome_str = self.get_outcome_str_from_bool(outcome)
        outcome_token = self.get_wrapped_token_for_outcome(outcome_str)
        api_keys = api_keys if api_keys is not None else APIKeys()

        token_amount = (
            amount.as_outcome_wei.as_wei
            if isinstance(amount, OutcomeToken)
            else self.get_in_token(amount).as_wei
        )

        order_metadata = swap_tokens_waiting(
            amount_wei=token_amount,
            sell_token=outcome_token,
            buy_token=Web3.to_checksum_address(
                self.collateral_token_contract_address_checksummed
            ),
            api_keys=api_keys,
            web3=web3,
        )

        logger.debug(
            f"Sold {outcome_token} in exchange for {self.collateral_token_contract_address_checksummed}. Order details {order_metadata}"
        )

        return order_metadata.uid.root


def seer_create_market_tx(
    api_keys: APIKeys,
    initial_funds: USD | CollateralToken,
    question: str,
    opening_time: DatetimeUTC,
    language: str,
    outcomes: t.Sequence[OutcomeStr],
    auto_deposit: bool,
    category: str,
    min_bond: xDai,
    web3: Web3 | None = None,
) -> ChecksumAddress:
    web3 = web3 or SeerMarketFactory.get_web3()  # Default to Gnosis web3.

    factory_contract = SeerMarketFactory()
    collateral_token_address = factory_contract.collateral_token(web3=web3)
    collateral_token_contract = to_gnosis_chain_contract(
        init_collateral_token_contract(collateral_token_address, web3)
    )

    initial_funds_in_collateral = (
        get_usd_in_token(initial_funds, collateral_token_address)
        if isinstance(initial_funds, USD)
        else initial_funds
    )
    initial_funds_in_collateral_wei = initial_funds_in_collateral.as_wei

    if auto_deposit:
        auto_deposit_collateral_token(
            collateral_token_contract=collateral_token_contract,
            api_keys=api_keys,
            collateral_amount_wei_or_usd=initial_funds_in_collateral_wei,
            web3=web3,
        )

    # Approve the market maker to withdraw our collateral token.
    collateral_token_contract.approve(
        api_keys=api_keys,
        for_address=factory_contract.address,
        amount_wei=initial_funds_in_collateral_wei,
        web3=web3,
    )

    # Create the market.
    params = factory_contract.build_market_params(
        market_question=question,
        outcomes=outcomes,
        opening_time=opening_time,
        language=language,
        category=category,
        min_bond=min_bond,
    )
    tx_receipt = factory_contract.create_categorical_market(
        api_keys=api_keys, params=params, web3=web3
    )

    # ToDo - Add liquidity to market on Swapr (https://github.com/gnosis/prediction-market-agent-tooling/issues/497)
    market_address = extract_market_address_from_tx(
        factory_contract=factory_contract, tx_receipt=tx_receipt, web3=web3
    )
    return market_address


def extract_market_address_from_tx(
    factory_contract: SeerMarketFactory, tx_receipt: TxReceipt, web3: Web3
) -> ChecksumAddress:
    """We extract the newly created market from the NewMarket event emitted in the transaction."""
    event_logs = (
        factory_contract.get_web3_contract(web3=web3)
        .events.NewMarket()
        .process_receipt(tx_receipt)
    )
    new_market_event = NewMarketEvent(**event_logs[0]["args"])
    return Web3.to_checksum_address(new_market_event.market)<|MERGE_RESOLUTION|>--- conflicted
+++ resolved
@@ -70,7 +70,6 @@
     creator: HexAddress
     collateral_token_contract_address_checksummed: ChecksumAddress
     condition_id: HexBytes
-    # seer_outcomes: dict[SeerOutcomeEnum, int]
     description: str | None = (
         None  # Seer markets don't have a description, so just default to None.
     )
@@ -114,7 +113,6 @@
     ) -> OutcomeToken | None:
         """Returns number of outcome tokens returned for a given bet expressed in collateral units."""
 
-<<<<<<< HEAD
         if outcome_str not in self.outcomes:
             raise ValueError(
                 f"Outcome {outcome_str} not found in market outcomes {self.outcomes}"
@@ -122,10 +120,6 @@
 
         outcome_token = self.get_wrapped_token_for_outcome(outcome_str)
 
-=======
-        outcome_str = self.get_outcome_str_from_bool(direction)
-        outcome_token = self.get_wrapped_token_for_outcome(outcome_str)
->>>>>>> 85f2c2f7
         bet_amount_in_tokens = self.get_in_token(bet_amount)
 
         p = PriceManager.build(market_id=HexBytes(HexStr(self.id)))
@@ -155,10 +149,7 @@
         )
         return value_outcome_token_in_collateral.as_token
 
-    # def get_outcome_str_from_bool(self, outcome: bool) -> OutcomeStr:
-    #     outcome_translated = SeerOutcomeEnum.from_bool(outcome)
-    #     idx = self.seer_outcomes[outcome_translated]
-    #     return OutcomeStr(self.outcomes[idx])
+
 
     @staticmethod
     def get_trade_balance(api_keys: APIKeys) -> USD:
@@ -177,20 +168,13 @@
 
         amounts_ot: dict[OutcomeStr, OutcomeToken] = {}
 
-<<<<<<< HEAD
         for outcome_str, wrapped_token in zip(self.outcomes, self.wrapped_tokens):
-=======
-        for outcome in [True, False]:
-            outcome_str = self.get_outcome_str_from_bool(outcome)
-            wrapped_token = self.get_wrapped_token_for_outcome(outcome_str)
-
->>>>>>> 85f2c2f7
             outcome_token_balance_wei = OutcomeWei.from_wei(
                 ContractERC20OnGnosisChain(address=wrapped_token).balanceOf(
                     for_address=Web3.to_checksum_address(user_id), web3=web3
                 )
             )
-            # outcome_str = self.get_outcome_str_from_bool(outcome=outcome)
+
             amounts_ot[
                 OutcomeStr(outcome_str)
             ] = outcome_token_balance_wei.as_outcome_token
@@ -208,76 +192,6 @@
             amounts_potential=amounts_potential,
             amounts_ot=amounts_ot,
         )
-
-    def get_outcome_str_from_idx(self, outcome_index: int) -> OutcomeStr:
-        return self.outcomes[outcome_index]
-
-    def get_liquidity_for_outcome(
-        self, outcome: OutcomeStr, web3: Web3 | None = None
-    ) -> CollateralToken:
-        """Liquidity per outcome is comprised of the balance of outcomeToken + collateralToken held by the pool itself (see https://github.com/seer-pm/demo/blob/7bfd0a062780ed6567f65714c4fc4f6e6cdf1c4f/web/netlify/functions/utils/fetchPools.ts#L35-L42)."""
-
-        outcome_token = self.get_wrapped_token_for_outcome(outcome)
-        pool = SeerSubgraphHandler().get_pool_by_token(
-            token_address=outcome_token,
-            collateral_address=self.collateral_token_contract_address_checksummed,
-        )
-        if not pool:
-            logger.info(
-                f"Could not fetch pool for token {outcome_token}, no liquidity available for outcome."
-            )
-            return CollateralToken(0)
-        p = PriceManager.build(HexBytes(HexStr(self.id)))
-        total = CollateralToken(0)
-
-        for token_address in [pool.token0.id, pool.token1.id]:
-            token_address_checksummed = Web3.to_checksum_address(token_address)
-            token_contract = ContractERC20OnGnosisChain(
-                address=token_address_checksummed
-            )
-
-            token_balance = token_contract.balance_of_in_tokens(
-                for_address=Web3.to_checksum_address(pool.id.hex()),
-                web3=web3,
-            )
-
-            # get price
-            token_price_in_sdai = (
-                p.get_token_price_from_pools(token=token_address_checksummed)
-                if token_address_checksummed
-                != self.collateral_token_contract_address_checksummed
-                else CollateralToken(1.0)
-            )
-
-            # We ignore the liquidity in outcome tokens if price unknown.
-            if token_price_in_sdai:
-                sdai_balance = token_balance * token_price_in_sdai
-                total += sdai_balance
-
-        return total
-
-    def get_liquidity(self) -> CollateralToken:
-        liquidity_in_collateral = CollateralToken(0)
-        # We ignore the invalid outcome
-        for outcome in self.outcomes[:-1]:
-            liquidity_for_outcome = self.get_liquidity_for_outcome(outcome)
-            liquidity_in_collateral += liquidity_for_outcome
-
-        return liquidity_in_collateral
-
-    def has_liquidity_for_outcome(self, outcome: OutcomeStr) -> bool:
-        liquidity = self.get_liquidity_for_outcome(outcome)
-        return liquidity > CollateralToken(0)
-
-    def has_liquidity(self) -> bool:
-        # We define a market as having liquidity if it has liquidity for all outcomes except for the invalid (index -1)
-        return all(
-            [self.has_liquidity_for_outcome(outcome) for outcome in self.outcomes[:-1]]
-        )
-
-    def get_wrapped_token_for_outcome(self, outcome: OutcomeStr) -> ChecksumAddress:
-        outcome_idx = self.outcomes.index(outcome)
-        return self.wrapped_tokens[outcome_idx]
 
     def get_position(
         self, user_id: str, web3: Web3 | None = None
@@ -388,12 +302,12 @@
             fees=MarketFees.get_zero_fees(),
             outcome_token_pool=None,
             outcomes_supply=model.outcomes_supply,
-            # resolution=model.get_resolution_enum(),
+
             resolution=None,
             volume=None,
-            # current_p_yes=current_p_yes,
+
             probability_map=probability_map,
-            # seer_outcomes=model.outcome_as_enums,
+
         )
 
     @staticmethod
@@ -434,7 +348,6 @@
             is not None
         ]
 
-<<<<<<< HEAD
     def get_outcome_str_from_idx(self, outcome_index: int) -> OutcomeStr:
         return self.outcomes[outcome_index]
 
@@ -505,8 +418,6 @@
         outcome_idx = self.outcomes.index(outcome)
         return self.wrapped_tokens[outcome_idx]
 
-=======
->>>>>>> 85f2c2f7
     def place_bet(
         self,
         outcome: OutcomeStr,
@@ -536,8 +447,7 @@
                 f"Balance {collateral_balance} not enough for bet size {amount}"
             )
 
-        outcome_str = self.get_outcome_str_from_bool(outcome)
-        outcome_token = self.get_wrapped_token_for_outcome(outcome_str)
+        outcome_token = self.get_wrapped_token_for_outcome(outcome)
 
         #  Sell sDAI using token address
         order_metadata = swap_tokens_waiting(
@@ -564,8 +474,7 @@
         """
         Sells the given number of shares for the given outcome in the given market.
         """
-        outcome_str = self.get_outcome_str_from_bool(outcome)
-        outcome_token = self.get_wrapped_token_for_outcome(outcome_str)
+        outcome_token = self.get_wrapped_token_for_outcome(outcome)
         api_keys = api_keys if api_keys is not None else APIKeys()
 
         token_amount = (
