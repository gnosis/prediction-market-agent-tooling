import os
import typing as t

from web3 import Web3
from web3.types import TxReceipt

from prediction_market_agent_tooling.config import APIKeys
<<<<<<< HEAD
from prediction_market_agent_tooling.gtypes import ABI, ChecksumAddress, xDai
from prediction_market_agent_tooling.markets.seer.subgraph_data_models import (
=======
from prediction_market_agent_tooling.gtypes import (
    ABI,
    ChecksumAddress,
    OutcomeStr,
    xDai,
)
from prediction_market_agent_tooling.markets.seer.data_models import (
>>>>>>> b632b1d0
    CreateCategoricalMarketsParams,
)
from prediction_market_agent_tooling.tools.contract import (
    ContractOnGnosisChain,
    abi_field_validator,
)
from prediction_market_agent_tooling.tools.datetime_utc import DatetimeUTC


class SeerMarketFactory(ContractOnGnosisChain):
    # https://gnosisscan.io/address/0x83183da839ce8228e31ae41222ead9edbb5cdcf1#code.
    abi: ABI = abi_field_validator(
        os.path.join(
            os.path.dirname(os.path.realpath(__file__)),
            "../../abis/seer_market_factory.abi.json",
        )
    )
    address: ChecksumAddress = Web3.to_checksum_address(
        "0x83183da839ce8228e31ae41222ead9edbb5cdcf1"
    )

    @staticmethod
    def build_market_params(
        market_question: str,
        outcomes: t.Sequence[OutcomeStr],
        opening_time: DatetimeUTC,
        min_bond: xDai,
        language: str = "en_US",
        category: str = "misc",
    ) -> CreateCategoricalMarketsParams:
        return CreateCategoricalMarketsParams(
            market_name=market_question,
            token_names=[
                o.upper() for o in outcomes
            ],  # Following usual token names on Seer (YES,NO).
            min_bond=min_bond.as_xdai_wei.value,
            opening_time=int(opening_time.timestamp()),
            outcomes=outcomes,
            lang=language,
            category=category,
        )

    def market_count(self, web3: Web3 | None = None) -> int:
        count: int = self.call("marketCount", web3=web3)
        return count

    def market_at_index(self, index: int, web3: Web3 | None = None) -> ChecksumAddress:
        market_address: str = self.call("markets", function_params=[index], web3=web3)
        return Web3.to_checksum_address(market_address)

    def collateral_token(self, web3: Web3 | None = None) -> ChecksumAddress:
        collateral_token_address: str = self.call("collateralToken", web3=web3)
        return Web3.to_checksum_address(collateral_token_address)

    def create_categorical_market(
        self,
        api_keys: APIKeys,
        params: CreateCategoricalMarketsParams,
        web3: Web3 | None = None,
    ) -> TxReceipt:
        receipt_tx = self.send(
            api_keys=api_keys,
            function_name="createCategoricalMarket",
            function_params=[params.model_dump(by_alias=True)],
            web3=web3,
        )
        return receipt_tx<|MERGE_RESOLUTION|>--- conflicted
+++ resolved
@@ -5,18 +5,13 @@
 from web3.types import TxReceipt
 
 from prediction_market_agent_tooling.config import APIKeys
-<<<<<<< HEAD
-from prediction_market_agent_tooling.gtypes import ABI, ChecksumAddress, xDai
-from prediction_market_agent_tooling.markets.seer.subgraph_data_models import (
-=======
 from prediction_market_agent_tooling.gtypes import (
     ABI,
     ChecksumAddress,
     OutcomeStr,
     xDai,
 )
-from prediction_market_agent_tooling.markets.seer.data_models import (
->>>>>>> b632b1d0
+from prediction_market_agent_tooling.markets.seer.subgraph_data_models import (
     CreateCategoricalMarketsParams,
 )
 from prediction_market_agent_tooling.tools.contract import (
