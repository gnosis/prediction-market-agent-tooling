--- conflicted
+++ resolved
@@ -31,11 +31,7 @@
 )
 from prediction_market_agent_tooling.markets.seer.subgraph_data_models import (
     SeerPool,
-<<<<<<< HEAD
-    SeerSwap,
-=======
     SwaprSwap,
->>>>>>> 3dad9028
 )
 from prediction_market_agent_tooling.tools.hexbytes_custom import HexBytes
 from prediction_market_agent_tooling.tools.singleton import SingletonMeta
@@ -367,11 +363,8 @@
                 pools_field.sqrtPrice,
                 pools_field.token0Price,
                 pools_field.token1Price,
-<<<<<<< HEAD
-=======
                 pools_field.totalValueLockedToken0,
                 pools_field.totalValueLockedToken1,
->>>>>>> 3dad9028
             ]
             + self._get_fields_for_seer_token(pools_field.token0)
             + self._get_fields_for_seer_token(pools_field.token1)
@@ -437,11 +430,7 @@
         recipient: ChecksumAddress,
         timestamp_gt: DatetimeUTC | None = None,
         timestamp_lt: DatetimeUTC | None = None,
-<<<<<<< HEAD
-    ) -> list[SeerSwap]:
-=======
     ) -> list[SwaprSwap]:
->>>>>>> 3dad9028
         where_argument: dict[str, Any] = {"recipient": recipient.lower()}
         if timestamp_gt is not None:
             where_argument["timestamp_gt"] = to_int_timestamp(timestamp_gt)
@@ -450,11 +439,7 @@
 
         swaps_field = self.swapr_algebra_subgraph.Query.swaps(where=where_argument)
         fields = self._get_fields_for_swaps(swaps_field)
-<<<<<<< HEAD
-        swaps = self.do_query(fields=fields, pydantic_model=SeerSwap)
-=======
         swaps = self.do_query(fields=fields, pydantic_model=SwaprSwap)
->>>>>>> 3dad9028
 
         return swaps
 
