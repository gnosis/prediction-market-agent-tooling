import sys
import typing as t
from typing import Any

from subgrounds import FieldPath
from web3.constants import ADDRESS_ZERO

from prediction_market_agent_tooling.gtypes import ChecksumAddress
from prediction_market_agent_tooling.loggers import logger
from prediction_market_agent_tooling.markets.agent_market import FilterBy, SortBy
from prediction_market_agent_tooling.markets.base_subgraph_handler import (
    BaseSubgraphHandler,
)
from prediction_market_agent_tooling.markets.seer.data_models import SeerMarket
from prediction_market_agent_tooling.markets.seer.subgraph_data_models import SeerPool
from prediction_market_agent_tooling.tools.hexbytes_custom import HexBytes
from prediction_market_agent_tooling.tools.utils import to_int_timestamp, utcnow
from prediction_market_agent_tooling.tools.web3_utils import unwrap_generic_value


class SeerSubgraphHandler(BaseSubgraphHandler):
    """
    Class responsible for handling interactions with Seer subgraphs.
    """

    SEER_SUBGRAPH = "https://gateway-arbitrum.network.thegraph.com/api/{graph_api_key}/subgraphs/id/B4vyRqJaSHD8dRDb3BFRoAzuBK18c1QQcXq94JbxDxWH"

    SWAPR_ALGEBRA_SUBGRAPH = "https://gateway-arbitrum.network.thegraph.com/api/{graph_api_key}/subgraphs/id/AAA1vYjxwFHzbt6qKwLHNcDSASyr1J1xVViDH8gTMFMR"

    INVALID_ANSWER = "ffffffffffffffffffffffffffffffffffffffffffffffffffffffffffffffff"

    def __init__(self) -> None:
        super().__init__()

        self.seer_subgraph = self.sg.load_subgraph(
            self.SEER_SUBGRAPH.format(
                graph_api_key=self.keys.graph_api_key.get_secret_value()
            )
        )
        self.swapr_algebra_subgraph = self.sg.load_subgraph(
            self.SWAPR_ALGEBRA_SUBGRAPH.format(
                graph_api_key=self.keys.graph_api_key.get_secret_value()
            )
        )

    def _get_fields_for_markets(self, markets_field: FieldPath) -> list[FieldPath]:
        fields = [
            markets_field.id,
            markets_field.factory,
            markets_field.creator,
            markets_field.conditionId,
            markets_field.marketName,
            markets_field.outcomesSupply,
            markets_field.parentOutcome,
            markets_field.outcomes,
            markets_field.payoutReported,
            markets_field.payoutNumerators,
            markets_field.hasAnswers,
            markets_field.blockTimestamp,
            markets_field.parentMarket.id,
            markets_field.openingTs,
            markets_field.finalizeTs,
            markets_field.wrappedTokens,
            markets_field.collateralToken,
        ]
        return fields

    @staticmethod
    def filter_bicategorical_markets(markets: list[SeerMarket]) -> list[SeerMarket]:
        # We do an extra check for the invalid outcome for safety.
        return [m for m in markets if len(m.outcomes) == 3]

    @staticmethod
    def filter_binary_markets(markets: list[SeerMarket]) -> list[SeerMarket]:
        return [
            market
            for market in markets
            if {"yes", "no"}.issubset({o.lower() for o in market.outcomes})
        ]

    @staticmethod
    def _build_where_statements(
        filter_by: FilterBy,
        include_conditional_markets: bool = False,
    ) -> dict[Any, Any]:
        now = to_int_timestamp(utcnow())

        and_stms: dict[str, t.Any] = {}

        match filter_by:
            case FilterBy.OPEN:
                and_stms["openingTs_gt"] = now
                and_stms["hasAnswers"] = False
            case FilterBy.RESOLVED:
                # We consider RESOLVED == CLOSED (on Seer UI)
                and_stms["payoutReported"] = True
            case FilterBy.NONE:
                pass
            case _:
                raise ValueError(f"Unknown filter {filter_by}")

        if not include_conditional_markets:
            and_stms["parentMarket"] = ADDRESS_ZERO.lower()

        # We are only interested in binary markets of type YES/NO/Invalid.
        or_stms = {}
        or_stms["or"] = [
            {"outcomes_contains": ["YES"]},
            {"outcomes_contains": ["Yes"]},
            {"outcomes_contains": ["yes"]},
        ]

        where_stms: dict[str, t.Any] = {"and": [and_stms, or_stms]}
        return where_stms

    def _build_sort_params(
        self, sort_by: SortBy
    ) -> tuple[str | None, FieldPath | None]:
        sort_direction: str | None
        sort_by_field: FieldPath | None

        match sort_by:
            case SortBy.NEWEST:
                sort_direction = "desc"
                sort_by_field = self.seer_subgraph.Market.blockTimestamp
            case SortBy.CLOSING_SOONEST:
                sort_direction = "asc"
                sort_by_field = self.seer_subgraph.Market.openingTs
            case SortBy.HIGHEST_LIQUIDITY | SortBy.LOWEST_LIQUIDITY:
                sort_direction = (
                    "desc" if sort_by == SortBy.HIGHEST_LIQUIDITY else "asc"
                )
                sort_by_field = self.seer_subgraph.Market.outcomesSupply
            case SortBy.NONE:
                sort_direction = None
                sort_by_field = None
            case _:
                raise ValueError(f"Unknown sort_by: {sort_by}")

        return sort_direction, sort_by_field

    def get_bicategorical_markets(
        self,
        filter_by: FilterBy,
        limit: int | None = None,
        sort_by_field: FieldPath | None = None,
        sort_direction: str | None = None,
        include_conditional_markets: bool = True,
    ) -> list[SeerMarket]:
        """Returns markets that contain 2 categories plus an invalid outcome."""
        # Binary markets on Seer contain 3 outcomes: OutcomeA, outcomeB and an Invalid option.
        where_stms = self._build_where_statements(
            filter_by=filter_by, include_conditional_markets=include_conditional_markets
        )

        # These values can not be set to `None`, but they can be omitted.
        optional_params = {}
        if sort_by_field is not None:
            optional_params["orderBy"] = sort_by_field
        if sort_direction is not None:
            optional_params["orderDirection"] = sort_direction

        markets_field = self.seer_subgraph.Query.markets(
            first=(
                limit if limit else sys.maxsize
            ),  # if not limit, we fetch all possible markets,
            where=unwrap_generic_value(where_stms),
            **optional_params,
        )
        fields = self._get_fields_for_markets(markets_field)
        markets = self.do_query(fields=fields, pydantic_model=SeerMarket)
        two_category_markets = self.filter_bicategorical_markets(markets)
        return two_category_markets

    def get_binary_markets(
        self,
        filter_by: FilterBy,
        sort_by: SortBy = SortBy.NONE,
        limit: int | None = None,
        include_conditional_markets: bool = True,
    ) -> list[SeerMarket]:
        sort_direction, sort_by_field = self._build_sort_params(sort_by)

        two_category_markets = self.get_bicategorical_markets(
            limit=limit,
            include_conditional_markets=include_conditional_markets,
            sort_direction=sort_direction,
            sort_by_field=sort_by_field,
            filter_by=filter_by,
        )
        # Now we additionally filter markets based on YES/NO being the only outcomes.
        binary_markets = self.filter_binary_markets(two_category_markets)
        return binary_markets

    def get_market_by_id(self, market_id: HexBytes) -> SeerMarket:
        markets_field = self.seer_subgraph.Query.market(id=market_id.hex().lower())
        fields = self._get_fields_for_markets(markets_field)
        markets = self.do_query(fields=fields, pydantic_model=SeerMarket)
        if len(markets) != 1:
            raise ValueError(
                f"Fetched wrong number of markets. Expected 1 but got {len(markets)}"
            )
        return markets[0]

    def _get_fields_for_pools(self, pools_field: FieldPath) -> list[FieldPath]:
        fields = [
            pools_field.id,
            pools_field.liquidity,
            pools_field.sqrtPrice,
            pools_field.token0Price,
            pools_field.token1Price,
            pools_field.token0.id,
            pools_field.token0.name,
            pools_field.token0.symbol,
            pools_field.token1.id,
            pools_field.token1.name,
            pools_field.token1.symbol,
        ]
        return fields

    def get_pool_by_token(
        self, token_address: ChecksumAddress, collateral_address: ChecksumAddress
    ) -> SeerPool | None:
        # We iterate through the wrapped tokens and put them in a where clause so that we hit the subgraph endpoint just once.
        wheres = []
<<<<<<< HEAD
        wheres.extend(
            [
                {
                    "token0": token_address.lower(),
                    "token1": collateral_address.lower(),
                },
                {
                    "token0": collateral_address.lower(),
                    "token1": token_address.lower(),
                },
            ]
        )

        optional_params = {}
        optional_params["orderBy"] = self.swapr_algebra_subgraph.Pool.liquidity
        optional_params["orderDirection"] = "desc"

        pools_field = self.swapr_algebra_subgraph.Query.pools(
            where={"or": wheres}, **optional_params
=======
        for wrapped_token in market.wrapped_tokens:
            wheres.extend(
                [
                    {"token0": wrapped_token.lower()},
                    {"token1": wrapped_token.lower()},
                ]
            )
        pools_field = self.swapr_algebra_subgraph.Query.pools(
            where=unwrap_generic_value({"or": wheres})
>>>>>>> b632b1d0
        )
        fields = self._get_fields_for_pools(pools_field)
        pools = self.do_query(fields=fields, pydantic_model=SeerPool)
        # We assume there is only one pool for outcomeToken/sDAI.
        if len(pools) > 1:
            logger.info(
                f"Multiple pools found for token {token_address}, selecting the first."
            )
        if pools:
            # We select the first one
            return pools[0]
        return None<|MERGE_RESOLUTION|>--- conflicted
+++ resolved
@@ -223,7 +223,6 @@
     ) -> SeerPool | None:
         # We iterate through the wrapped tokens and put them in a where clause so that we hit the subgraph endpoint just once.
         wheres = []
-<<<<<<< HEAD
         wheres.extend(
             [
                 {
@@ -242,18 +241,8 @@
         optional_params["orderDirection"] = "desc"
 
         pools_field = self.swapr_algebra_subgraph.Query.pools(
-            where={"or": wheres}, **optional_params
-=======
-        for wrapped_token in market.wrapped_tokens:
-            wheres.extend(
-                [
-                    {"token0": wrapped_token.lower()},
-                    {"token1": wrapped_token.lower()},
-                ]
-            )
-        pools_field = self.swapr_algebra_subgraph.Query.pools(
-            where=unwrap_generic_value({"or": wheres})
->>>>>>> b632b1d0
+            where=unwrap_generic_value({"or": wheres}, **optional_params
+        )
         )
         fields = self._get_fields_for_pools(pools_field)
         pools = self.do_query(fields=fields, pydantic_model=SeerPool)
