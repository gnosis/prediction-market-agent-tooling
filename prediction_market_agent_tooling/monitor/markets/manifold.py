--- conflicted
+++ resolved
@@ -6,15 +6,13 @@
     get_resolved_manifold_bets,
     manifold_to_generic_resolved_bet,
 )
-<<<<<<< HEAD
-from prediction_market_agent_tooling.monitor.monitor import DeployedAgent, MarketType
-from prediction_market_agent_tooling.tools.utils import check_not_none
-=======
 from prediction_market_agent_tooling.monitor.monitor import (
     DeployedAgent,
+    MarketType,
+    MonitorConfig,
     MonitorSettings,
 )
->>>>>>> e7d4b79b
+from prediction_market_agent_tooling.tools.utils import check_not_none
 
 
 class DeployedManifoldAgent(DeployedAgent):
@@ -34,14 +32,14 @@
         return [manifold_to_generic_resolved_bet(b) for b in manifold_bets]
 
     @staticmethod
-<<<<<<< HEAD
     def get_all_deployed_agents_gcp() -> list["DeployedManifoldAgent"]:
         return [
             DeployedManifoldAgent(**agent.model_dump())
             for agent in DeployedAgent.get_all_deployed_agents_gcp()
             if agent.market_type == MarketType.MANIFOLD
         ]
-=======
+
+    @staticmethod
     def from_monitor_settings(
         settings: MonitorSettings, start_time: datetime
     ) -> list[DeployedAgent]:
@@ -50,10 +48,13 @@
             agents.append(
                 DeployedManifoldAgent(
                     name="ManifoldAgent",
-                    start_time=start_time,
-                    manifold_user_id=get_authenticated_user(key).id,
+                    agent_class="DeployableAgent",
+                    market_type=MarketType.MANIFOLD,
+                    monitor_config=MonitorConfig(
+                        start_time=start_time,
+                        manifold_user_id=get_authenticated_user(key).id,
+                    ),
                 )
             )
         else:
-            return []
->>>>>>> e7d4b79b
+            return []