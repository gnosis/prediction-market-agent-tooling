--- conflicted
+++ resolved
@@ -1,23 +1,17 @@
-<<<<<<< HEAD
-=======
 from datetime import datetime
 
->>>>>>> e7d4b79b
 from web3 import Web3
 
 from prediction_market_agent_tooling.gtypes import ChecksumAddress
 from prediction_market_agent_tooling.markets.data_models import ResolvedBet
-<<<<<<< HEAD
-from prediction_market_agent_tooling.markets.omen.omen import get_resolved_bets
-from prediction_market_agent_tooling.monitor.monitor import DeployedAgent, MarketType
-from prediction_market_agent_tooling.tools.utils import check_not_none
-=======
 from prediction_market_agent_tooling.markets.omen.omen import get_bets
 from prediction_market_agent_tooling.monitor.monitor import (
     DeployedAgent,
+    MarketType,
+    MonitorConfig,
     MonitorSettings,
 )
->>>>>>> e7d4b79b
+from prediction_market_agent_tooling.tools.utils import check_not_none
 
 
 class DeployedOmenAgent(DeployedAgent):
@@ -36,8 +30,7 @@
             start_time=self.monitor_config.start_time,
             end_time=None,
         )
-<<<<<<< HEAD
-        return [b.to_generic_resolved_bet() for b in bets]
+        return [b.to_generic_resolved_bet() for b in bets if b.fpmm.is_resolved]
 
     @staticmethod
     def get_all_deployed_agents_gcp() -> list["DeployedOmenAgent"]:
@@ -46,21 +39,21 @@
             for agent in DeployedAgent.get_all_deployed_agents_gcp()
             if agent.market_type == MarketType.OMEN
         ]
-=======
-        return [b.to_generic_resolved_bet() for b in bets if b.fpmm.is_resolved]
 
     @staticmethod
     def from_monitor_settings(
         settings: MonitorSettings, start_time: datetime
     ) -> list[DeployedAgent]:
-        if settings.BET_FROM_ADDRESS:
+        if settings.OMEN_PUBLIC_KEYS:
             return [
                 DeployedOmenAgent(
                     name="OmenAgent",
-                    start_time=start_time,
-                    wallet_address=Web3.to_checksum_address(settings.BET_FROM_ADDRESS),
+                    agent_class="DeployableAgent",
+                    market_type=MarketType.OMEN,
+                    monitor_config=MonitorConfig(
+                        start_time=start_time, omen_public_key=settings.OMEN_PUBLIC_KEYS
+                    ),
                 )
             ]
         else:
-            return []
->>>>>>> e7d4b79b
+            return []