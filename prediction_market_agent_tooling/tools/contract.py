import json
import os
import time
import typing as t
from abc import ABC, abstractmethod
from contextlib import contextmanager

from pydantic import BaseModel, field_validator
from typing_extensions import Unpack
from web3 import Web3

from prediction_market_agent_tooling.config import APIKeys
from prediction_market_agent_tooling.gtypes import (
    ABI,
    ChainID,
    ChecksumAddress,
    Nonce,
    TxParams,
    TxReceipt,
    Wei,
)
from prediction_market_agent_tooling.tools.gnosis_rpc import (
    GNOSIS_NETWORK_ID,
    GNOSIS_RPC_URL,
)
from prediction_market_agent_tooling.tools.utils import check_not_none
from prediction_market_agent_tooling.tools.web3_utils import (
    call_function_on_contract,
    send_function_on_contract_tx,
    send_function_on_contract_tx_using_safe,
)


def abi_field_validator(value: str) -> ABI:
    if value.endswith(".json"):
        with open(value) as f:
            value = f.read()

    try:
        json.loads(value)  # Test if it's valid JSON content.
        return ABI(value)
    except json.decoder.JSONDecodeError:
        raise ValueError(f"Invalid ABI: {value}")


@contextmanager
def wait_until_nonce_changed(
    for_address: ChecksumAddress, timeout: int = 10, sleep_time: int = 1
) -> t.Generator[None, None, None]:
    current_nonce = ContractOnGnosisChain.get_transaction_count(for_address)
    yield
    start_monotonic = time.monotonic()
    while (
        time.monotonic() - start_monotonic < timeout
        and current_nonce == ContractOnGnosisChain.get_transaction_count(for_address)
    ):
        time.sleep(sleep_time)


class ContractBaseClass(BaseModel):
    """
    Base class holding the basic requirements and tools used for every contract.
    """

    CHAIN_ID: t.ClassVar[ChainID]
    CHAIN_RPC_URL: t.ClassVar[str]

    abi: ABI
    address: ChecksumAddress

    _abi_field_validator = field_validator("abi", mode="before")(abi_field_validator)

    def call(
        self,
        function_name: str,
        function_params: t.Optional[list[t.Any] | dict[str, t.Any]] = None,
        web3: Web3 | None = None,
    ) -> t.Any:
        """
        Used for reading from the contract.
        """
        web3 = web3 or self.get_web3()
        return call_function_on_contract(
            web3=web3,
            contract_address=self.address,
            contract_abi=self.abi,
            function_name=function_name,
            function_params=function_params,
        )

    def send(
        self,
        api_keys: APIKeys,
        function_name: str,
        function_params: t.Optional[list[t.Any] | dict[str, t.Any]] = None,
        tx_params: t.Optional[TxParams] = None,
        timeout: int = 180,
        web3: Web3 | None = None,
    ) -> TxReceipt:
        """
        Used for changing a state (writing) to the contract.
        """

        if api_keys.SAFE_ADDRESS:
            return send_function_on_contract_tx_using_safe(
                web3=web3 or self.get_web3(),
                contract_address=self.address,
                contract_abi=self.abi,
                from_private_key=api_keys.bet_from_private_key,
                safe_address=api_keys.SAFE_ADDRESS,
                function_name=function_name,
                function_params=function_params,
                tx_params=tx_params,
                timeout=timeout,
            )
        return send_function_on_contract_tx(
            web3=web3 or self.get_web3(),
            contract_address=self.address,
            contract_abi=self.abi,
            from_private_key=api_keys.bet_from_private_key,
            function_name=function_name,
            function_params=function_params,
            tx_params=tx_params,
            timeout=timeout,
        )

    def send_with_value(
        self,
        api_keys: APIKeys,
        function_name: str,
        amount_wei: Wei,
        function_params: t.Optional[list[t.Any] | dict[str, t.Any]] = None,
        tx_params: t.Optional[TxParams] = None,
        timeout: int = 180,
        web3: Web3 | None = None,
    ) -> TxReceipt:
        """
        Used for changing a state (writing) to the contract, including sending chain's native currency.
        """
        return self.send(
            api_keys=api_keys,
            function_name=function_name,
            function_params=function_params,
            tx_params={"value": amount_wei, **(tx_params or {})},
            timeout=timeout,
            web3=web3,
        )

    @classmethod
    def get_transaction_count(cls, for_address: ChecksumAddress) -> Nonce:
        return cls.get_web3().eth.get_transaction_count(for_address)

    @classmethod
    def get_web3(cls) -> Web3:
        return Web3(Web3.HTTPProvider(cls.CHAIN_RPC_URL))


class ContractProxyBaseClass(ContractBaseClass):
    """
    Contract base class for proxy contracts.
    """

    abi: ABI = abi_field_validator(
        os.path.join(
            os.path.dirname(os.path.realpath(__file__)), "../abis/proxy.abi.json"
        )
    )

    def implementation(self, web3: Web3 | None = None) -> ChecksumAddress:
        address = self.call("implementation", web3=web3)
        return Web3.to_checksum_address(address)


class ContractERC20BaseClass(ContractBaseClass):
    """
    Contract base class extended by ERC-20 standard methods.
    """

    abi: ABI = abi_field_validator(
        os.path.join(
            os.path.dirname(os.path.realpath(__file__)), "../abis/erc20.abi.json"
        )
    )

    def approve(
        self,
        api_keys: APIKeys,
        for_address: ChecksumAddress,
        amount_wei: Wei,
        tx_params: t.Optional[TxParams] = None,
        web3: Web3 | None = None,
    ) -> TxReceipt:
        return self.send(
            api_keys=api_keys,
            function_name="approve",
            function_params=[
                for_address,
                amount_wei,
            ],
            tx_params=tx_params,
            web3=web3,
        )

    def transferFrom(
        self,
        api_keys: APIKeys,
        sender: ChecksumAddress,
        recipient: ChecksumAddress,
        amount_wei: Wei,
        tx_params: t.Optional[TxParams] = None,
        web3: Web3 | None = None,
    ) -> TxReceipt:
        return self.send(
            api_keys=api_keys,
            function_name="transferFrom",
            function_params=[sender, recipient, amount_wei],
            tx_params=tx_params,
            web3=web3,
        )

    def balanceOf(self, for_address: ChecksumAddress, web3: Web3 | None = None) -> Wei:
        balance: Wei = self.call("balanceOf", [for_address], web3=web3)
        return balance

<<<<<<< HEAD
    def allowance(
        self, owner: ChecksumAddress, spender: ChecksumAddress, web3: Web3 | None = None
    ) -> Wei:
        allowance: Wei = self.call("allowance", [owner, spender], web3=web3)
        return allowance


class ExtraDepositParams(t.TypedDict):
    receiver: ChecksumAddress


class AbstractCollateral(ABC, ContractERC20BaseClass):
    @abstractmethod
    def deposit(
        self,
        api_keys: APIKeys,
        amount_wei: Wei,
        tx_params: t.Optional[TxParams] = None,
        web3: Web3 | None = None,
        **kwargs: Unpack[ExtraDepositParams],
    ) -> TxReceipt:
        pass


class ContractDepositableWrapperERC20BaseClass(AbstractCollateral):
    """
    ERC-20 standard base class extended for wrapper tokens.
    Although this is not a standard, it's seems to be a common pattern for wrapped tokens (at least it checks out for wxDai and wETH).
=======

class ContractDepositableWrapperERC20BaseClass(ContractERC20BaseClass):
    """
    ERC-20 standard base class extended for wrapper tokens.
    Altough this is not a standard, it's seems to be a common pattern for wrapped tokens (at least it checks out for wxDai and wETH).
>>>>>>> fa1f3a1b
    """

    abi: ABI = abi_field_validator(
        os.path.join(
            os.path.dirname(os.path.realpath(__file__)),
            "../abis/depositablewrapper_erc20.abi.json",
        )
    )

    def deposit(
        self,
        api_keys: APIKeys,
        amount_wei: Wei,
        tx_params: t.Optional[TxParams] = None,
        web3: Web3 | None = None,
        **kwargs: Unpack[ExtraDepositParams],
    ) -> TxReceipt:
        return self.send_with_value(
            api_keys=api_keys,
            function_name="deposit",
            amount_wei=amount_wei,
            tx_params=tx_params,
            web3=web3,
        )

    def withdraw(
        self,
        api_keys: APIKeys,
        amount_wei: Wei,
        tx_params: t.Optional[TxParams] = None,
        web3: Web3 | None = None,
    ) -> TxReceipt:
        return self.send(
            api_keys=api_keys,
            function_name="withdraw",
            function_params=[amount_wei],
            tx_params=tx_params,
            web3=web3,
        )


<<<<<<< HEAD
class ContractERC4626BaseClass(AbstractCollateral):
=======
class ContractERC4626BaseClass(ContractERC20BaseClass):
>>>>>>> fa1f3a1b
    """
    Class for ERC-4626, which is a superset for ERC-20.
    """

    abi: ABI = abi_field_validator(
        os.path.join(
            os.path.dirname(os.path.realpath(__file__)), "../abis/erc4626.abi.json"
        )
    )

    def asset(self, web3: Web3 | None = None) -> ChecksumAddress:
        address = self.call("asset", web3=web3)
        return Web3.to_checksum_address(address)

<<<<<<< HEAD
    def approve_if_allowance_not_enough(
        self, api_keys: APIKeys, amount_wei: Wei, web3: Web3 | None = None
    ) -> None:
        asset_token = self.get_asset_token_contract(web3=web3)
        # We check if this contract is able to spend the user's ERC20 tokens that serve as `asset` on the ERC4626.
        allowance = asset_token.allowance(
            owner=api_keys.bet_from_address, spender=self.address, web3=web3
        )
        if allowance < amount_wei:
            asset_token.approve(api_keys, self.address, amount_wei, web3=web3)

=======
>>>>>>> fa1f3a1b
    def deposit(
        self,
        api_keys: APIKeys,
        amount_wei: Wei,
        receiver: ChecksumAddress,
        tx_params: t.Optional[TxParams] = None,
        web3: Web3 | None = None,
        **kwargs: Unpack[ExtraDepositParams],
    ) -> TxReceipt:
        # We check if this contract is able to spend the user's ERC20 tokens that serve as `asset` on the ERC4626.
        self.approve_if_allowance_not_enough(
            api_keys=api_keys, amount_wei=amount_wei, web3=web3
        )

        receiver = kwargs.get("receiver", None)
        check_not_none(receiver)

        return self.send(
            api_keys=api_keys,
            function_name="deposit",
            function_params=[amount_wei, receiver],
            tx_params=tx_params,
            web3=web3,
        )

    def convertToShares(self, assets: Wei, web3: Web3 | None = None) -> Wei:
        shares: Wei = self.call("convertToShares", [assets], web3=web3)
        return shares

    def convertToAssets(self, shares: Wei, web3: Web3 | None = None) -> Wei:
        assets: Wei = self.call("convertToAssets", [shares], web3=web3)
        return assets

    def get_asset_token_contract(
        self, web3: Web3 | None = None
<<<<<<< HEAD
    ) -> ContractERC20BaseClass:
        # Underlying asset is always an ERC20-like contract.
        return ContractERC20BaseClass(address=self.asset())
=======
    ) -> ContractERC20BaseClass | ContractDepositableWrapperERC20BaseClass:
        web3 = web3 or self.get_web3()
        contract = init_erc4626_or_wrappererc20_or_erc20_contract(
            self.asset(), web3=web3
        )
        assert not isinstance(
            contract, ContractERC4626OnGnosisChain
        ), "Asset token should be either Depositable Wrapper ERC-20 or ERC-20."  # Shrinking down possible types.
        return contract
>>>>>>> fa1f3a1b

    def get_asset_token_balance(
        self, for_address: ChecksumAddress, web3: Web3 | None = None
    ) -> Wei:
        asset_token_contract = self.get_asset_token_contract(web3=web3)
        return asset_token_contract.balanceOf(for_address, web3=web3)
<<<<<<< HEAD
=======

    def deposit_asset_token(
        self, asset_value: Wei, api_keys: APIKeys, web3: Web3 | None = None
    ) -> TxReceipt:
        for_address = api_keys.bet_from_address
        web3 = web3 or self.get_web3()

        asset_token_contract = self.get_asset_token_contract(web3=web3)
        # Approve vault to withdraw the erc-20 token from the user.
        asset_token_contract.approve(api_keys, self.address, asset_value, web3=web3)

        # Deposit asset token (erc20) and we will receive shares in this vault.
        receipt = self.deposit(api_keys, asset_value, for_address, web3=web3)

        return receipt
>>>>>>> fa1f3a1b


class ContractOnGnosisChain(ContractBaseClass):
    """
    Contract base class with Gnosis Chain configuration.
    """

    CHAIN_ID = GNOSIS_NETWORK_ID
    CHAIN_RPC_URL = GNOSIS_RPC_URL


class ContractProxyOnGnosisChain(ContractProxyBaseClass, ContractOnGnosisChain):
    """
    Proxy contract base class with Gnosis Chain configuration.
    """


class ContractERC20OnGnosisChain(ContractERC20BaseClass, ContractOnGnosisChain):
    """
    ERC-20 standard base class with Gnosis Chain configuration.
    """


class ContractDepositableWrapperERC20OnGnosisChain(
    ContractDepositableWrapperERC20BaseClass, ContractOnGnosisChain
):
    """
    Depositable Wrapper ERC-20 standard base class with Gnosis Chain configuration.
    """


class ContractERC4626OnGnosisChain(ContractERC4626BaseClass, ContractOnGnosisChain):
    """
    ERC-4626 standard base class with Gnosis Chain configuration.
    """


def contract_implements_function(
    contract_address: ChecksumAddress,
    function_name: str,
    web3: Web3,
    function_arg_types: list[str] | None = None,
    look_for_proxy_contract: bool = True,
) -> bool:
<<<<<<< HEAD
    """Keccak is used here because we don't know beforehand which ABI corresponds to a (possibly unverified) smart
    contract."""
=======
>>>>>>> fa1f3a1b
    function_signature = f"{function_name}({','.join(function_arg_types or [])})"
    function_hash = web3.keccak(text=function_signature)[0:4].hex()[2:]
    contract_code = web3.eth.get_code(contract_address).hex()
    implements = function_hash in contract_code
<<<<<<< HEAD

=======
>>>>>>> fa1f3a1b
    if (
        not implements
        and look_for_proxy_contract
        and contract_implements_function(
            contract_address, "implementation", web3, look_for_proxy_contract=False
        )
    ):
        implementation_address = ContractProxyOnGnosisChain(
            address=contract_address
        ).implementation()
        implements = contract_implements_function(
            implementation_address,
            function_name=function_name,
            web3=web3,
            function_arg_types=function_arg_types,
            look_for_proxy_contract=False,
        )
    return implements


<<<<<<< HEAD
AbstractCollateralType = t.TypeVar("AbstractCollateralType", bound=AbstractCollateral)


def init_collateral_contract(
    address: ChecksumAddress,
    web3: Web3,
) -> AbstractCollateral:
    """
    Checks if the given contract is ERC-4626 or WrapperERC-20 or ERC-20 and returns the appropriate class instance.
    Throws an error if the contract is neither of them.
    The checks below could be made more elegant if we have verified contracts, but using keccak via web3.eth.get_code() allows us
    to also check unverified contracts.
    #
=======
def init_erc4626_or_wrappererc20_or_erc20_contract(
    address: ChecksumAddress,
    web3: Web3,
) -> (
    ContractERC20BaseClass
    | ContractERC4626BaseClass
    | ContractDepositableWrapperERC20BaseClass
):
    """
    Checks if the given contract is Depositable ERC-20, ERC-20 or ERC-4626 and returns the appropriate class instance.
    Throws an error if the contract is neither of them.
>>>>>>> fa1f3a1b
    """
    if contract_implements_function(address, "asset", web3=web3):
        return ContractERC4626BaseClass(address=address)

    elif contract_implements_function(
        address,
        "deposit",
        web3=web3,
    ):
        return ContractDepositableWrapperERC20BaseClass(address=address)

<<<<<<< HEAD
    else:
        raise ValueError(
            f"Contract at {address} on Gnosis Chain is neither WrapperERC-20 nor ERC-20."
=======
    elif contract_implements_function(
        address,
        "balanceOf",
        web3=web3,
        function_arg_types=["address"],
    ):
        return ContractERC20BaseClass(address=address)

    else:
        raise ValueError(
            f"Contract at {address} on Gnosis Chain is neither WrapperERC-20, ERC-20 nor ERC-4626."
>>>>>>> fa1f3a1b
        )


def auto_deposit_collateral_token(
<<<<<<< HEAD
    collateral_token_contract: AbstractCollateral,
=======
    collateral_token_contract: (
        ContractERC20BaseClass
        | ContractERC4626BaseClass
        | ContractDepositableWrapperERC20BaseClass
    ),
>>>>>>> fa1f3a1b
    amount_wei: Wei,
    api_keys: APIKeys,
    web3: Web3 | None,
) -> None:
    for_address = api_keys.bet_from_address
<<<<<<< HEAD

=======
    # This might be in shares, if it's an erc-4626 token.
>>>>>>> fa1f3a1b
    collateral_token_balance = collateral_token_contract.balanceOf(
        for_address=for_address, web3=web3
    )

<<<<<<< HEAD
    # If not enough collateral tokens, call deposit() to increase the balance.
    if collateral_token_balance < amount_wei:
        missing_balance = Wei(amount_wei - collateral_token_balance)
        collateral_token_contract.deposit(
            api_keys=api_keys,
            amount_wei=missing_balance,
            receiver=for_address,
            web3=web3,
        )


def asset_or_shares(
    collateral_token_contract: AbstractCollateral,
=======
    if isinstance(collateral_token_contract, ContractERC4626BaseClass):
        # In the more complex case, we need to deposit into the saving token, out of the erc-20 token.
        # We need to compare with shares, because if erc-4626 is used, the liquidity in market will be in shares as well.
        if collateral_token_balance < collateral_token_contract.convertToShares(
            amount_wei
        ):
            asset_token_contract = collateral_token_contract.get_asset_token_contract(
                web3=web3
            )

            # If the asset token is Depositable Wrapper ERC-20, we can deposit it, in case we don't have enough.
            if (
                collateral_token_contract.get_asset_token_balance(for_address, web3)
                < amount_wei
            ):
                if isinstance(
                    asset_token_contract, ContractDepositableWrapperERC20BaseClass
                ):
                    asset_token_contract.deposit(api_keys, amount_wei, web3=web3)
                else:
                    raise ValueError(
                        f"Not enough of the asset token, but it's not a depositable wrapper token that we can deposit automatically."
                    )

            collateral_token_contract.deposit_asset_token(amount_wei, api_keys, web3)

    elif isinstance(
        collateral_token_contract, ContractDepositableWrapperERC20BaseClass
    ):
        # If the collateral token is Depositable Wrapper ERC-20, it's a simple case where we can just deposit it, if needed.
        if collateral_token_balance < amount_wei:
            collateral_token_contract.deposit(api_keys, amount_wei, web3=web3)

    elif isinstance(collateral_token_contract, ContractERC20BaseClass):
        if collateral_token_balance < amount_wei:
            raise ValueError(
                f"Not enough of the collateral token, but it's not a wrapper token that we can deposit automatically."
            )

    else:
        raise RuntimeError("Bug in our logic! :(")


def asset_or_shares(
    collateral_token_contract: (
        ContractERC20BaseClass
        | ContractERC4626BaseClass
        | ContractDepositableWrapperERC20BaseClass
    ),
>>>>>>> fa1f3a1b
    amount_wei: Wei,
) -> Wei:
    return (
        collateral_token_contract.convertToShares(amount_wei)
        if isinstance(collateral_token_contract, ContractERC4626BaseClass)
        else amount_wei
    )


def to_gnosis_chain_contract(
    contract: (
        ContractDepositableWrapperERC20BaseClass
        | ContractERC4626BaseClass
        | ContractERC20BaseClass
    ),
) -> (
    ContractDepositableWrapperERC20OnGnosisChain
    | ContractERC4626OnGnosisChain
    | ContractERC20OnGnosisChain
):
    if isinstance(contract, ContractERC4626BaseClass):
        return ContractERC4626OnGnosisChain(address=contract.address)
    elif isinstance(contract, ContractDepositableWrapperERC20BaseClass):
        return ContractDepositableWrapperERC20OnGnosisChain(address=contract.address)
    elif isinstance(contract, ContractERC20BaseClass):
        return ContractERC20OnGnosisChain(address=contract.address)
    else:
        raise ValueError("Unsupported contract type")<|MERGE_RESOLUTION|>--- conflicted
+++ resolved
@@ -222,7 +222,6 @@
         balance: Wei = self.call("balanceOf", [for_address], web3=web3)
         return balance
 
-<<<<<<< HEAD
     def allowance(
         self, owner: ChecksumAddress, spender: ChecksumAddress, web3: Web3 | None = None
     ) -> Wei:
@@ -251,13 +250,6 @@
     """
     ERC-20 standard base class extended for wrapper tokens.
     Although this is not a standard, it's seems to be a common pattern for wrapped tokens (at least it checks out for wxDai and wETH).
-=======
-
-class ContractDepositableWrapperERC20BaseClass(ContractERC20BaseClass):
-    """
-    ERC-20 standard base class extended for wrapper tokens.
-    Altough this is not a standard, it's seems to be a common pattern for wrapped tokens (at least it checks out for wxDai and wETH).
->>>>>>> fa1f3a1b
     """
 
     abi: ABI = abi_field_validator(
@@ -299,11 +291,7 @@
         )
 
 
-<<<<<<< HEAD
 class ContractERC4626BaseClass(AbstractCollateral):
-=======
-class ContractERC4626BaseClass(ContractERC20BaseClass):
->>>>>>> fa1f3a1b
     """
     Class for ERC-4626, which is a superset for ERC-20.
     """
@@ -318,7 +306,6 @@
         address = self.call("asset", web3=web3)
         return Web3.to_checksum_address(address)
 
-<<<<<<< HEAD
     def approve_if_allowance_not_enough(
         self, api_keys: APIKeys, amount_wei: Wei, web3: Web3 | None = None
     ) -> None:
@@ -330,8 +317,6 @@
         if allowance < amount_wei:
             asset_token.approve(api_keys, self.address, amount_wei, web3=web3)
 
-=======
->>>>>>> fa1f3a1b
     def deposit(
         self,
         api_keys: APIKeys,
@@ -367,45 +352,15 @@
 
     def get_asset_token_contract(
         self, web3: Web3 | None = None
-<<<<<<< HEAD
     ) -> ContractERC20BaseClass:
         # Underlying asset is always an ERC20-like contract.
         return ContractERC20BaseClass(address=self.asset())
-=======
-    ) -> ContractERC20BaseClass | ContractDepositableWrapperERC20BaseClass:
-        web3 = web3 or self.get_web3()
-        contract = init_erc4626_or_wrappererc20_or_erc20_contract(
-            self.asset(), web3=web3
-        )
-        assert not isinstance(
-            contract, ContractERC4626OnGnosisChain
-        ), "Asset token should be either Depositable Wrapper ERC-20 or ERC-20."  # Shrinking down possible types.
-        return contract
->>>>>>> fa1f3a1b
 
     def get_asset_token_balance(
         self, for_address: ChecksumAddress, web3: Web3 | None = None
     ) -> Wei:
         asset_token_contract = self.get_asset_token_contract(web3=web3)
         return asset_token_contract.balanceOf(for_address, web3=web3)
-<<<<<<< HEAD
-=======
-
-    def deposit_asset_token(
-        self, asset_value: Wei, api_keys: APIKeys, web3: Web3 | None = None
-    ) -> TxReceipt:
-        for_address = api_keys.bet_from_address
-        web3 = web3 or self.get_web3()
-
-        asset_token_contract = self.get_asset_token_contract(web3=web3)
-        # Approve vault to withdraw the erc-20 token from the user.
-        asset_token_contract.approve(api_keys, self.address, asset_value, web3=web3)
-
-        # Deposit asset token (erc20) and we will receive shares in this vault.
-        receipt = self.deposit(api_keys, asset_value, for_address, web3=web3)
-
-        return receipt
->>>>>>> fa1f3a1b
 
 
 class ContractOnGnosisChain(ContractBaseClass):
@@ -450,19 +405,13 @@
     function_arg_types: list[str] | None = None,
     look_for_proxy_contract: bool = True,
 ) -> bool:
-<<<<<<< HEAD
     """Keccak is used here because we don't know beforehand which ABI corresponds to a (possibly unverified) smart
     contract."""
-=======
->>>>>>> fa1f3a1b
     function_signature = f"{function_name}({','.join(function_arg_types or [])})"
     function_hash = web3.keccak(text=function_signature)[0:4].hex()[2:]
     contract_code = web3.eth.get_code(contract_address).hex()
     implements = function_hash in contract_code
-<<<<<<< HEAD
-
-=======
->>>>>>> fa1f3a1b
+
     if (
         not implements
         and look_for_proxy_contract
@@ -483,7 +432,6 @@
     return implements
 
 
-<<<<<<< HEAD
 AbstractCollateralType = t.TypeVar("AbstractCollateralType", bound=AbstractCollateral)
 
 
@@ -497,19 +445,6 @@
     The checks below could be made more elegant if we have verified contracts, but using keccak via web3.eth.get_code() allows us
     to also check unverified contracts.
     #
-=======
-def init_erc4626_or_wrappererc20_or_erc20_contract(
-    address: ChecksumAddress,
-    web3: Web3,
-) -> (
-    ContractERC20BaseClass
-    | ContractERC4626BaseClass
-    | ContractDepositableWrapperERC20BaseClass
-):
-    """
-    Checks if the given contract is Depositable ERC-20, ERC-20 or ERC-4626 and returns the appropriate class instance.
-    Throws an error if the contract is neither of them.
->>>>>>> fa1f3a1b
     """
     if contract_implements_function(address, "asset", web3=web3):
         return ContractERC4626BaseClass(address=address)
@@ -521,51 +456,24 @@
     ):
         return ContractDepositableWrapperERC20BaseClass(address=address)
 
-<<<<<<< HEAD
     else:
         raise ValueError(
             f"Contract at {address} on Gnosis Chain is neither WrapperERC-20 nor ERC-20."
-=======
-    elif contract_implements_function(
-        address,
-        "balanceOf",
-        web3=web3,
-        function_arg_types=["address"],
-    ):
-        return ContractERC20BaseClass(address=address)
-
-    else:
-        raise ValueError(
-            f"Contract at {address} on Gnosis Chain is neither WrapperERC-20, ERC-20 nor ERC-4626."
->>>>>>> fa1f3a1b
         )
 
 
 def auto_deposit_collateral_token(
-<<<<<<< HEAD
     collateral_token_contract: AbstractCollateral,
-=======
-    collateral_token_contract: (
-        ContractERC20BaseClass
-        | ContractERC4626BaseClass
-        | ContractDepositableWrapperERC20BaseClass
-    ),
->>>>>>> fa1f3a1b
     amount_wei: Wei,
     api_keys: APIKeys,
     web3: Web3 | None,
 ) -> None:
     for_address = api_keys.bet_from_address
-<<<<<<< HEAD
-
-=======
-    # This might be in shares, if it's an erc-4626 token.
->>>>>>> fa1f3a1b
+
     collateral_token_balance = collateral_token_contract.balanceOf(
         for_address=for_address, web3=web3
     )
 
-<<<<<<< HEAD
     # If not enough collateral tokens, call deposit() to increase the balance.
     if collateral_token_balance < amount_wei:
         missing_balance = Wei(amount_wei - collateral_token_balance)
@@ -579,57 +487,6 @@
 
 def asset_or_shares(
     collateral_token_contract: AbstractCollateral,
-=======
-    if isinstance(collateral_token_contract, ContractERC4626BaseClass):
-        # In the more complex case, we need to deposit into the saving token, out of the erc-20 token.
-        # We need to compare with shares, because if erc-4626 is used, the liquidity in market will be in shares as well.
-        if collateral_token_balance < collateral_token_contract.convertToShares(
-            amount_wei
-        ):
-            asset_token_contract = collateral_token_contract.get_asset_token_contract(
-                web3=web3
-            )
-
-            # If the asset token is Depositable Wrapper ERC-20, we can deposit it, in case we don't have enough.
-            if (
-                collateral_token_contract.get_asset_token_balance(for_address, web3)
-                < amount_wei
-            ):
-                if isinstance(
-                    asset_token_contract, ContractDepositableWrapperERC20BaseClass
-                ):
-                    asset_token_contract.deposit(api_keys, amount_wei, web3=web3)
-                else:
-                    raise ValueError(
-                        f"Not enough of the asset token, but it's not a depositable wrapper token that we can deposit automatically."
-                    )
-
-            collateral_token_contract.deposit_asset_token(amount_wei, api_keys, web3)
-
-    elif isinstance(
-        collateral_token_contract, ContractDepositableWrapperERC20BaseClass
-    ):
-        # If the collateral token is Depositable Wrapper ERC-20, it's a simple case where we can just deposit it, if needed.
-        if collateral_token_balance < amount_wei:
-            collateral_token_contract.deposit(api_keys, amount_wei, web3=web3)
-
-    elif isinstance(collateral_token_contract, ContractERC20BaseClass):
-        if collateral_token_balance < amount_wei:
-            raise ValueError(
-                f"Not enough of the collateral token, but it's not a wrapper token that we can deposit automatically."
-            )
-
-    else:
-        raise RuntimeError("Bug in our logic! :(")
-
-
-def asset_or_shares(
-    collateral_token_contract: (
-        ContractERC20BaseClass
-        | ContractERC4626BaseClass
-        | ContractDepositableWrapperERC20BaseClass
-    ),
->>>>>>> fa1f3a1b
     amount_wei: Wei,
 ) -> Wei:
     return (
