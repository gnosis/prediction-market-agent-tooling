import json
import os
import time
import typing as t
from contextlib import contextmanager

from pydantic import BaseModel, field_validator
from web3 import Web3

from prediction_market_agent_tooling.config import APIKeys
from prediction_market_agent_tooling.gtypes import (
    ABI,
    ChainID,
    ChecksumAddress,
    Nonce,
    TxParams,
    TxReceipt,
    Wei,
)
from prediction_market_agent_tooling.tools.gnosis_rpc import (
    GNOSIS_NETWORK_ID,
    GNOSIS_RPC_URL,
)
from prediction_market_agent_tooling.tools.utils import should_not_happen
from prediction_market_agent_tooling.tools.web3_utils import (
    call_function_on_contract,
    send_function_on_contract_tx,
    send_function_on_contract_tx_using_safe,
)


def abi_field_validator(value: str) -> ABI:
    if value.endswith(".json"):
        with open(value) as f:
            value = f.read()

    try:
        json.loads(value)  # Test if it's valid JSON content.
        return ABI(value)
    except json.decoder.JSONDecodeError:
        raise ValueError(f"Invalid ABI: {value}")


@contextmanager
def wait_until_nonce_changed(
    for_address: ChecksumAddress, timeout: int = 10, sleep_time: int = 1
) -> t.Generator[None, None, None]:
    current_nonce = ContractOnGnosisChain.get_transaction_count(for_address)
    yield
    start_monotonic = time.monotonic()
    while (
        time.monotonic() - start_monotonic < timeout
        and current_nonce == ContractOnGnosisChain.get_transaction_count(for_address)
    ):
        time.sleep(sleep_time)


class ContractBaseClass(BaseModel):
    """
    Base class holding the basic requirements and tools used for every contract.
    """

    CHAIN_ID: t.ClassVar[ChainID]
    CHAIN_RPC_URL: t.ClassVar[str]

    abi: ABI
    address: ChecksumAddress

    _abi_field_validator = field_validator("abi", mode="before")(abi_field_validator)
    _cache: dict[
        str, t.Any
    ] = (
        {}
    )  # Can be used to hold values that aren't going to change after getting them for the first time, as for example `symbol` of an ERC-20 token.

    def call(
        self,
        function_name: str,
        function_params: t.Optional[list[t.Any] | dict[str, t.Any]] = None,
        web3: Web3 | None = None,
    ) -> t.Any:
        """
        Used for reading from the contract.
        """
        web3 = web3 or self.get_web3()
        return call_function_on_contract(
            web3=web3,
            contract_address=self.address,
            contract_abi=self.abi,
            function_name=function_name,
            function_params=function_params,
        )

    def send(
        self,
        api_keys: APIKeys,
        function_name: str,
        function_params: t.Optional[list[t.Any] | dict[str, t.Any]] = None,
        tx_params: t.Optional[TxParams] = None,
        timeout: int = 180,
        web3: Web3 | None = None,
    ) -> TxReceipt:
        """
        Used for changing a state (writing) to the contract.
        """

        if api_keys.SAFE_ADDRESS:
            return send_function_on_contract_tx_using_safe(
                web3=web3 or self.get_web3(),
                contract_address=self.address,
                contract_abi=self.abi,
                from_private_key=api_keys.bet_from_private_key,
                safe_address=api_keys.SAFE_ADDRESS,
                function_name=function_name,
                function_params=function_params,
                tx_params=tx_params,
                timeout=timeout,
            )
        return send_function_on_contract_tx(
            web3=web3 or self.get_web3(),
            contract_address=self.address,
            contract_abi=self.abi,
            from_private_key=api_keys.bet_from_private_key,
            function_name=function_name,
            function_params=function_params,
            tx_params=tx_params,
            timeout=timeout,
        )

    def send_with_value(
        self,
        api_keys: APIKeys,
        function_name: str,
        amount_wei: Wei,
        function_params: t.Optional[list[t.Any] | dict[str, t.Any]] = None,
        tx_params: t.Optional[TxParams] = None,
        timeout: int = 180,
        web3: Web3 | None = None,
    ) -> TxReceipt:
        """
        Used for changing a state (writing) to the contract, including sending chain's native currency.
        """
        return self.send(
            api_keys=api_keys,
            function_name=function_name,
            function_params=function_params,
            tx_params={"value": amount_wei, **(tx_params or {})},
            timeout=timeout,
            web3=web3,
        )

    @classmethod
    def get_transaction_count(cls, for_address: ChecksumAddress) -> Nonce:
        return cls.get_web3().eth.get_transaction_count(for_address)

    @classmethod
    def get_web3(cls) -> Web3:
        return Web3(Web3.HTTPProvider(cls.CHAIN_RPC_URL))


class ContractProxyBaseClass(ContractBaseClass):
    """
    Contract base class for proxy contracts.
    """

    abi: ABI = abi_field_validator(
        os.path.join(
            os.path.dirname(os.path.realpath(__file__)), "../abis/proxy.abi.json"
        )
    )

    def implementation(self, web3: Web3 | None = None) -> ChecksumAddress:
        address = self.call("implementation", web3=web3)
        return Web3.to_checksum_address(address)


class ContractERC20BaseClass(ContractBaseClass):
    """
    Contract base class extended by ERC-20 standard methods.
    """

    abi: ABI = abi_field_validator(
        os.path.join(
            os.path.dirname(os.path.realpath(__file__)), "../abis/erc20.abi.json"
        )
    )

<<<<<<< HEAD
    _symbol_cache: str | None = None

=======
>>>>>>> d40be790
    def symbol(self, web3: Web3 | None = None) -> str:
        symbol: str = self.call("symbol", web3=web3)
        return symbol

    def symbol_cached(self, web3: Web3 | None = None) -> str:
<<<<<<< HEAD
        if self._symbol_cache is None:
            self._symbol_cache = self.symbol(web3=web3)
        return self._symbol_cache
=======
        web3 = web3 or self.get_web3()
        cache_key = create_contract_method_cache_key(self.symbol, web3)
        if cache_key not in self._cache:
            self._cache[cache_key] = self.symbol(web3=web3)
        value: str = self._cache[cache_key]
        return value
>>>>>>> d40be790

    def approve(
        self,
        api_keys: APIKeys,
        for_address: ChecksumAddress,
        amount_wei: Wei,
        tx_params: t.Optional[TxParams] = None,
        web3: Web3 | None = None,
    ) -> TxReceipt:
        return self.send(
            api_keys=api_keys,
            function_name="approve",
            function_params=[
                for_address,
                amount_wei,
            ],
            tx_params=tx_params,
            web3=web3,
        )

    def transferFrom(
        self,
        api_keys: APIKeys,
        sender: ChecksumAddress,
        recipient: ChecksumAddress,
        amount_wei: Wei,
        tx_params: t.Optional[TxParams] = None,
        web3: Web3 | None = None,
    ) -> TxReceipt:
        return self.send(
            api_keys=api_keys,
            function_name="transferFrom",
            function_params=[sender, recipient, amount_wei],
            tx_params=tx_params,
            web3=web3,
        )

    def balanceOf(self, for_address: ChecksumAddress, web3: Web3 | None = None) -> Wei:
        balance: Wei = self.call("balanceOf", [for_address], web3=web3)
        return balance

    def get_in_shares(self, amount: Wei, web3: Web3 | None = None) -> Wei:
        # ERC-20 just holds the token, so the exact amount we send there, is the amount of shares we have there.
        return amount


class ContractDepositableWrapperERC20BaseClass(ContractERC20BaseClass):
    """
    ERC-20 standard base class extended for wrapper tokens.
    Altough this is not a standard, it's seems to be a common pattern for wrapped tokens (at least it checks out for wxDai and wETH).
    """

    abi: ABI = abi_field_validator(
        os.path.join(
            os.path.dirname(os.path.realpath(__file__)),
            "../abis/depositablewrapper_erc20.abi.json",
        )
    )

    def deposit(
        self,
        api_keys: APIKeys,
        amount_wei: Wei,
        tx_params: t.Optional[TxParams] = None,
        web3: Web3 | None = None,
    ) -> TxReceipt:
        return self.send_with_value(
            api_keys=api_keys,
            function_name="deposit",
            amount_wei=amount_wei,
            tx_params=tx_params,
            web3=web3,
        )

    def withdraw(
        self,
        api_keys: APIKeys,
        amount_wei: Wei,
        tx_params: t.Optional[TxParams] = None,
        web3: Web3 | None = None,
    ) -> TxReceipt:
        return self.send(
            api_keys=api_keys,
            function_name="withdraw",
            function_params=[amount_wei],
            tx_params=tx_params,
            web3=web3,
        )


class ContractERC4626BaseClass(ContractERC20BaseClass):
    """
    Class for ERC-4626, which is a superset for ERC-20.
    """

    abi: ABI = abi_field_validator(
        os.path.join(
            os.path.dirname(os.path.realpath(__file__)), "../abis/erc4626.abi.json"
        )
    )

    def asset(self, web3: Web3 | None = None) -> ChecksumAddress:
        address = self.call("asset", web3=web3)
        return Web3.to_checksum_address(address)

    def deposit(
        self,
        api_keys: APIKeys,
        amount_wei: Wei,
        receiver: ChecksumAddress | None = None,
        tx_params: t.Optional[TxParams] = None,
        web3: Web3 | None = None,
    ) -> TxReceipt:
        receiver = receiver or api_keys.bet_from_address
        return self.send(
            api_keys=api_keys,
            function_name="deposit",
            function_params=[amount_wei, receiver],
            tx_params=tx_params,
            web3=web3,
        )

    def withdraw(
        self,
        api_keys: APIKeys,
        assets_wei: Wei,
        receiver: ChecksumAddress | None = None,
        owner: ChecksumAddress | None = None,
        tx_params: t.Optional[TxParams] = None,
        web3: Web3 | None = None,
    ) -> TxReceipt:
        receiver = receiver or api_keys.bet_from_address
        owner = owner or api_keys.bet_from_address
        return self.send(
            api_keys=api_keys,
            function_name="withdraw",
            function_params=[assets_wei, receiver, owner],
            tx_params=tx_params,
            web3=web3,
        )

    def convertToShares(self, assets: Wei, web3: Web3 | None = None) -> Wei:
        shares: Wei = self.call("convertToShares", [assets], web3=web3)
        return shares

    def convertToAssets(self, shares: Wei, web3: Web3 | None = None) -> Wei:
        assets: Wei = self.call("convertToAssets", [shares], web3=web3)
        return assets

    def get_asset_token_contract(
        self, web3: Web3 | None = None
    ) -> ContractERC20BaseClass | ContractDepositableWrapperERC20BaseClass:
        web3 = web3 or self.get_web3()
        contract = init_collateral_token_contract(self.asset(), web3=web3)
        assert not isinstance(
            contract, ContractERC4626OnGnosisChain
        ), "Asset token should be either Depositable Wrapper ERC-20 or ERC-20."  # Shrinking down possible types.
        return contract

    def get_asset_token_balance(
        self, for_address: ChecksumAddress, web3: Web3 | None = None
    ) -> Wei:
        asset_token_contract = self.get_asset_token_contract(web3=web3)
        return asset_token_contract.balanceOf(for_address, web3=web3)

    def deposit_asset_token(
        self, asset_value: Wei, api_keys: APIKeys, web3: Web3 | None = None
    ) -> TxReceipt:
        for_address = api_keys.bet_from_address
        web3 = web3 or self.get_web3()

        asset_token_contract = self.get_asset_token_contract(web3=web3)
        # Approve vault to withdraw the erc-20 token from the user.
        asset_token_contract.approve(api_keys, self.address, asset_value, web3=web3)

        # Deposit asset token (erc20) and we will receive shares in this vault.
        receipt = self.deposit(api_keys, asset_value, for_address, web3=web3)

        return receipt

    def get_in_shares(self, amount: Wei, web3: Web3 | None = None) -> Wei:
        # We send erc20 to the vault and receive shares in return, which can have a different value.
        return self.convertToShares(amount, web3=web3)


class ContractOnGnosisChain(ContractBaseClass):
    """
    Contract base class with Gnosis Chain configuration.
    """

    CHAIN_ID = GNOSIS_NETWORK_ID
    CHAIN_RPC_URL = GNOSIS_RPC_URL


class ContractProxyOnGnosisChain(ContractProxyBaseClass, ContractOnGnosisChain):
    """
    Proxy contract base class with Gnosis Chain configuration.
    """


class ContractERC20OnGnosisChain(ContractERC20BaseClass, ContractOnGnosisChain):
    """
    ERC-20 standard base class with Gnosis Chain configuration.
    """


class ContractDepositableWrapperERC20OnGnosisChain(
    ContractDepositableWrapperERC20BaseClass, ContractERC20OnGnosisChain
):
    """
    Depositable Wrapper ERC-20 standard base class with Gnosis Chain configuration.
    """


class ContractERC4626OnGnosisChain(
    ContractERC4626BaseClass, ContractERC20OnGnosisChain
):
    """
    ERC-4626 standard base class with Gnosis Chain configuration.
    """


def contract_implements_function(
    contract_address: ChecksumAddress,
    function_name: str,
    web3: Web3,
    function_arg_types: list[str] | None = None,
    look_for_proxy_contract: bool = True,
) -> bool:
    function_signature = f"{function_name}({','.join(function_arg_types or [])})"
    function_hash = web3.keccak(text=function_signature)[0:4].hex()[2:]
    contract_code = web3.eth.get_code(contract_address).hex()
    implements = function_hash in contract_code
    if (
        not implements
        and look_for_proxy_contract
        and contract_implements_function(
            contract_address, "implementation", web3, look_for_proxy_contract=False
        )
    ):
        implementation_address = ContractProxyOnGnosisChain(
            address=contract_address
        ).implementation()
        implements = contract_implements_function(
            implementation_address,
            function_name=function_name,
            web3=web3,
            function_arg_types=function_arg_types,
            look_for_proxy_contract=False,
        )
    return implements


def init_collateral_token_contract(
    address: ChecksumAddress, web3: Web3
) -> ContractERC20BaseClass:
    """
    Checks if the given contract is Depositable ERC-20, ERC-20 or ERC-4626 and returns the appropriate class instance.
    Throws an error if the contract is neither of them.
    """
    if contract_implements_function(address, "asset", web3=web3):
        return ContractERC4626BaseClass(address=address)

    elif contract_implements_function(
        address,
        "deposit",
        web3=web3,
    ):
        return ContractDepositableWrapperERC20BaseClass(address=address)

    elif contract_implements_function(
        address,
        "balanceOf",
        web3=web3,
        function_arg_types=["address"],
    ):
        return ContractERC20BaseClass(address=address)

    else:
        raise ValueError(
            f"Contract at {address} is neither Depositable ERC-20, ERC-20 nor ERC-4626."
        )


<<<<<<< HEAD
def auto_withdraw_collateral_token(
    collateral_token_contract: (
        ContractERC4626BaseClass | ContractDepositableWrapperERC20BaseClass
    ),
    assets_wei: Wei,
    api_keys: APIKeys,
    web3: Web3 | None,
) -> None:
    collateral_token_contract.withdraw(
        api_keys,
        assets_wei,
        web3=web3,
    )


def auto_deposit_collateral_token(
    collateral_token_contract: ContractERC20BaseClass,
    amount_wei: Wei,
    api_keys: APIKeys,
    web3: Web3 | None,
) -> None:
=======
def auto_deposit_collateral_token(
    collateral_token_contract: ContractERC20BaseClass,
    amount_wei: Wei,
    api_keys: APIKeys,
    web3: Web3 | None,
) -> None:
>>>>>>> d40be790
    if isinstance(collateral_token_contract, ContractERC4626BaseClass):
        auto_deposit_erc4626(collateral_token_contract, amount_wei, api_keys, web3)

    elif isinstance(
        collateral_token_contract, ContractDepositableWrapperERC20BaseClass
    ):
        auto_deposit_depositable_wrapper_erc20(
            collateral_token_contract, amount_wei, api_keys, web3
        )

    elif isinstance(collateral_token_contract, ContractERC20BaseClass):
        if (
            collateral_token_contract.balanceOf(
                for_address=api_keys.bet_from_address, web3=web3
            )
            < amount_wei
        ):
            raise ValueError(
                f"Not enough of the collateral token, but it's not a wrapper token that we can deposit automatically."
            )

    else:
        should_not_happen("Unsupported ERC20 contract type.")


def auto_deposit_depositable_wrapper_erc20(
    collateral_token_contract: ContractDepositableWrapperERC20BaseClass,
    amount_wei: Wei,
    api_keys: APIKeys,
    web3: Web3 | None,
) -> None:
    collateral_token_balance = collateral_token_contract.balanceOf(
        for_address=api_keys.bet_from_address, web3=web3
    )

    # If we have enough of the collateral token, we don't need to deposit.
    if collateral_token_balance >= amount_wei:
        return

    # If we don't have enough, we need to deposit the difference.
    left_to_deposit = Wei(amount_wei - collateral_token_balance)
    collateral_token_contract.deposit(api_keys, left_to_deposit, web3=web3)


def auto_deposit_erc4626(
    collateral_token_contract: ContractERC4626BaseClass,
    asset_amount_wei: Wei,
    api_keys: APIKeys,
    web3: Web3 | None,
) -> None:
    for_address = api_keys.bet_from_address
    collateral_token_balance_in_shares = collateral_token_contract.balanceOf(
        for_address=for_address, web3=web3
    )
    asset_amount_wei_in_shares = collateral_token_contract.convertToShares(
        asset_amount_wei, web3
    )

    # If we have enough shares, we don't need to deposit.
    if collateral_token_balance_in_shares >= asset_amount_wei_in_shares:
        return

    # If we need to deposit into erc4626, we first need to have enough of the asset token.
    asset_token_contract = collateral_token_contract.get_asset_token_contract(web3=web3)

    # If the asset token is Depositable Wrapper ERC-20, we can deposit it, in case we don't have enough.
    if (
        collateral_token_contract.get_asset_token_balance(for_address, web3)
        < asset_amount_wei
    ):
        if isinstance(asset_token_contract, ContractDepositableWrapperERC20BaseClass):
            auto_deposit_depositable_wrapper_erc20(
                asset_token_contract, asset_amount_wei, api_keys, web3
            )
        else:
            raise ValueError(
<<<<<<< HEAD
                f"Not enough of the asset token, but it's not a depositable wrapper token that we can deposit automatically."
=======
                "Not enough of the asset token, but it's not a depositable wrapper token that we can deposit automatically."
>>>>>>> d40be790
            )

    # Finally, we can deposit the asset token into the erc4626 vault.
    collateral_token_balance_in_assets = collateral_token_contract.convertToAssets(
        collateral_token_balance_in_shares, web3
    )
    left_to_deposit = Wei(asset_amount_wei - collateral_token_balance_in_assets)
    collateral_token_contract.deposit_asset_token(left_to_deposit, api_keys, web3)


def to_gnosis_chain_contract(
    contract: ContractERC20BaseClass,
) -> ContractERC20OnGnosisChain:
    if isinstance(contract, ContractERC4626BaseClass):
        return ContractERC4626OnGnosisChain(address=contract.address)
    elif isinstance(contract, ContractDepositableWrapperERC20BaseClass):
        return ContractDepositableWrapperERC20OnGnosisChain(address=contract.address)
    elif isinstance(contract, ContractERC20BaseClass):
        return ContractERC20OnGnosisChain(address=contract.address)
    else:
        raise ValueError("Unsupported contract type")


def create_contract_method_cache_key(
    method: t.Callable[[t.Any], t.Any], web3: Web3
) -> str:
    return f"{method.__name__}-{str(web3.provider)}"<|MERGE_RESOLUTION|>--- conflicted
+++ resolved
@@ -185,28 +185,19 @@
         )
     )
 
-<<<<<<< HEAD
     _symbol_cache: str | None = None
 
-=======
->>>>>>> d40be790
     def symbol(self, web3: Web3 | None = None) -> str:
         symbol: str = self.call("symbol", web3=web3)
         return symbol
 
     def symbol_cached(self, web3: Web3 | None = None) -> str:
-<<<<<<< HEAD
-        if self._symbol_cache is None:
-            self._symbol_cache = self.symbol(web3=web3)
-        return self._symbol_cache
-=======
         web3 = web3 or self.get_web3()
         cache_key = create_contract_method_cache_key(self.symbol, web3)
         if cache_key not in self._cache:
             self._cache[cache_key] = self.symbol(web3=web3)
         value: str = self._cache[cache_key]
         return value
->>>>>>> d40be790
 
     def approve(
         self,
@@ -491,36 +482,12 @@
         )
 
 
-<<<<<<< HEAD
-def auto_withdraw_collateral_token(
-    collateral_token_contract: (
-        ContractERC4626BaseClass | ContractDepositableWrapperERC20BaseClass
-    ),
-    assets_wei: Wei,
-    api_keys: APIKeys,
-    web3: Web3 | None,
-) -> None:
-    collateral_token_contract.withdraw(
-        api_keys,
-        assets_wei,
-        web3=web3,
-    )
-
-
 def auto_deposit_collateral_token(
     collateral_token_contract: ContractERC20BaseClass,
     amount_wei: Wei,
     api_keys: APIKeys,
     web3: Web3 | None,
 ) -> None:
-=======
-def auto_deposit_collateral_token(
-    collateral_token_contract: ContractERC20BaseClass,
-    amount_wei: Wei,
-    api_keys: APIKeys,
-    web3: Web3 | None,
-) -> None:
->>>>>>> d40be790
     if isinstance(collateral_token_contract, ContractERC4626BaseClass):
         auto_deposit_erc4626(collateral_token_contract, amount_wei, api_keys, web3)
 
@@ -597,11 +564,7 @@
             )
         else:
             raise ValueError(
-<<<<<<< HEAD
-                f"Not enough of the asset token, but it's not a depositable wrapper token that we can deposit automatically."
-=======
                 "Not enough of the asset token, but it's not a depositable wrapper token that we can deposit automatically."
->>>>>>> d40be790
             )
 
     # Finally, we can deposit the asset token into the erc4626 vault.
