import asyncio
from datetime import timedelta

import httpx
import tenacity
<<<<<<< HEAD
from cowdao_cowpy.common.chains import Chain
from cowdao_cowpy.common.config import SupportedChainId
from cowdao_cowpy.common.constants import CowContractAddress
from cowdao_cowpy.cow.swap import CompletedOrder, swap_tokens
=======
from cowdao_cowpy import swap_tokens
from cowdao_cowpy.common.api.errors import UnexpectedResponseError
from cowdao_cowpy.common.chains import Chain
from cowdao_cowpy.common.config import SupportedChainId
from cowdao_cowpy.common.constants import CowContractAddress
from cowdao_cowpy.cow.swap import get_order_quote
>>>>>>> 0739b17c
from cowdao_cowpy.order_book.api import OrderBookApi
from cowdao_cowpy.order_book.config import Envs, OrderBookAPIConfigFactory
from cowdao_cowpy.order_book.generated.model import (
    Address,
    OrderMetaData,
    OrderQuoteRequest,
    OrderQuoteResponse,
    OrderQuoteSide1,
    OrderQuoteSide3,
    OrderQuoteSideKindBuy,
    OrderQuoteSideKindSell,
    OrderStatus,
    TokenAmount,
)
<<<<<<< HEAD
from eth_typing.evm import ChecksumAddress
=======
from cowdao_cowpy.subgraph.client import BaseModel
from eth_account.signers.local import LocalAccount
from tenacity import retry_if_not_exception_type, stop_after_attempt, wait_fixed
>>>>>>> 0739b17c
from web3 import Web3

from prediction_market_agent_tooling.config import APIKeys
<<<<<<< HEAD
from prediction_market_agent_tooling.gtypes import (
    ChecksumAddress,
    HexBytes,
    Wei,
    wei_type,
)
=======
from prediction_market_agent_tooling.gtypes import ChecksumAddress, Wei
>>>>>>> 0739b17c
from prediction_market_agent_tooling.loggers import logger
from prediction_market_agent_tooling.markets.omen.omen_contracts import (
    CowGPv2SettlementContract,
)
from prediction_market_agent_tooling.tools.contract import ContractERC20OnGnosisChain
from prediction_market_agent_tooling.tools.utils import check_not_none, utcnow


class MinimalisticToken(BaseModel):
    sellToken: ChecksumAddress
    buyToken: ChecksumAddress


class OrderStatusError(Exception):
    pass


class NoLiquidityAvailableOnCowException(Exception):
    """Custom exception for handling case where no liquidity available."""


def get_order_book_api(env: Envs, chain: Chain) -> OrderBookApi:
    chain_id = SupportedChainId(chain.value[0])
    return OrderBookApi(OrderBookAPIConfigFactory.get_config(env, chain_id))


@tenacity.retry(
    stop=tenacity.stop_after_attempt(3),
    wait=tenacity.wait_fixed(1),
    after=lambda x: logger.debug(f"get_sell_token_amount failed, {x.attempt_number=}."),
)
def get_sell_token_amount(
    buy_amount: Wei,
    sell_token: ChecksumAddress,
    buy_token: ChecksumAddress,
    chain: Chain = Chain.GNOSIS,
    env: Envs = "prod",
) -> Wei:
    """
    Calculate how much of the sell_token is needed to obtain a specified amount of buy_token.
    """
    order_book_api = get_order_book_api(env, chain)
    order_quote_request = OrderQuoteRequest(
        sellToken=Address(sell_token),
        buyToken=Address(buy_token),
        from_=Address(
            "0x1234567890abcdef1234567890abcdef12345678"
        ),  # Just random address, doesn't matter.
    )
    order_side = OrderQuoteSide3(
        kind=OrderQuoteSideKindBuy.buy,
        buyAmountAfterFee=TokenAmount(str(buy_amount)),
    )
    order_quote = asyncio.run(
        order_book_api.post_quote(order_quote_request, order_side)
    )
    return Wei(order_quote.quote.sellAmount.root)


@tenacity.retry(
    stop=stop_after_attempt(3),
    wait=wait_fixed(1),
    retry=retry_if_not_exception_type(NoLiquidityAvailableOnCowException),
)
def get_quote(
    amount_wei: Wei,
    sell_token: ChecksumAddress,
    buy_token: ChecksumAddress,
    chain: Chain = Chain.GNOSIS,
    env: Envs = "prod",
) -> OrderQuoteResponse:
    order_book_api = get_order_book_api(env, chain)
    order_quote_request = OrderQuoteRequest(
        sellToken=Address(sell_token),
        buyToken=Address(buy_token),
        from_=Address(
            "0x1234567890abcdef1234567890abcdef12345678"
        ),  # Just random address, doesn't matter.
    )
    order_side = OrderQuoteSide1(
        kind=OrderQuoteSideKindSell.sell,
        sellAmountBeforeFee=TokenAmount(str(amount_wei)),
    )

    try:
        order_quote = asyncio.run(
            get_order_quote(
                order_quote_request=order_quote_request,
                order_side=order_side,
                order_book_api=order_book_api,
            )
        )

        return order_quote

    except UnexpectedResponseError as e1:
        if "NoLiquidity" in e1.message:
            raise NoLiquidityAvailableOnCowException(e1.message)
        logger.warning(f"Found unexpected Cow response error: {e1}")
        raise
    except Exception as e:
        logger.warning(f"Found unhandled Cow response error: {e}")
        raise


def get_buy_token_amount_else_raise(
    sell_amount: Wei,
    sell_token: ChecksumAddress,
    buy_token: ChecksumAddress,
    chain: Chain = Chain.GNOSIS,
    env: Envs = "prod",
) -> Wei:
    order_quote = get_quote(
        amount_wei=sell_amount,
        sell_token=sell_token,
        buy_token=buy_token,
        chain=chain,
        env=env,
    )
    return Wei(order_quote.quote.buyAmount.root)


@tenacity.retry(
    stop=stop_after_attempt(3),
    wait=wait_fixed(1),
    retry=tenacity.retry_if_not_exception_type((TimeoutError, OrderStatusError)),
    after=lambda x: logger.debug(f"swap_tokens_waiting failed, {x.attempt_number=}."),
)
def swap_tokens_waiting(
    amount_wei: Wei,
    sell_token: ChecksumAddress,
    buy_token: ChecksumAddress,
    api_keys: APIKeys,
    chain: Chain = Chain.GNOSIS,
    env: Envs = "prod",
    web3: Web3 | None = None,
) -> OrderMetaData:
    # Approve the CoW Swap Vault Relayer to get the sell token.
    ContractERC20OnGnosisChain(address=sell_token).approve(
        api_keys,
        Web3.to_checksum_address(CowContractAddress.VAULT_RELAYER.value),
        amount_wei=amount_wei,
        web3=web3,
    )

    # CoW library uses async, so we need to wrap the call in asyncio.run for us to use it.
    return asyncio.run(
        swap_tokens_waiting_async(
            amount_wei, sell_token, buy_token, api_keys, chain, env
        )
    )


async def swap_tokens_waiting_async(
    amount_wei: Wei,
    sell_token: ChecksumAddress,
    buy_token: ChecksumAddress,
    api_keys: APIKeys,
    chain: Chain,
    env: Envs,
    timeout: timedelta = timedelta(seconds=120),
    slippage_tolerance: float = 0.01,
) -> OrderMetaData:
    account = api_keys.get_account()
    safe_address = api_keys.safe_address_checksum

    order = await swap_tokens(
        amount=amount_wei.value,
        sell_token=sell_token,
        buy_token=buy_token,
        account=account,
        safe_address=safe_address,
        chain=chain,
        env=env,
        slippage_tolerance=slippage_tolerance,
    )
    logger.info(f"Order created: {order}")

    if safe_address is not None:
        logger.info(f"Safe is used. Signing the order after its creation.")
        await sign_safe_cow_swap(api_keys, order, chain, env)

    start_time = utcnow()

    while True:
        async with httpx.AsyncClient() as client:
            response = await client.get(order.url)
            order_metadata = OrderMetaData.model_validate(response.json())

        if order_metadata.status == OrderStatus.fulfilled:
            logger.info(f"Order {order.uid} ({order.url}) completed.")
            return order_metadata

        elif order_metadata.status in (
            OrderStatus.cancelled,
            OrderStatus.expired,
        ):
            raise OrderStatusError(f"Order {order.uid} failed. {order.url}")

        if utcnow() - start_time > timeout:
            raise TimeoutError(
                f"Timeout waiting for order {order.uid} to be completed. {order.url}"
            )

        logger.info(
            f"Order status of {order.uid} ({order.url}): {order_metadata.status}, waiting..."
        )

        await asyncio.sleep(3.14)


@tenacity.retry(
<<<<<<< HEAD
    stop=tenacity.stop_after_attempt(3),
    wait=tenacity.wait_fixed(1),
    after=lambda x: logger.debug(f"sign_safe_cow_swap failed, {x.attempt_number=}."),
)
async def sign_safe_cow_swap(
    api_keys: APIKeys,
    order: CompletedOrder,
    chain: Chain,
    env: Envs,
) -> None:
    order_book_api = get_order_book_api(env, chain)
    posted_order = await order_book_api.get_order_by_uid(order.uid)
    CowGPv2SettlementContract(
        address=Web3.to_checksum_address(
            check_not_none(posted_order.settlementContract).root
        )
    ).setPreSignature(
        api_keys,
        HexBytes(posted_order.uid.root),
        True,
    )
=======
    stop=stop_after_attempt(3),
    wait=wait_fixed(1),
    after=lambda x: logger.debug(f"get_trades_by_owner failed, {x.attempt_number=}."),
)
def get_trades_by_owner(
    owner: ChecksumAddress,
) -> list[MinimalisticToken]:
    # Using this until cowpy gets fixed (https://github.com/cowdao-grants/cow-py/issues/35)
    response = httpx.get(
        f"https://api.cow.fi/xdai/api/v1/trades",
        params={"owner": owner},
    )
    response.raise_for_status()
    return [MinimalisticToken.model_validate(i) for i in response.json()]
>>>>>>> 0739b17c
<|MERGE_RESOLUTION|>--- conflicted
+++ resolved
@@ -3,19 +3,16 @@
 
 import httpx
 import tenacity
-<<<<<<< HEAD
 from cowdao_cowpy.common.chains import Chain
 from cowdao_cowpy.common.config import SupportedChainId
 from cowdao_cowpy.common.constants import CowContractAddress
 from cowdao_cowpy.cow.swap import CompletedOrder, swap_tokens
-=======
 from cowdao_cowpy import swap_tokens
 from cowdao_cowpy.common.api.errors import UnexpectedResponseError
 from cowdao_cowpy.common.chains import Chain
 from cowdao_cowpy.common.config import SupportedChainId
 from cowdao_cowpy.common.constants import CowContractAddress
 from cowdao_cowpy.cow.swap import get_order_quote
->>>>>>> 0739b17c
 from cowdao_cowpy.order_book.api import OrderBookApi
 from cowdao_cowpy.order_book.config import Envs, OrderBookAPIConfigFactory
 from cowdao_cowpy.order_book.generated.model import (
@@ -30,26 +27,17 @@
     OrderStatus,
     TokenAmount,
 )
-<<<<<<< HEAD
-from eth_typing.evm import ChecksumAddress
-=======
 from cowdao_cowpy.subgraph.client import BaseModel
 from eth_account.signers.local import LocalAccount
 from tenacity import retry_if_not_exception_type, stop_after_attempt, wait_fixed
->>>>>>> 0739b17c
 from web3 import Web3
 
 from prediction_market_agent_tooling.config import APIKeys
-<<<<<<< HEAD
 from prediction_market_agent_tooling.gtypes import (
     ChecksumAddress,
     HexBytes,
     Wei,
-    wei_type,
-)
-=======
-from prediction_market_agent_tooling.gtypes import ChecksumAddress, Wei
->>>>>>> 0739b17c
+)
 from prediction_market_agent_tooling.loggers import logger
 from prediction_market_agent_tooling.markets.omen.omen_contracts import (
     CowGPv2SettlementContract,
@@ -262,7 +250,6 @@
 
 
 @tenacity.retry(
-<<<<<<< HEAD
     stop=tenacity.stop_after_attempt(3),
     wait=tenacity.wait_fixed(1),
     after=lambda x: logger.debug(f"sign_safe_cow_swap failed, {x.attempt_number=}."),
@@ -284,7 +271,9 @@
         HexBytes(posted_order.uid.root),
         True,
     )
-=======
+
+
+@tenacity.retry(
     stop=stop_after_attempt(3),
     wait=wait_fixed(1),
     after=lambda x: logger.debug(f"get_trades_by_owner failed, {x.attempt_number=}."),
@@ -298,5 +287,4 @@
         params={"owner": owner},
     )
     response.raise_for_status()
-    return [MinimalisticToken.model_validate(i) for i in response.json()]
->>>>>>> 0739b17c
+    return [MinimalisticToken.model_validate(i) for i in response.json()]