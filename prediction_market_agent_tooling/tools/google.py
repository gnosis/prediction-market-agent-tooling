--- conflicted
+++ resolved
@@ -7,15 +7,11 @@
 from prediction_market_agent_tooling.tools.cache import persistent_inmemory_cache
 
 
-<<<<<<< HEAD
-@tenacity.retry(stop=tenacity.stop_after_attempt(3), wait=tenacity.wait_fixed(1))
-=======
 @tenacity.retry(
     wait=tenacity.wait_fixed(1),
     stop=tenacity.stop_after_attempt(3),
     after=lambda x: print(f"search_google failed, {x.attempt_number=}."),
 )
->>>>>>> 44e81d8d
 @persistent_inmemory_cache
 def search_google(
     query: str | None = None,
