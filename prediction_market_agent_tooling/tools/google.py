--- conflicted
+++ resolved
@@ -11,11 +11,7 @@
 @tenacity.retry(
     wait=tenacity.wait_fixed(1),
     stop=tenacity.stop_after_attempt(3),
-<<<<<<< HEAD
-    after=lambda x: print(f"search_google failed, {x.attempt_number=}."),
-=======
     after=lambda x: logger.debug(f"search_google failed, {x.attempt_number=}."),
->>>>>>> dbed8319
 )
 @persistent_inmemory_cache
 def search_google(
