import typing as t

import numpy as np
from langfuse import Langfuse
from langfuse.client import TraceWithDetails
from pydantic import BaseModel

from prediction_market_agent_tooling.loggers import logger
from prediction_market_agent_tooling.markets.data_models import (
    PlacedTrade,
    ProbabilisticAnswer,
    ResolvedBet,
    TradeType,
)
from prediction_market_agent_tooling.markets.omen.omen import OmenAgentMarket
from prediction_market_agent_tooling.tools.utils import DatetimeUTC, to_utc_datetime


class ProcessMarketTrace(BaseModel):
    timestamp: int
    market: OmenAgentMarket
    answer: ProbabilisticAnswer
    trades: list[PlacedTrade]

    @property
<<<<<<< HEAD
    def timestamp_datetime(self) -> DatetimeUTC:
        return to_utc_datetime(self.timestamp)

    @property
    def buy_trade(self) -> PlacedTrade:
=======
    def buy_trade(self) -> PlacedTrade | None:
>>>>>>> 9446dfcb
        buy_trades = [t for t in self.trades if t.trade_type == TradeType.BUY]
        if len(buy_trades) > 1:
            raise ValueError("Unhandled logic, check it outm please!")
        return buy_trades[0] if buy_trades else None

    @staticmethod
    def from_langfuse_trace(
        trace: TraceWithDetails,
    ) -> t.Optional["ProcessMarketTrace"]:
        market = trace_to_omen_agent_market(trace)
        answer = trace_to_answer(trace)
        trades = trace_to_trades(trace)

        if not market or not answer or not trades:
            return None

        return ProcessMarketTrace(
            market=market,
            answer=answer,
            trades=trades,
            timestamp=trace.timestamp,
        )


class ResolvedBetWithTrace(BaseModel):
    bet: ResolvedBet
    trace: ProcessMarketTrace


def get_traces_for_agent(
    agent_name: str,
    trace_name: str,
    from_timestamp: DatetimeUTC,
    has_output: bool,
    client: Langfuse,
) -> list[TraceWithDetails]:
    """
    Fetch agent traces using pagination
    """
    page = 1  # index starts from 1
    all_agent_traces = []
    while True:
        traces = client.fetch_traces(
            name=trace_name,
            limit=100,
            page=page,
            from_timestamp=from_timestamp,
        )
        if not traces.data:
            break
        page += 1

        agent_traces = [
            t
            for t in traces.data
            if t.session_id is not None and agent_name in t.session_id
        ]
        if has_output:
            agent_traces = [t for t in agent_traces if t.output is not None]
        all_agent_traces.extend(agent_traces)
    return all_agent_traces


def trace_to_omen_agent_market(trace: TraceWithDetails) -> OmenAgentMarket | None:
    if not trace.input:
        return None
    if not trace.input["args"]:
        return None
    assert len(trace.input["args"]) == 2 and trace.input["args"][0] == "omen"
    try:
        # If the market model is invalid (e.g. outdated), it will raise an exception
        market = OmenAgentMarket.model_validate(trace.input["args"][1])
        return market
    except Exception:
        return None


def trace_to_answer(trace: TraceWithDetails) -> ProbabilisticAnswer:
    assert trace.output is not None, "Trace output is None"
    assert trace.output["answer"] is not None, "Trace output result is None"
    return ProbabilisticAnswer.model_validate(trace.output["answer"])


def trace_to_trades(trace: TraceWithDetails) -> list[PlacedTrade]:
    assert trace.output is not None, "Trace output is None"
    assert trace.output["trades"] is not None, "Trace output trades is None"
    return [PlacedTrade.model_validate(t) for t in trace.output["trades"]]


def get_closest_datetime_from_list(
    ref_datetime: DatetimeUTC, datetimes: list[DatetimeUTC]
) -> int:
    """Get the index of the closest datetime to the reference datetime"""
    if len(datetimes) == 1:
        return 0

    closest_datetime = min(datetimes, key=lambda dt: abs(dt - ref_datetime))
    return datetimes.index(closest_datetime)


def get_trace_for_bet(
    bet: ResolvedBet, traces: list[ProcessMarketTrace]
) -> ProcessMarketTrace | None:
    # Filter for traces with the same market id
    traces = [t for t in traces if t.market.id == bet.market_id]

    # Filter for traces with the same bet outcome and amount
    traces_for_bet: list[ProcessMarketTrace] = []
    for t in traces:
        # Cannot use exact comparison due to gas fees
        if (
            t.buy_trade
            and t.buy_trade.outcome == bet.outcome
            and np.isclose(t.buy_trade.amount.amount, bet.amount.amount)
        ):
            traces_for_bet.append(t)

    if not traces_for_bet:
        return None
    elif len(traces_for_bet) == 1:
        return traces_for_bet[0]
    else:
        # In-case there are multiple traces for the same market, get the closest
        # trace to the bet
        closest_trace_index = get_closest_datetime_from_list(
            bet.created_time,
            [t.timestamp_datetime for t in traces_for_bet],
        )

        # Sanity check: Let's say the upper bound for time between
        # `agent.process_market` being called and the bet being placed is 20
        # minutes
        candidate_trace = traces_for_bet[closest_trace_index]
        if (
            abs(candidate_trace.timestamp_datetime - bet.created_time).total_seconds()
            > 1200
        ):
            logger.info(
                f"Closest trace to bet has timestamp {candidate_trace.timestamp}, "
                f"but bet was created at {bet.created_time}. Not matching"
            )
            return None

        return traces_for_bet[closest_trace_index]<|MERGE_RESOLUTION|>--- conflicted
+++ resolved
@@ -23,15 +23,11 @@
     trades: list[PlacedTrade]
 
     @property
-<<<<<<< HEAD
     def timestamp_datetime(self) -> DatetimeUTC:
         return to_utc_datetime(self.timestamp)
 
     @property
-    def buy_trade(self) -> PlacedTrade:
-=======
     def buy_trade(self) -> PlacedTrade | None:
->>>>>>> 9446dfcb
         buy_trades = [t for t in self.trades if t.trade_type == TradeType.BUY]
         if len(buy_trades) > 1:
             raise ValueError("Unhandled logic, check it outm please!")
