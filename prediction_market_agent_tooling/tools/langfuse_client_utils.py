import typing as t
from datetime import datetime

import numpy as np
from langfuse import Langfuse
from langfuse.client import TraceWithDetails
from pydantic import BaseModel

from prediction_market_agent_tooling.loggers import logger
from prediction_market_agent_tooling.markets.data_models import (
    PlacedTrade,
    ProbabilisticAnswer,
    ResolvedBet,
    TradeType,
)
from prediction_market_agent_tooling.markets.omen.omen import OmenAgentMarket
from prediction_market_agent_tooling.tools.utils import convert_to_utc_datetime


class ProcessMarketTrace(BaseModel):
    timestamp: datetime
    market: OmenAgentMarket
    answer: ProbabilisticAnswer
    trades: list[PlacedTrade]

    @property
    def buy_trade(self) -> PlacedTrade | None:
<<<<<<< HEAD
        buy_trade = next(
            iter([t for t in self.trades if t.trade_type == TradeType.BUY]), None
        )
        return buy_trade
=======
        buy_trades = [t for t in self.trades if t.trade_type == TradeType.BUY]
        if len(buy_trades) > 1:
            raise ValueError("Unhandled logic, check it outm please!")
        return buy_trades[0] if buy_trades else None
>>>>>>> 6c67f15f

    @staticmethod
    def from_langfuse_trace(
        trace: TraceWithDetails,
    ) -> t.Optional["ProcessMarketTrace"]:
        market = trace_to_omen_agent_market(trace)
        answer = trace_to_answer(trace)
        trades = trace_to_trades(trace)

        if not market or not answer or not trades:
            return None

        return ProcessMarketTrace(
            market=market,
            answer=answer,
            trades=trades,
            timestamp=trace.timestamp,
        )


class ResolvedBetWithTrace(BaseModel):
    bet: ResolvedBet
    trace: ProcessMarketTrace


def get_traces_for_agent(
    agent_name: str,
    trace_name: str,
    from_timestamp: datetime,
    has_output: bool,
    client: Langfuse,
) -> list[TraceWithDetails]:
    """
    Fetch agent traces using pagination
    """
    page = 1  # index starts from 1
    all_agent_traces = []
    while True:
        traces = client.fetch_traces(
            name=trace_name,
            limit=100,
            page=page,
            from_timestamp=from_timestamp,
        )
        if not traces.data:
            break
        page += 1

        agent_traces = [
            t
            for t in traces.data
            if t.session_id is not None and agent_name in t.session_id
        ]
        if has_output:
            agent_traces = [t for t in agent_traces if t.output is not None]
        all_agent_traces.extend(agent_traces)
    return all_agent_traces


def trace_to_omen_agent_market(trace: TraceWithDetails) -> OmenAgentMarket | None:
    if not trace.input:
        return None
    if not trace.input["args"]:
        return None
    assert len(trace.input["args"]) == 2 and trace.input["args"][0] == "omen"
    try:
        # If the market model is invalid (e.g. outdated), it will raise an exception
        market = OmenAgentMarket.model_validate(trace.input["args"][1])
        return market
    except Exception:
        return None


def trace_to_answer(trace: TraceWithDetails) -> ProbabilisticAnswer:
    assert trace.output is not None, "Trace output is None"
    assert trace.output["answer"] is not None, "Trace output result is None"
    return ProbabilisticAnswer.model_validate(trace.output["answer"])


def trace_to_trades(trace: TraceWithDetails) -> list[PlacedTrade]:
    assert trace.output is not None, "Trace output is None"
    assert trace.output["trades"] is not None, "Trace output trades is None"
    return [PlacedTrade.model_validate(t) for t in trace.output["trades"]]


def get_closest_datetime_from_list(
    ref_datetime: datetime, datetimes: list[datetime]
) -> int:
    """Get the index of the closest datetime to the reference datetime"""
    if len(datetimes) == 1:
        return 0

    closest_datetime = min(datetimes, key=lambda dt: abs(dt - ref_datetime))
    return datetimes.index(closest_datetime)


def get_trace_for_bet(
    bet: ResolvedBet, traces: list[ProcessMarketTrace]
) -> ProcessMarketTrace | None:
    # Filter for traces with the same market id
    traces = [t for t in traces if t.market.id == bet.market_id]

    # Filter for traces with the same bet outcome and amount
    traces_for_bet: list[ProcessMarketTrace] = []
    for t in traces:
        # Cannot use exact comparison due to gas fees
        if (
            t.buy_trade
            and t.buy_trade.outcome == bet.outcome
            and np.isclose(t.buy_trade.amount.amount, bet.amount.amount)
        ):
            traces_for_bet.append(t)

    if not traces_for_bet:
        return None
    elif len(traces_for_bet) == 1:
        return traces_for_bet[0]
    else:
        # In-case there are multiple traces for the same market, get the closest
        # trace to the bet
        bet_timestamp = convert_to_utc_datetime(bet.created_time)
        closest_trace_index = get_closest_datetime_from_list(
            bet_timestamp,
            [t.timestamp for t in traces_for_bet],
        )

        # Sanity check: Let's say the upper bound for time between
        # `agent.process_market` being called and the bet being placed is 20
        # minutes
        candidate_trace = traces_for_bet[closest_trace_index]
        if abs(candidate_trace.timestamp - bet_timestamp).total_seconds() > 1200:
            logger.info(
                f"Closest trace to bet has timestamp {candidate_trace.timestamp}, "
                f"but bet was created at {bet_timestamp}. Not matching"
            )
            return None

        return traces_for_bet[closest_trace_index]<|MERGE_RESOLUTION|>--- conflicted
+++ resolved
@@ -25,17 +25,10 @@
 
     @property
     def buy_trade(self) -> PlacedTrade | None:
-<<<<<<< HEAD
-        buy_trade = next(
-            iter([t for t in self.trades if t.trade_type == TradeType.BUY]), None
-        )
-        return buy_trade
-=======
         buy_trades = [t for t in self.trades if t.trade_type == TradeType.BUY]
         if len(buy_trades) > 1:
             raise ValueError("Unhandled logic, check it outm please!")
         return buy_trades[0] if buy_trades else None
->>>>>>> 6c67f15f
 
     @staticmethod
     def from_langfuse_trace(
