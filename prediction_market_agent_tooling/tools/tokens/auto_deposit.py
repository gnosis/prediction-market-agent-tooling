from web3 import Web3

from prediction_market_agent_tooling.config import APIKeys
from prediction_market_agent_tooling.gtypes import USD, Wei
from prediction_market_agent_tooling.loggers import logger
from prediction_market_agent_tooling.tools.contract import (
    ContractDepositableWrapperERC20BaseClass,
    ContractERC20BaseClass,
    ContractERC20OnGnosisChain,
    ContractERC4626BaseClass,
)
from prediction_market_agent_tooling.tools.cow.cow_order import (
<<<<<<< HEAD
    get_buy_token_amount_else_raise,
=======
    get_sell_token_amount,
>>>>>>> b632b1d0
    swap_tokens_waiting,
)
from prediction_market_agent_tooling.tools.tokens.main_token import KEEPING_ERC20_TOKEN
from prediction_market_agent_tooling.tools.tokens.usd import get_usd_in_token
from prediction_market_agent_tooling.tools.utils import should_not_happen


def auto_deposit_collateral_token(
    collateral_token_contract: ContractERC20BaseClass,
    collateral_amount_wei_or_usd: Wei | USD,
    api_keys: APIKeys,
    web3: Web3 | None = None,
    surplus: float = 0.01,
) -> None:
    collateral_amount_wei = (
        collateral_amount_wei_or_usd
        if isinstance(collateral_amount_wei_or_usd, Wei)
        else get_usd_in_token(
            collateral_amount_wei_or_usd, collateral_token_contract.address
        ).as_wei
    )
    # Deposit a bit more to cover any small changes in conversions.
    collateral_amount_wei = collateral_amount_wei.with_fraction(surplus)

    if isinstance(collateral_token_contract, ContractDepositableWrapperERC20BaseClass):
        # In this case, we can use deposit function directly, no need to go through DEX.
        auto_deposit_depositable_wrapper_erc20(
            collateral_token_contract, collateral_amount_wei, api_keys, web3
        )

    elif isinstance(collateral_token_contract, ContractERC4626BaseClass):
        auto_deposit_erc4626(
            collateral_token_contract, collateral_amount_wei, api_keys, web3
        )

    elif isinstance(collateral_token_contract, ContractERC20BaseClass):
        auto_deposit_erc20(
            collateral_token_contract, collateral_amount_wei, api_keys, web3
        )

    else:
        should_not_happen("Unsupported ERC20 contract type.")


def auto_deposit_depositable_wrapper_erc20(
    collateral_token_contract: ContractDepositableWrapperERC20BaseClass,
    amount_wei: Wei,
    api_keys: APIKeys,
    web3: Web3 | None,
) -> None:
    collateral_token_balance = collateral_token_contract.balanceOf(
        for_address=api_keys.bet_from_address, web3=web3
    )

    # If we have enough of the collateral token, we don't need to deposit.
    if collateral_token_balance >= amount_wei:
        return

    # If we don't have enough, we need to deposit the difference.
    left_to_deposit = amount_wei - collateral_token_balance
    logger.info(
        f"Depositing {left_to_deposit.as_token} {collateral_token_contract.symbol()}."
    )
    collateral_token_contract.deposit(api_keys, left_to_deposit, web3=web3)


def auto_deposit_erc4626(
    collateral_token_contract: ContractERC4626BaseClass,
    collateral_amount_wei: Wei,
    api_keys: APIKeys,
    web3: Web3 | None,
) -> None:
    for_address = api_keys.bet_from_address
    collateral_token_balance_in_shares = collateral_token_contract.balanceOf(
        for_address=for_address, web3=web3
    )
    asset_amount_wei = collateral_token_contract.convertToAssets(
        collateral_amount_wei, web3
    )

    # If we have enough shares, we don't need to deposit.
    if collateral_token_balance_in_shares >= collateral_amount_wei:
        return

    # If we need to deposit into erc4626, we first need to have enough of the asset token.
    asset_token_contract = collateral_token_contract.get_asset_token_contract(web3=web3)

    if isinstance(asset_token_contract, ContractDepositableWrapperERC20BaseClass):
        # If the asset token is Depositable Wrapper ERC-20, we don't need to go through DEX.
        # First, calculate how much of asset token we need to deposit into the vault.
        collateral_token_balance_in_assets = collateral_token_contract.convertToAssets(
            collateral_token_balance_in_shares, web3
        )
        left_to_deposit = asset_amount_wei - collateral_token_balance_in_assets
        if (
            collateral_token_contract.get_asset_token_balance(for_address, web3)
            < left_to_deposit
        ):
            # If we don't have enough of asset token to deposit into the vault, deposit that one first.
            auto_deposit_depositable_wrapper_erc20(
                asset_token_contract, left_to_deposit, api_keys, web3
            )
        # And finally, we can deposit the asset token into the erc4626 vault directly as well, without DEX.
        collateral_token_contract.deposit_asset_token(left_to_deposit, api_keys, web3)

    else:
        # Otherwise, we need to go through DEX.
        auto_deposit_erc20(collateral_token_contract, asset_amount_wei, api_keys, web3)


def auto_deposit_erc20(
    collateral_token_contract: ContractERC20BaseClass,
    collateral_amount_wei: Wei,
    api_keys: APIKeys,
    web3: Web3 | None,
) -> None:
<<<<<<< HEAD
    # How much it is in the other token (collateral token).
    collateral_amount_wei = get_buy_token_amount_else_raise(
        amount_xdai_wei,
        KEEPING_ERC20_TOKEN.address,
        collateral_token_contract.address,
    )
=======
>>>>>>> b632b1d0
    # How much do we have already in the other token (collateral token).
    collateral_balance_wei = collateral_token_contract.balanceOf(
        api_keys.bet_from_address
    )
    # Amount of collateral token remaining to get.
    remaining_to_get_in_collateral_wei = max(
        Wei(0), collateral_amount_wei - collateral_balance_wei
    )
    if not remaining_to_get_in_collateral_wei:
        return
    # Get of how much of the source token we need to sell in order to fill the remaining collateral amount.
    amount_to_sell_wei = get_sell_token_amount(
        remaining_to_get_in_collateral_wei,
        sell_token=KEEPING_ERC20_TOKEN.address,
        buy_token=collateral_token_contract.address,
    )
    # If we don't have enough of the source token.
    if amount_to_sell_wei > ContractERC20OnGnosisChain(
        address=KEEPING_ERC20_TOKEN.address
    ).balanceOf(api_keys.bet_from_address):
        # Try to deposit it, if it's depositable token (like Wrapped xDai, agent could have xDai).
        if isinstance(KEEPING_ERC20_TOKEN, ContractDepositableWrapperERC20BaseClass):
            auto_deposit_depositable_wrapper_erc20(
                KEEPING_ERC20_TOKEN, amount_to_sell_wei, api_keys, web3
            )
        else:
            raise ValueError(
                "Not enough of the source token to sell to get the desired amount of the collateral token."
            )
    swap_tokens_waiting(
        amount_wei=amount_to_sell_wei,
        sell_token=KEEPING_ERC20_TOKEN.address,
        buy_token=collateral_token_contract.address,
        api_keys=api_keys,
        web3=web3,
    )<|MERGE_RESOLUTION|>--- conflicted
+++ resolved
@@ -10,11 +10,8 @@
     ContractERC4626BaseClass,
 )
 from prediction_market_agent_tooling.tools.cow.cow_order import (
-<<<<<<< HEAD
     get_buy_token_amount_else_raise,
-=======
     get_sell_token_amount,
->>>>>>> b632b1d0
     swap_tokens_waiting,
 )
 from prediction_market_agent_tooling.tools.tokens.main_token import KEEPING_ERC20_TOKEN
@@ -131,15 +128,6 @@
     api_keys: APIKeys,
     web3: Web3 | None,
 ) -> None:
-<<<<<<< HEAD
-    # How much it is in the other token (collateral token).
-    collateral_amount_wei = get_buy_token_amount_else_raise(
-        amount_xdai_wei,
-        KEEPING_ERC20_TOKEN.address,
-        collateral_token_contract.address,
-    )
-=======
->>>>>>> b632b1d0
     # How much do we have already in the other token (collateral token).
     collateral_balance_wei = collateral_token_contract.balanceOf(
         api_keys.bet_from_address
