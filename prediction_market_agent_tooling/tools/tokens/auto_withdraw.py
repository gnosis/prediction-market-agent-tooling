from web3 import Web3

from prediction_market_agent_tooling.config import APIKeys
from prediction_market_agent_tooling.gtypes import Wei
from prediction_market_agent_tooling.loggers import logger
from prediction_market_agent_tooling.tools.contract import (
    ContractERC20BaseClass,
    ContractERC4626BaseClass,
)
<<<<<<< HEAD
from prediction_market_agent_tooling.tools.cow.cow_order import (
    get_buy_token_amount_else_raise,
    swap_tokens_waiting,
)
=======
from prediction_market_agent_tooling.tools.cow.cow_order import swap_tokens_waiting
>>>>>>> b632b1d0
from prediction_market_agent_tooling.tools.tokens.main_token import KEEPING_ERC20_TOKEN
from prediction_market_agent_tooling.tools.utils import should_not_happen


def auto_withdraw_collateral_token(
    collateral_token_contract: ContractERC20BaseClass,
    amount_wei: Wei,
    api_keys: APIKeys,
    web3: Web3 | None = None,
) -> None:
    if not amount_wei:
        logger.warning(
            f"Amount to withdraw is zero, skipping withdrawal of {collateral_token_contract.symbol_cached(web3)}."
        )
        return

    if collateral_token_contract.address == KEEPING_ERC20_TOKEN.address:
        # Do nothing, as this is the token we want to keep.
        logger.info(
            f"Collateral token {collateral_token_contract.symbol_cached(web3)} is the same as KEEPING_ERC20_TOKEN. Not withdrawing."
        )
        return
    elif (
        isinstance(collateral_token_contract, ContractERC4626BaseClass)
        and collateral_token_contract.get_asset_token_contract().address
        == KEEPING_ERC20_TOKEN.address
    ):
        # If the ERC4626 is backed by KEEPING_ERC20_TOKEN, we can withdraw it directly, no need to go through DEX.
        logger.info(
            f"Withdrawing {amount_wei.as_token} from {collateral_token_contract.symbol_cached(web3)} into {KEEPING_ERC20_TOKEN.symbol_cached(web3)}"
        )
        collateral_token_contract.withdraw_in_shares(
            api_keys,
            amount_wei,
            web3=web3,
        )
    elif isinstance(collateral_token_contract, ContractERC20BaseClass):
        logger.info(
            f"Swapping {amount_wei.as_token} from {collateral_token_contract.symbol_cached(web3)} into {KEEPING_ERC20_TOKEN.symbol_cached(web3)}"
        )
        # Otherwise, DEX will handle the rest of token swaps.
<<<<<<< HEAD
        # First, convert `amount_wei` from xDai-based value into the collateral token-based value.
        collateral_amount_wei = get_buy_token_amount_else_raise(
            amount_wei,
            KEEPING_ERC20_TOKEN.address,
            collateral_token_contract.address,
        )
        # And then sell it.
=======
>>>>>>> b632b1d0
        swap_tokens_waiting(
            amount_wei=amount_wei,
            sell_token=collateral_token_contract.address,
            buy_token=KEEPING_ERC20_TOKEN.address,
            api_keys=api_keys,
            web3=web3,
        )
    else:
        should_not_happen("Unsupported ERC20 contract type.")<|MERGE_RESOLUTION|>--- conflicted
+++ resolved
@@ -7,14 +7,7 @@
     ContractERC20BaseClass,
     ContractERC4626BaseClass,
 )
-<<<<<<< HEAD
-from prediction_market_agent_tooling.tools.cow.cow_order import (
-    get_buy_token_amount_else_raise,
-    swap_tokens_waiting,
-)
-=======
 from prediction_market_agent_tooling.tools.cow.cow_order import swap_tokens_waiting
->>>>>>> b632b1d0
 from prediction_market_agent_tooling.tools.tokens.main_token import KEEPING_ERC20_TOKEN
 from prediction_market_agent_tooling.tools.utils import should_not_happen
 
@@ -56,16 +49,6 @@
             f"Swapping {amount_wei.as_token} from {collateral_token_contract.symbol_cached(web3)} into {KEEPING_ERC20_TOKEN.symbol_cached(web3)}"
         )
         # Otherwise, DEX will handle the rest of token swaps.
-<<<<<<< HEAD
-        # First, convert `amount_wei` from xDai-based value into the collateral token-based value.
-        collateral_amount_wei = get_buy_token_amount_else_raise(
-            amount_wei,
-            KEEPING_ERC20_TOKEN.address,
-            collateral_token_contract.address,
-        )
-        # And then sell it.
-=======
->>>>>>> b632b1d0
         swap_tokens_waiting(
             amount_wei=amount_wei,
             sell_token=collateral_token_contract.address,
