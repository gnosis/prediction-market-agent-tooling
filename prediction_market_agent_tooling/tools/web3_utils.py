from decimal import Decimal
from typing import Any, Optional, TypeVar

import tenacity
from eth_account import Account
from loguru import logger
from pydantic.types import SecretStr
from web3 import Web3
from web3.constants import HASH_ZERO
from web3.types import Nonce, TxParams, TxReceipt, Wei

from prediction_market_agent_tooling.gtypes import (
    ABI,
    ChecksumAddress,
    HexAddress,
    HexBytes,
    HexStr,
    PrivateKey,
    xDai,
    xdai_type,
)

ONE_NONCE = Nonce(1)
ONE_XDAI = xdai_type(1)
ZERO_BYTES = HexBytes(HASH_ZERO)


def private_key_to_public_key(private_key: SecretStr) -> ChecksumAddress:
    account = Account.from_key(private_key.get_secret_value())
    return verify_address(account.address)


def wei_to_xdai(wei: Wei) -> xDai:
    return xDai(Decimal((Web3.from_wei(wei, "ether"))))


def xdai_to_wei(native: xDai) -> Wei:
    return Web3.to_wei(native, "ether")


RemoveOrAddFractionAmountType = TypeVar("RemoveOrAddFractionAmountType", bound=int)


def verify_address(address: str) -> ChecksumAddress:
    if not Web3.is_checksum_address(address):
        raise ValueError(
            f"The address {address} is not a valid checksum address, please fix your input."
        )
    return ChecksumAddress(HexAddress(HexStr(address)))


def remove_fraction(
    amount: RemoveOrAddFractionAmountType, fraction: float
) -> RemoveOrAddFractionAmountType:
    """Removes the given fraction from the given integer-bounded amount and returns the value as an original type."""
    if 0 <= fraction <= 1:
        keep_percentage = 1 - fraction
        return type(amount)(int(amount * keep_percentage))
    raise ValueError(f"The given fraction {fraction!r} is not in the range [0, 1].")


def add_fraction(
    amount: RemoveOrAddFractionAmountType, fraction: float
) -> RemoveOrAddFractionAmountType:
    """Adds the given fraction to the given integer-bounded amount and returns the value as an original type."""
    if 0 <= fraction <= 1:
        keep_percentage = 1 + fraction
        return type(amount)(int(amount * keep_percentage))
    raise ValueError(f"The given fraction {fraction!r} is not in the range [0, 1].")


def check_tx_receipt(receipt: TxReceipt) -> None:
    if receipt["status"] != 1:
        raise ValueError(
            f"Transaction failed with status code {receipt['status']}. Receipt: {receipt}"
        )


def parse_function_params(params: Optional[list[Any] | dict[str, Any]]) -> list[Any]:
    if params is None:
        return []
    if isinstance(params, list):
        return params
    if isinstance(params, dict):
        return list(params.values())
    raise ValueError(f"Invalid type for function parameters: {type(params)}")


@tenacity.retry(
    wait=tenacity.wait_chain(*[tenacity.wait_fixed(n) for n in range(1, 6)]),
    stop=tenacity.stop_after_attempt(5),
<<<<<<< HEAD
    after=lambda x: print(f"call_function_on_contract failed, {x.attempt_number=}."),
=======
    after=lambda x: logger.debug(
        f"call_function_on_contract failed, {x.attempt_number=}."
    ),
>>>>>>> dbed8319
)
def call_function_on_contract(
    web3: Web3,
    contract_address: ChecksumAddress,
    contract_abi: ABI,
    function_name: str,
    function_params: Optional[list[Any] | dict[str, Any]] = None,
) -> Any:
    contract = web3.eth.contract(address=contract_address, abi=contract_abi)
    output = contract.functions[function_name](*parse_function_params(function_params)).call()  # type: ignore # TODO: Fix Mypy, as this works just OK.
    return output


@tenacity.retry(
    # Retry only for the transaction errors that match the given patterns,
    # add other retrieable errors gradually to be safe.
    retry=tenacity.retry_if_exception_message(
        match="(.*wrong transaction nonce.*)|(.*Invalid.*)|(.*OldNonce.*)"
    ),
    wait=tenacity.wait_chain(*[tenacity.wait_fixed(n) for n in range(1, 10)]),
    stop=tenacity.stop_after_attempt(9),
<<<<<<< HEAD
    after=lambda x: print(f"send_function_on_contract_tx failed, {x.attempt_number=}."),
=======
    after=lambda x: logger.debug(
        f"send_function_on_contract_tx failed, {x.attempt_number=}."
    ),
>>>>>>> dbed8319
)
def send_function_on_contract_tx(
    web3: Web3,
    *,
    contract_address: ChecksumAddress,
    contract_abi: ABI,
    from_private_key: PrivateKey,
    function_name: str,
    function_params: Optional[list[Any] | dict[str, Any]] = None,
    tx_params: Optional[TxParams] = None,
    timeout: int = 180,
) -> TxReceipt:
    contract = web3.eth.contract(address=contract_address, abi=contract_abi)

    from_address = private_key_to_public_key(from_private_key)

    # Fill in required defaults, if not provided.
    tx_params = tx_params or {}
    tx_params["nonce"] = tx_params.get(
        "nonce", web3.eth.get_transaction_count(from_address)
    )
    tx_params["from"] = tx_params.get("from", from_address)

    # Build the transaction.
    function_call = contract.functions[function_name](*parse_function_params(function_params))  # type: ignore # TODO: Fix Mypy, as this works just OK.
    tx = function_call.build_transaction(tx_params)
    # Sign with the private key.
    signed_tx = web3.eth.account.sign_transaction(
        tx, private_key=from_private_key.get_secret_value()
    )
    # Send the signed transaction.
    send_tx = web3.eth.send_raw_transaction(signed_tx.rawTransaction)
    # And wait for the receipt.
    receipt_tx = web3.eth.wait_for_transaction_receipt(send_tx, timeout=timeout)
    # Verify it didn't fail.
    check_tx_receipt(receipt_tx)
    return receipt_tx<|MERGE_RESOLUTION|>--- conflicted
+++ resolved
@@ -89,13 +89,9 @@
 @tenacity.retry(
     wait=tenacity.wait_chain(*[tenacity.wait_fixed(n) for n in range(1, 6)]),
     stop=tenacity.stop_after_attempt(5),
-<<<<<<< HEAD
-    after=lambda x: print(f"call_function_on_contract failed, {x.attempt_number=}."),
-=======
     after=lambda x: logger.debug(
         f"call_function_on_contract failed, {x.attempt_number=}."
     ),
->>>>>>> dbed8319
 )
 def call_function_on_contract(
     web3: Web3,
@@ -117,13 +113,9 @@
     ),
     wait=tenacity.wait_chain(*[tenacity.wait_fixed(n) for n in range(1, 10)]),
     stop=tenacity.stop_after_attempt(9),
-<<<<<<< HEAD
-    after=lambda x: print(f"send_function_on_contract_tx failed, {x.attempt_number=}."),
-=======
     after=lambda x: logger.debug(
         f"send_function_on_contract_tx failed, {x.attempt_number=}."
     ),
->>>>>>> dbed8319
 )
 def send_function_on_contract_tx(
     web3: Web3,
