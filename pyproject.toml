[tool.poetry]
name = "prediction-market-agent-tooling"
version = "0.57.17"
description = "Tools to benchmark, deploy and monitor prediction market agents."
authors = ["Gnosis"]
readme = "README.md"

[tool.poetry.scripts]
buy_omen = "scripts.bet_omen:buy"
sell_omen = "scripts.bet_omen:sell"

[tool.poetry.dependencies]
python = ">=3.10,<3.13"
typer = ">=0.9.0,<1.0.0"
types-requests = "^2.31.0.0"
google-cloud-functions = "^1.16.0"
google-cloud-resource-manager = "^1.12.0"
functions-framework = "^3.5.0"
cron-validator = "^1.0.8"
pydantic = "^2.6.1"
web3 = "^6.15.1"
eth-typing = "^3.0.0"
pydantic-settings = "^2.4.0" #eth-ape limit
numpy = "^1.26.4"
autoflake = "^2.2.1"
isort = "^5.13.2"
streamlit = "^1.31.0"
tqdm = "^4.66.2"
langchain-community = ">=0.0.19"
scikit-learn = "^1.3.1"
tabulate = "^0.9.0"
types-pytz = "^2024.1.0.20240203"
google-cloud-secret-manager = "^2.18.2"
langchain = { version = "^0.2.6", optional = true}
langchain-openai = { version = "^0.1.0", optional = true}
google-api-python-client = { version = "2.95.0", optional = true}
subgrounds = "^1.9.1"
loguru = "^0.7.2"
safe-eth-py = "^6.0.0b41"
eth-account = ">=0.8.0,<0.12.0"
prompt-toolkit = "^3.0.43"
safe-cli = "^1.0.0"
langfuse = "^2.42.0"
openai = { version = "^1.0.0", optional = true}
pymongo = "^4.8.0"
tavily-python = "^0.5.0"
sqlmodel = "^0.0.22"
psycopg2-binary = "^2.9.9"
base58 = ">=1.0.2,<2.0"
loky = "^3.4.1"
python-dateutil = "^2.9.0.post0"
types-python-dateutil = "^2.9.0.20240906"
pinatapy-vourhey = "^0.2.0"
hishel = "^0.0.31"
pytest-postgresql = "^6.1.1"
optuna = { version = "^4.1.0", optional = true}
<<<<<<< HEAD
eth-keys = "^0.6.1"
=======
httpx = "^0.25.2"
cow-py = {git = "https://github.com/kongzii/cow-py.git", branch = "peter/slippage_tolerance"}
>>>>>>> 5a26dd5c

[tool.poetry.extras]
openai = ["openai"]
langchain = ["langchain", "langchain-openai"]
google = ["google-api-python-client"]
optuna = ["optuna"]

[tool.poetry.group.dev.dependencies]
pytest = "*"
mypy = "^1.11.1"
black = "^23.12.1"
ape-foundry = "^0.8.2"
eth-ape = "^0.8.10,<0.8.17"  # 0.8.17 doesn't work with the current configuration and needs a fix, see https://github.com/gnosis/prediction-market-agent-tooling/issues/518.
diskcache = "^5.6.3"

[build-system]
requires = ["poetry-core"]
build-backend = "poetry.core.masonry.api"<|MERGE_RESOLUTION|>--- conflicted
+++ resolved
@@ -54,12 +54,9 @@
 hishel = "^0.0.31"
 pytest-postgresql = "^6.1.1"
 optuna = { version = "^4.1.0", optional = true}
-<<<<<<< HEAD
 eth-keys = "^0.6.1"
-=======
 httpx = "^0.25.2"
 cow-py = {git = "https://github.com/kongzii/cow-py.git", branch = "peter/slippage_tolerance"}
->>>>>>> 5a26dd5c
 
 [tool.poetry.extras]
 openai = ["openai"]
