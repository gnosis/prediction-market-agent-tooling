--- conflicted
+++ resolved
@@ -1,10 +1,6 @@
 [tool.poetry]
 name = "prediction-market-agent-tooling"
-<<<<<<< HEAD
-version = "0.48.9"
-=======
 version = "0.48.11"
->>>>>>> 8dc240c1
 description = "Tools to benchmark, deploy and monitor prediction market agents."
 authors = ["Gnosis"]
 readme = "README.md"
