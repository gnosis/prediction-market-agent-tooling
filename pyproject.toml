[tool.poetry]
name = "prediction-market-agent-tooling"
version = "0.19.0"
description = "Tools to benchmark, deploy and monitor prediction market agents."
authors = ["Gnosis"]
readme = "README.md"

[tool.poetry.scripts]
buy_omen = "scripts.bet_omen:buy"
sell_omen = "scripts.bet_omen:sell"

[tool.poetry.dependencies]
python = ">=3.10,<3.12"
typer = "^0.9.0"
types-requests = "^2.31.0.0"
google-cloud-functions = "^1.16.0"
google-cloud-resource-manager = "^1.12.0"
functions-framework = "^3.5.0"
cron-validator = "^1.0.8"
pydantic = "^2.6.1"
web3 = "^6.15.1"
eth-typing = "^3.0.0"
pydantic-settings = "^2.1.0"
numpy = "^1.26.4"
autoflake = "^2.2.1"
isort = "^5.13.2"
streamlit = "^1.31.0"
tqdm = "^4.66.2"
langchain-community = ">=0.0.19"
scikit-learn = "^1.4.0"
tabulate = "^0.9.0"
types-pytz = "^2024.1.0.20240203"
google-cloud-secret-manager = "^2.18.2"
langchain = { version = "^0.1.9", optional = true}
langchain-openai = { version = "^0.0.5", optional = true}
google-api-python-client = { version = "2.95.0", optional = true}
subgrounds = {git = "https://github.com/gabrielfior/subgrounds", branch="main"}
loguru = "^0.7.2"
safe-eth-py = "^6.0.0b14"
eth-account = "^0.8.0"
prompt-toolkit = "^3.0.43"
safe-cli = "^1.0.0"
<<<<<<< HEAD
#mech-client = "^0.2.13"
=======
mech-client = "^0.2.13"
langfuse = "^2.27.1"
>>>>>>> 0ac89426

[tool.poetry.extras]
langchain = ["langchain", "langchain-openai"]
google = ["google-api-python-client"]

[tool.poetry.group.dev.dependencies]
pytest = "*"
mypy = "^1.9.0"
black = "^23.12.1"

[build-system]
requires = ["poetry-core"]
build-backend = "poetry.core.masonry.api"<|MERGE_RESOLUTION|>--- conflicted
+++ resolved
@@ -1,6 +1,6 @@
 [tool.poetry]
 name = "prediction-market-agent-tooling"
-version = "0.19.0"
+version = "0.14.1"
 description = "Tools to benchmark, deploy and monitor prediction market agents."
 authors = ["Gnosis"]
 readme = "README.md"
@@ -40,12 +40,7 @@
 eth-account = "^0.8.0"
 prompt-toolkit = "^3.0.43"
 safe-cli = "^1.0.0"
-<<<<<<< HEAD
-#mech-client = "^0.2.13"
-=======
 mech-client = "^0.2.13"
-langfuse = "^2.27.1"
->>>>>>> 0ac89426
 
 [tool.poetry.extras]
 langchain = ["langchain", "langchain-openai"]
