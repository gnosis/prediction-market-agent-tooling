[tool.poetry]
name = "prediction-market-agent-tooling"
version = "0.49.1"
description = "Tools to benchmark, deploy and monitor prediction market agents."
authors = ["Gnosis"]
readme = "README.md"

[tool.poetry.scripts]
buy_omen = "scripts.bet_omen:buy"
sell_omen = "scripts.bet_omen:sell"

[tool.poetry.dependencies]
python = ">=3.10,<3.12"
typer = ">=0.9.0,<1.0.0"
types-requests = "^2.31.0.0"
google-cloud-functions = "^1.16.0"
google-cloud-resource-manager = "^1.12.0"
functions-framework = "^3.5.0"
cron-validator = "^1.0.8"
pydantic = "^2.6.1"
web3 = "^6.15.1"
eth-typing = "^3.0.0"
pydantic-settings = "^2.4.0" #eth-ape limit
numpy = "^1.26.4"
autoflake = "^2.2.1"
isort = "^5.13.2"
streamlit = "^1.31.0"
tqdm = "^4.66.2"
langchain-community = ">=0.0.19"
scikit-learn = "^1.3.1"
tabulate = "^0.9.0"
types-pytz = "^2024.1.0.20240203"
google-cloud-secret-manager = "^2.18.2"
langchain = { version = "^0.2.6", optional = true}
langchain-openai = { version = "^0.1.0", optional = true}
google-api-python-client = { version = "2.95.0", optional = true}
subgrounds = "^1.9.1"
loguru = "^0.7.2"
safe-eth-py = "^6.0.0b14"
eth-account = ">=0.8.0,<0.12.0"
prompt-toolkit = "^3.0.43"
safe-cli = "^1.0.0"
langfuse = "^2.42.0"
openai = { version = "^1.0.0", optional = true}
pymongo = "^4.8.0"
tavily-python = "^0.3.9"
sqlmodel = "^0.0.21"
psycopg2-binary = "^2.9.9"
base58 = ">=1.0.2,<2.0"
loky = "^3.4.1"
<<<<<<< HEAD
hishel = "^0.0.31"
=======
pinatapy-vourhey = "^0.2.0"
>>>>>>> 9f0a549b

[tool.poetry.extras]
openai = ["openai"]
langchain = ["langchain", "langchain-openai"]
google = ["google-api-python-client"]

[tool.poetry.group.dev.dependencies]
pytest = "*"
mypy = "^1.11.1"
black = "^23.12.1"
ape-foundry = "^0.8.2"
eth-ape = "^0.8.10"

[build-system]
requires = ["poetry-core"]
build-backend = "poetry.core.masonry.api"<|MERGE_RESOLUTION|>--- conflicted
+++ resolved
@@ -48,11 +48,7 @@
 psycopg2-binary = "^2.9.9"
 base58 = ">=1.0.2,<2.0"
 loky = "^3.4.1"
-<<<<<<< HEAD
-hishel = "^0.0.31"
-=======
 pinatapy-vourhey = "^0.2.0"
->>>>>>> 9f0a549b
 
 [tool.poetry.extras]
 openai = ["openai"]
