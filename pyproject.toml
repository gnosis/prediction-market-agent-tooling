[tool.poetry]
name = "prediction-market-agent-tooling"
version = "0.57.17"
description = "Tools to benchmark, deploy and monitor prediction market agents."
authors = ["Gnosis"]
readme = "README.md"

[tool.poetry.scripts]
buy_omen = "scripts.bet_omen:buy"
sell_omen = "scripts.bet_omen:sell"

[tool.poetry.dependencies]
python = ">=3.10,<3.13"
typer = ">=0.9.0,<1.0.0"
types-requests = "^2.31.0.0"
google-cloud-functions = "^1.16.0"
google-cloud-resource-manager = "^1.12.0"
functions-framework = "^3.5.0"
cron-validator = "^1.0.8"
pydantic = "^2.6.1"
web3 = "^6.15.1"
eth-typing = "^3.0.0"
pydantic-settings = "^2.4.0" #eth-ape limit
numpy = "^1.26.4"
autoflake = "^2.2.1"
isort = "^5.13.2"
streamlit = "^1.31.0"
tqdm = "^4.66.2"
langchain-community = ">=0.0.19"
scikit-learn = "^1.3.1"
tabulate = "^0.9.0"
types-pytz = "^2024.1.0.20240203"
google-cloud-secret-manager = "^2.18.2"
langchain = { version = "^0.2.6", optional = true}
langchain-openai = { version = "^0.1.0", optional = true}
google-api-python-client = { version = "2.95.0", optional = true}
subgrounds = "^1.9.1"
loguru = "^0.7.2"
safe-eth-py = "^6.0.0b41"
eth-account = ">=0.8.0,<0.12.0"
prompt-toolkit = "^3.0.43"
safe-cli = "^1.0.0"
langfuse = "^2.42.0"
openai = { version = "^1.0.0", optional = true}
pymongo = "^4.8.0"
tavily-python = "^0.5.0"
sqlmodel = "^0.0.22"
psycopg2-binary = "^2.9.9"
base58 = ">=1.0.2,<2.0"
loky = "^3.4.1"
python-dateutil = "^2.9.0.post0"
types-python-dateutil = "^2.9.0.20240906"
pinatapy-vourhey = "^0.2.0"
hishel = "^0.0.31"
pytest-postgresql = "^6.1.1"
optuna = { version = "^4.1.0", optional = true}
<<<<<<< HEAD
httpx = "^0.25.2"
cow-py = {git = "https://github.com/kongzii/cow-py.git", branch = "peter/slippage_tolerance"}
=======
eth-keys = "^0.6.1"
>>>>>>> 03b2abae

[tool.poetry.extras]
openai = ["openai"]
langchain = ["langchain", "langchain-openai"]
google = ["google-api-python-client"]
optuna = ["optuna"]

[tool.poetry.group.dev.dependencies]
pytest = "*"
mypy = "^1.11.1"
black = "^23.12.1"
ape-foundry = "^0.8.2"
eth-ape = "^0.8.10,<0.8.17"  # 0.8.17 doesn't work with the current configuration and needs a fix, see https://github.com/gnosis/prediction-market-agent-tooling/issues/518.
diskcache = "^5.6.3"

[build-system]
requires = ["poetry-core"]
build-backend = "poetry.core.masonry.api"<|MERGE_RESOLUTION|>--- conflicted
+++ resolved
@@ -54,12 +54,9 @@
 hishel = "^0.0.31"
 pytest-postgresql = "^6.1.1"
 optuna = { version = "^4.1.0", optional = true}
-<<<<<<< HEAD
 httpx = "^0.25.2"
 cow-py = {git = "https://github.com/kongzii/cow-py.git", branch = "peter/slippage_tolerance"}
-=======
 eth-keys = "^0.6.1"
->>>>>>> 03b2abae
 
 [tool.poetry.extras]
 openai = ["openai"]
