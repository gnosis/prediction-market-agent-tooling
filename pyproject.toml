[tool.poetry]
name = "prediction-market-agent-tooling"
version = "0.1.0"
description = "Tools to benchmark, deploy and monitor prediction market agents."
authors = ["Gnosis"]
readme = "README.md"

[tool.poetry.scripts]
buy_omen = "scripts.bet_omen:buy"
sell_omen = "scripts.bet_omen:sell"

[tool.poetry.dependencies]
<<<<<<< HEAD
python = ">=3.9,<3.13"
=======
python = ">=3.10,<3.12"
>>>>>>> bc88190b
typer = "^0.9.0"
types-requests = "^2.31.0.20240106"
google-cloud-functions = "^1.16.0"
google-cloud-resource-manager = "^1.12.0"
functions-framework = "^3.5.0"
cron-validator = "^1.0.8"
pydantic = "^2.6.1"
web3 = "^6.15.1"
eth-typing = "^4.0.0"
pydantic-settings = "^2.1.0"
numpy = "^1.26.4"
autoflake = "^2.2.1"
isort = "^5.13.2"
streamlit = "^1.31.0"
tqdm = "^4.66.2"
langchain-community = ">=0.0.19"
scikit-learn = "^1.4.0"
tabulate = "^0.9.0"
types-pytz = "^2024.1.0.20240203"

[tool.poetry.group.dev.dependencies]
pytest = "*"
mypy = "^1.8.0"
black = "^23.12.1"

[build-system]
requires = ["poetry-core"]
build-backend = "poetry.core.masonry.api"<|MERGE_RESOLUTION|>--- conflicted
+++ resolved
@@ -10,11 +10,7 @@
 sell_omen = "scripts.bet_omen:sell"
 
 [tool.poetry.dependencies]
-<<<<<<< HEAD
-python = ">=3.9,<3.13"
-=======
 python = ">=3.10,<3.12"
->>>>>>> bc88190b
 typer = "^0.9.0"
 types-requests = "^2.31.0.20240106"
 google-cloud-functions = "^1.16.0"
