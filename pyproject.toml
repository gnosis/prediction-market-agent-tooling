--- conflicted
+++ resolved
@@ -1,10 +1,6 @@
 [tool.poetry]
 name = "prediction-market-agent-tooling"
-<<<<<<< HEAD
-version = "0.57.16"
-=======
 version = "0.57.17"
->>>>>>> 38443ef0
 description = "Tools to benchmark, deploy and monitor prediction market agents."
 authors = ["Gnosis"]
 readme = "README.md"
