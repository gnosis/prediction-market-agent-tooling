[tool.poetry]
name = "prediction-market-agent-tooling"
<<<<<<< HEAD
version = "0.29.0"
=======
version = "0.32.0"
>>>>>>> ceb43041
description = "Tools to benchmark, deploy and monitor prediction market agents."
authors = ["Gnosis"]
readme = "README.md"

[tool.poetry.scripts]
buy_omen = "scripts.bet_omen:buy"
sell_omen = "scripts.bet_omen:sell"

[tool.poetry.dependencies]
python = ">=3.10,<3.12"
typer = "^0.9.0"
types-requests = "^2.31.0.0"
google-cloud-functions = "^1.16.0"
google-cloud-resource-manager = "^1.12.0"
functions-framework = "^3.5.0"
cron-validator = "^1.0.8"
pydantic = "^2.6.1"
web3 = "^6.15.1"
eth-typing = "^3.0.0"
pydantic-settings = "^2.1.0"
numpy = "^1.26.4"
autoflake = "^2.2.1"
isort = "^5.13.2"
streamlit = "^1.31.0"
tqdm = "^4.66.2"
langchain-community = ">=0.0.19"
scikit-learn = "^1.3.1"
tabulate = "^0.9.0"
types-pytz = "^2024.1.0.20240203"
google-cloud-secret-manager = "^2.18.2"
langchain = { version = "^0.1.9", optional = true}
langchain-openai = { version = "^0.0.5", optional = true}
google-api-python-client = { version = "2.95.0", optional = true}
subgrounds = "^1.8.1"
loguru = "^0.7.2"
safe-eth-py = "^6.0.0b14"
eth-account = "^0.8.0"
prompt-toolkit = "^3.0.43"
safe-cli = "^1.0.0"
langfuse = "^2.27.1"

[tool.poetry.extras]
langchain = ["langchain", "langchain-openai"]
google = ["google-api-python-client"]

[tool.poetry.group.dev.dependencies]
pytest = "*"
mypy = "^1.9.0"
black = "^23.12.1"

[build-system]
requires = ["poetry-core"]
build-backend = "poetry.core.masonry.api"<|MERGE_RESOLUTION|>--- conflicted
+++ resolved
@@ -1,10 +1,6 @@
 [tool.poetry]
 name = "prediction-market-agent-tooling"
-<<<<<<< HEAD
-version = "0.29.0"
-=======
 version = "0.32.0"
->>>>>>> ceb43041
 description = "Tools to benchmark, deploy and monitor prediction market agents."
 authors = ["Gnosis"]
 readme = "README.md"
