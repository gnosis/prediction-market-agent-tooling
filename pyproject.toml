--- conflicted
+++ resolved
@@ -1,10 +1,6 @@
 [tool.poetry]
 name = "prediction-market-agent-tooling"
-<<<<<<< HEAD
-version = "0.61.2"
-=======
-version = "0.63.9"
->>>>>>> 0739b17c
+version = "0.63.10"
 description = "Tools to benchmark, deploy and monitor prediction market agents."
 authors = ["Gnosis"]
 readme = "README.md"
