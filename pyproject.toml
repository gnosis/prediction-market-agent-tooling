[tool.poetry]
name = "prediction-market-agent-tooling"
version = "0.1.0"
description = "Tools to benchmark, deploy and monitor prediction market agents."
authors = ["Gnosis"]
readme = "README.md"

[tool.poetry.scripts]
buy_omen = "scripts.bet_omen:buy"
sell_omen = "scripts.bet_omen:sell"

[tool.poetry.dependencies]
python = ">=3.10,<3.12"
typer = "^0.9.0"
types-requests = "^2.31.0.20240106"
google-cloud-functions = "^1.16.0"
google-cloud-resource-manager = "^1.12.0"
functions-framework = "^3.5.0"
cron-validator = "^1.0.8"
pydantic = "^2.6.1"
web3 = "^6.15.1"
eth-typing = "^4.0.0"
pydantic-settings = "^2.1.0"
numpy = "^1.26.4"
<<<<<<< HEAD
autoflake = "^2.2.1"
isort = "^5.13.2"
=======
streamlit = "^1.31.0"
>>>>>>> ca12429d

[tool.poetry.group.dev.dependencies]
pytest = "*"
mypy = "^1.8.0"
black = "^23.12.1"

[build-system]
requires = ["poetry-core"]
build-backend = "poetry.core.masonry.api"<|MERGE_RESOLUTION|>--- conflicted
+++ resolved
@@ -22,12 +22,9 @@
 eth-typing = "^4.0.0"
 pydantic-settings = "^2.1.0"
 numpy = "^1.26.4"
-<<<<<<< HEAD
 autoflake = "^2.2.1"
 isort = "^5.13.2"
-=======
 streamlit = "^1.31.0"
->>>>>>> ca12429d
 
 [tool.poetry.group.dev.dependencies]
 pytest = "*"
