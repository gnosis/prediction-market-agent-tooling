[tool.poetry]
name = "prediction-market-agent-tooling"
<<<<<<< HEAD
version = "0.48.0"
=======
version = "0.47.1"
>>>>>>> 77b55dd2
description = "Tools to benchmark, deploy and monitor prediction market agents."
authors = ["Gnosis"]
readme = "README.md"

[tool.poetry.scripts]
buy_omen = "scripts.bet_omen:buy"
sell_omen = "scripts.bet_omen:sell"

[tool.poetry.dependencies]
python = ">=3.10,<3.12"
typer = ">=0.9.0,<1.0.0"
types-requests = "^2.31.0.0"
google-cloud-functions = "^1.16.0"
google-cloud-resource-manager = "^1.12.0"
functions-framework = "^3.5.0"
cron-validator = "^1.0.8"
pydantic = "^2.6.1"
web3 = "^6.15.1"
eth-typing = "^3.0.0"
pydantic-settings = "^2.1.0"
numpy = "^1.26.4"
autoflake = "^2.2.1"
isort = "^5.13.2"
streamlit = "^1.31.0"
tqdm = "^4.66.2"
langchain-community = ">=0.0.19"
scikit-learn = "^1.3.1"
tabulate = "^0.9.0"
types-pytz = "^2024.1.0.20240203"
google-cloud-secret-manager = "^2.18.2"
langchain = { version = "^0.2.6", optional = true}
langchain-openai = { version = "^0.1.0", optional = true}
google-api-python-client = { version = "2.95.0", optional = true}
subgrounds = "^1.9.1"
loguru = "^0.7.2"
safe-eth-py = "^6.0.0b14"
eth-account = "^0.11.2"
prompt-toolkit = "^3.0.43"
safe-cli = "^1.0.0"
langfuse = "^2.27.1"
openai = { version = "^1.0.0", optional = true}
<<<<<<< HEAD
base58 = "^2.1.1"
tavily-python = "^0.3.5"
sqlmodel = "^0.0.21"
psycopg2-binary = "^2.9.9"
=======
base58 = ">=1.0.2,<2.0"

>>>>>>> 77b55dd2

[tool.poetry.extras]
openai = ["openai"]
langchain = ["langchain", "langchain-openai"]
google = ["google-api-python-client"]

[tool.poetry.group.dev.dependencies]
pytest = "*"
mypy = "^1.11.1"
black = "^23.12.1"
ape-foundry = "^0.8.2"
eth-ape = "^0.8.10"

[build-system]
requires = ["poetry-core"]
build-backend = "poetry.core.masonry.api"<|MERGE_RESOLUTION|>--- conflicted
+++ resolved
@@ -1,10 +1,6 @@
 [tool.poetry]
 name = "prediction-market-agent-tooling"
-<<<<<<< HEAD
 version = "0.48.0"
-=======
-version = "0.47.1"
->>>>>>> 77b55dd2
 description = "Tools to benchmark, deploy and monitor prediction market agents."
 authors = ["Gnosis"]
 readme = "README.md"
@@ -46,15 +42,10 @@
 safe-cli = "^1.0.0"
 langfuse = "^2.27.1"
 openai = { version = "^1.0.0", optional = true}
-<<<<<<< HEAD
-base58 = "^2.1.1"
 tavily-python = "^0.3.5"
 sqlmodel = "^0.0.21"
 psycopg2-binary = "^2.9.9"
-=======
 base58 = ">=1.0.2,<2.0"
-
->>>>>>> 77b55dd2
 
 [tool.poetry.extras]
 openai = ["openai"]
