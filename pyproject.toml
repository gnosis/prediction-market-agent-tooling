--- conflicted
+++ resolved
@@ -1,10 +1,6 @@
 [tool.poetry]
 name = "prediction-market-agent-tooling"
-<<<<<<< HEAD
 version = "0.63.0"
-=======
-version = "0.62.1"
->>>>>>> b632b1d0
 description = "Tools to benchmark, deploy and monitor prediction market agents."
 authors = ["Gnosis"]
 readme = "README.md"
