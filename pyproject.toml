[tool.poetry]
name = "prediction-market-agent-tooling"
<<<<<<< HEAD
version = "0.65.14"
=======
version = "0.66.0"
>>>>>>> 2d50d65a
description = "Tools to benchmark, deploy and monitor prediction market agents."
authors = ["Gnosis"]
readme = "README.md"

[tool.poetry.scripts]
buy_omen = "scripts.bet_omen:buy"
sell_omen = "scripts.bet_omen:sell"

[tool.poetry.dependencies]
python = ">=3.10,<3.13"
typer = ">=0.9.0,<1.0.0"
types-requests = "^2.31.0.0"
google-cloud-functions = "^1.16.0"
google-cloud-resource-manager = "^1.12.0"
functions-framework = "^3.5.0"
cron-validator = "^1.0.8"
pydantic = "^2.6.1"
web3 = "^6.15.1"
eth-typing = "^3.0.0"
pydantic-settings = "^2.4.0" #eth-ape limit
numpy = "^1.26.4"
autoflake = "^2.2.1"
isort = "^5.13.2"
streamlit = "^1.31.0"
tqdm = "^4.66.2"
langchain-community = ">=0.0.19"
scikit-learn = "^1.3.1"
tabulate = "^0.9.0"
types-pytz = "^2024.1.0.20240203"
google-cloud-secret-manager = "^2.18.2"
langchain = { version = "^0.3.0", optional = true}
langchain-openai = { version = "^0.3.0", optional = true}
google-api-python-client = { version = "2.95.0", optional = true}
subgrounds-gnosis = "^1.9.2"
loguru = "^0.7.2"
safe-eth-py = "^6.0.0b41"
eth-account = ">=0.8.0,<0.12.0"
prompt-toolkit = "^3.0.43"
safe-cli = "^1.0.0"
langfuse = "^2.42.0"
openai = { version = "^1.0.0", optional = true}
pymongo = "^4.8.0"
tavily-python = "^0.5.0"
sqlmodel = "^0.0.22"
psycopg2-binary = "^2.9.9"
base58 = ">=1.0.2,<2.0"
loky = "^3.4.1"
python-dateutil = "^2.9.0.post0"
types-python-dateutil = "^2.9.0.20240906"
pinatapy-vourhey = "^0.2.0"
hishel = "^0.0.31"
pytest-postgresql = "^6.1.1"
optuna = { version = "^4.1.0", optional = true}
httpx = ">=0.25.2,<1.0.0"
cowdao-cowpy = "1.0.0rc5"
eth-keys = "^0.6.1"
proto-plus = "^1.0.0"
protobuf = "^5.0.0"
types-cachetools = "^5.5.0.20240820"
python-json-logger = "^3.3.0"

[tool.poetry.extras]
openai = ["openai"]
langchain = ["langchain", "langchain-openai"]
google = ["google-api-python-client"]
optuna = ["optuna"]

[tool.poetry.group.dev.dependencies]
pytest = "*"
mypy = "^1.11.1"
black = "^23.12.1"
ape-foundry = "^0.8.2"
eth-ape = "^0.8.10,<0.8.17"  # 0.8.17 doesn't work with the current configuration and needs a fix, see https://github.com/gnosis/prediction-market-agent-tooling/issues/518.
diskcache = "^5.6.3"

[build-system]
requires = ["poetry-core"]
build-backend = "poetry.core.masonry.api"<|MERGE_RESOLUTION|>--- conflicted
+++ resolved
@@ -1,10 +1,6 @@
 [tool.poetry]
 name = "prediction-market-agent-tooling"
-<<<<<<< HEAD
-version = "0.65.14"
-=======
 version = "0.66.0"
->>>>>>> 2d50d65a
 description = "Tools to benchmark, deploy and monitor prediction market agents."
 authors = ["Gnosis"]
 readme = "README.md"
@@ -59,7 +55,7 @@
 pytest-postgresql = "^6.1.1"
 optuna = { version = "^4.1.0", optional = true}
 httpx = ">=0.25.2,<1.0.0"
-cowdao-cowpy = "1.0.0rc5"
+cowdao-cowpy-kongzii = "1.0.0rc2" # Use `cowdao-cowpy` once they release latest version.
 eth-keys = "^0.6.1"
 proto-plus = "^1.0.0"
 protobuf = "^5.0.0"
