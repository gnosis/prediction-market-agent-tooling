[tool.poetry]
name = "prediction-market-agent-tooling"
<<<<<<< HEAD
version = "0.43.1"
=======
version = "0.43.3"
>>>>>>> ec8f78a6
description = "Tools to benchmark, deploy and monitor prediction market agents."
authors = ["Gnosis"]
readme = "README.md"

[tool.poetry.scripts]
buy_omen = "scripts.bet_omen:buy"
sell_omen = "scripts.bet_omen:sell"

[tool.poetry.dependencies]
python = ">=3.10,<3.12"
typer = ">=0.9.0,<1.0.0"
types-requests = "^2.31.0.0"
google-cloud-functions = "^1.16.0"
google-cloud-resource-manager = "^1.12.0"
functions-framework = "^3.5.0"
cron-validator = "^1.0.8"
pydantic = "^2.6.1"
web3 = "^6.15.1"
eth-typing = "^3.0.0"
pydantic-settings = "^2.1.0"
numpy = "^1.26.4"
autoflake = "^2.2.1"
isort = "^5.13.2"
streamlit = "^1.31.0"
tqdm = "^4.66.2"
langchain-community = ">=0.0.19"
scikit-learn = "^1.3.1"
tabulate = "^0.9.0"
types-pytz = "^2024.1.0.20240203"
google-cloud-secret-manager = "^2.18.2"
langchain = { version = "^0.2.6", optional = true}
langchain-openai = { version = "^0.1.0", optional = true}
google-api-python-client = { version = "2.95.0", optional = true}
subgrounds = "^1.9.1"
loguru = "^0.7.2"
safe-eth-py = "^6.0.0b14"
eth-account = "^0.8.0"
prompt-toolkit = "^3.0.43"
safe-cli = "^1.0.0"
langfuse = "^2.27.1"
openai = { version = "^1.0.0", optional = true}
base58 = "^2.1.1"

[tool.poetry.extras]
openai = ["openai"]
langchain = ["langchain", "langchain-openai"]
google = ["google-api-python-client"]

[tool.poetry.group.dev.dependencies]
pytest = "*"
mypy = "^1.9.0"
black = "^23.12.1"

[build-system]
requires = ["poetry-core"]
build-backend = "poetry.core.masonry.api"<|MERGE_RESOLUTION|>--- conflicted
+++ resolved
@@ -1,10 +1,6 @@
 [tool.poetry]
 name = "prediction-market-agent-tooling"
-<<<<<<< HEAD
-version = "0.43.1"
-=======
 version = "0.43.3"
->>>>>>> ec8f78a6
 description = "Tools to benchmark, deploy and monitor prediction market agents."
 authors = ["Gnosis"]
 readme = "README.md"
