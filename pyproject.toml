[tool.poetry]
name = "prediction-market-agent-tooling"
version = "0.2.8"
description = "Tools to benchmark, deploy and monitor prediction market agents."
authors = ["Gnosis"]
readme = "README.md"

[tool.poetry.scripts]
buy_omen = "scripts.bet_omen:buy"
sell_omen = "scripts.bet_omen:sell"

[tool.poetry.dependencies]
python = ">=3.10,<3.12"
typer = "^0.9.0"
types-requests = "^2.31.0.20240106"
google-cloud-functions = "^1.16.0"
google-cloud-resource-manager = "^1.12.0"
functions-framework = "^3.5.0"
cron-validator = "^1.0.8"
pydantic = "^2.6.1"
web3 = "^6.15.1"
eth-typing = "^4.0.0"
pydantic-settings = "^2.1.0"
numpy = "^1.26.4"
autoflake = "^2.2.1"
isort = "^5.13.2"
streamlit = "^1.31.0"
tqdm = "^4.66.2"
langchain-community = ">=0.0.19"
scikit-learn = "^1.4.0"
tabulate = "^0.9.0"
types-pytz = "^2024.1.0.20240203"
<<<<<<< HEAD
langchain = "^0.1.9"
langchain-openai = "^0.0.8"
=======
google-cloud-secret-manager = "^2.18.2"
>>>>>>> a4d9678b

[tool.poetry.group.dev.dependencies]
pytest = "*"
mypy = "^1.8.0"
black = "^23.12.1"

[build-system]
requires = ["poetry-core"]
build-backend = "poetry.core.masonry.api"<|MERGE_RESOLUTION|>--- conflicted
+++ resolved
@@ -30,12 +30,9 @@
 scikit-learn = "^1.4.0"
 tabulate = "^0.9.0"
 types-pytz = "^2024.1.0.20240203"
-<<<<<<< HEAD
 langchain = "^0.1.9"
 langchain-openai = "^0.0.8"
-=======
 google-cloud-secret-manager = "^2.18.2"
->>>>>>> a4d9678b
 
 [tool.poetry.group.dev.dependencies]
 pytest = "*"
