--- conflicted
+++ resolved
@@ -1,10 +1,6 @@
 [tool.poetry]
 name = "prediction-market-agent-tooling"
-<<<<<<< HEAD
-version = "0.66.2"
-=======
 version = "0.66.5"
->>>>>>> e38c25b9
 description = "Tools to benchmark, deploy and monitor prediction market agents."
 authors = ["Gnosis"]
 readme = "README.md"
