--- conflicted
+++ resolved
@@ -52,6 +52,7 @@
 types-python-dateutil = "^2.9.0.20240906"
 pinatapy-vourhey = "^0.2.0"
 hishel = "^0.0.31"
+pytest-postgresql = "^6.1.1"
 
 [tool.poetry.extras]
 openai = ["openai"]
@@ -64,11 +65,7 @@
 black = "^23.12.1"
 ape-foundry = "^0.8.2"
 eth-ape = "^0.8.10,<0.8.17"  # 0.8.17 doesn't work with the current configuration and needs a fix, see https://github.com/gnosis/prediction-market-agent-tooling/issues/518.
-<<<<<<< HEAD
-pytest-postgresql = "^6.1.1"
-=======
 diskcache = "^5.6.3"
->>>>>>> 49df9eb3
 
 [build-system]
 requires = ["poetry-core"]
