[tool.poetry]
name = "prediction-market-agent-tooling"
<<<<<<< HEAD
version = "0.68.0"
=======
version = "0.69.0"
>>>>>>> 3dad9028
description = "Tools to benchmark, deploy and monitor prediction market agents."
authors = ["Gnosis"]
readme = "README.md"

[tool.poetry.scripts]
buy_omen = "scripts.bet_omen:buy"
sell_omen = "scripts.bet_omen:sell"

[tool.poetry.dependencies]
python = ">=3.10,<3.13"
typer = ">=0.9.0,<1.0.0"
types-requests = "^2.31.0.0"
google-cloud-functions = "^1.16.0"
google-cloud-resource-manager = "^1.12.0"
functions-framework = "^3.5.0"
cron-validator = "^1.0.8"
pydantic = "^2.6.1"
web3 = ">=6,<8"
eth-typing = "^5.0.0"
pydantic-settings = "^2.4.0" #eth-ape limit
numpy = "^1.26.4"
autoflake = "^2.2.1"
isort = "^5.13.2"
streamlit = "^1.31.0"
tqdm = "^4.66.2"
langchain-community = ">=0.0.19"
scikit-learn = "^1.3.1"
tabulate = "^0.9.0"
types-pytz = "^2024.1.0.20240203"
google-cloud-secret-manager = "^2.18.2"
langchain = { version = "^0.3.0", optional = true}
langchain-openai = { version = "^0.3.0", optional = true}
google-api-python-client = { version = "2.95.0", optional = true}
subgrounds-gnosis = "^1.9.2"
loguru = "^0.7.2"
safe-eth-py = "^7.8.0"
eth-account = "^0.13.0"
prompt-toolkit = "^3.0.43"
safe-cli = "^1.5.0"
langfuse = "^2.42.0"
openai = { version = "^1.0.0", optional = true}
pymongo = "^4.8.0"
tavily-python = "^0.5.0"
sqlmodel = "^0.0.22"
psycopg2-binary = "^2.9.9"
base58 = ">=1.0.2,<2.0"
loky = "^3.4.1"
python-dateutil = "^2.9.0.post0"
types-python-dateutil = "^2.9.0.20240906"
pinatapy-vourhey = "^0.2.0"
hishel = "^0.0.31"
pytest-postgresql = "^6.1.1"
optuna = { version = "^4.1.0", optional = true}
httpx = ">=0.25.2,<1.0.0"
cowdao-cowpy = "1.0.1"
eth-keys = "^0.6.1"
proto-plus = "^1.0.0"
protobuf = "^5.0.0"
types-cachetools = "^5.5.0.20240820"
python-json-logger = "^3.3.0"
pydantic-ai = ">=0.1.9,<1.0.0"
py-clob-client = "^0.24.0"

[tool.poetry.extras]
openai = ["openai"]
langchain = ["langchain", "langchain-openai"]
google = ["google-api-python-client"]
optuna = ["optuna"]

[tool.poetry.group.dev.dependencies]
pytest = "*"
mypy = "^1.11.1"
black = "^23.12.1"
ape-foundry = "^0.8.2"
eth-ape = "^0.8.34"
diskcache = "^5.6.3"

[build-system]
requires = ["poetry-core"]
build-backend = "poetry.core.masonry.api"<|MERGE_RESOLUTION|>--- conflicted
+++ resolved
@@ -1,10 +1,6 @@
 [tool.poetry]
 name = "prediction-market-agent-tooling"
-<<<<<<< HEAD
-version = "0.68.0"
-=======
 version = "0.69.0"
->>>>>>> 3dad9028
 description = "Tools to benchmark, deploy and monitor prediction market agents."
 authors = ["Gnosis"]
 readme = "README.md"
