[tool.poetry]
name = "prediction-market-agent-tooling"
version = "0.49.1"
description = "Tools to benchmark, deploy and monitor prediction market agents."
authors = ["Gnosis"]
readme = "README.md"

[tool.poetry.scripts]
buy_omen = "scripts.bet_omen:buy"
sell_omen = "scripts.bet_omen:sell"

[tool.poetry.dependencies]
python = ">=3.10,<3.12"
typer = ">=0.9.0,<1.0.0"
types-requests = "^2.31.0.0"
google-cloud-functions = "^1.16.0"
google-cloud-resource-manager = "^1.12.0"
functions-framework = "^3.5.0"
cron-validator = "^1.0.8"
pydantic = "^2.6.1"
web3 = "^6.15.1"
eth-typing = "^3.0.0"
pydantic-settings = "^2.4.0" #eth-ape limit
numpy = "^1.26.4"
autoflake = "^2.2.1"
isort = "^5.13.2"
streamlit = "^1.31.0"
tqdm = "^4.66.2"
langchain-community = ">=0.0.19"
scikit-learn = "^1.3.1"
tabulate = "^0.9.0"
types-pytz = "^2024.1.0.20240203"
google-cloud-secret-manager = "^2.18.2"
langchain = { version = "^0.2.6", optional = true}
langchain-openai = { version = "^0.1.0", optional = true}
google-api-python-client = { version = "2.95.0", optional = true}
subgrounds = "^1.9.1"
loguru = "^0.7.2"
safe-eth-py = "^6.0.0b14"
eth-account = ">=0.8.0,<0.12.0"
prompt-toolkit = "^3.0.43"
safe-cli = "^1.0.0"
langfuse = "^2.42.0"
openai = { version = "^1.0.0", optional = true}
pymongo = "^4.8.0"
tavily-python = "^0.3.9"
sqlmodel = "^0.0.22"
psycopg2-binary = "^2.9.9"
base58 = ">=1.0.2,<2.0"
loky = "^3.4.1"
<<<<<<< HEAD
python-dateutil = "^2.9.0.post0"
types-python-dateutil = "^2.9.0.20240906"
=======
pinatapy-vourhey = "^0.2.0"
>>>>>>> 9f0a549b

[tool.poetry.extras]
openai = ["openai"]
langchain = ["langchain", "langchain-openai"]
google = ["google-api-python-client"]

[tool.poetry.group.dev.dependencies]
pytest = "*"
mypy = "^1.11.1"
black = "^23.12.1"
ape-foundry = "^0.8.2"
eth-ape = "^0.8.10"

[build-system]
requires = ["poetry-core"]
build-backend = "poetry.core.masonry.api"<|MERGE_RESOLUTION|>--- conflicted
+++ resolved
@@ -48,12 +48,9 @@
 psycopg2-binary = "^2.9.9"
 base58 = ">=1.0.2,<2.0"
 loky = "^3.4.1"
-<<<<<<< HEAD
 python-dateutil = "^2.9.0.post0"
 types-python-dateutil = "^2.9.0.20240906"
-=======
 pinatapy-vourhey = "^0.2.0"
->>>>>>> 9f0a549b
 
 [tool.poetry.extras]
 openai = ["openai"]
