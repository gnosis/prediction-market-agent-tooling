[tool.poetry]
name = "prediction-market-agent-tooling"
version = "0.57.18"
description = "Tools to benchmark, deploy and monitor prediction market agents."
authors = ["Gnosis"]
readme = "README.md"

[tool.poetry.scripts]
buy_omen = "scripts.bet_omen:buy"
sell_omen = "scripts.bet_omen:sell"

[tool.poetry.dependencies]
python = ">=3.10,<3.13"
typer = ">=0.9.0,<1.0.0"
types-requests = "^2.31.0.0"
google-cloud-functions = "^1.16.0"
google-cloud-resource-manager = "^1.12.0"
functions-framework = "^3.5.0"
cron-validator = "^1.0.8"
pydantic = "^2.6.1"
web3 = "^6.15.1"
eth-typing = "^3.0.0"
pydantic-settings = "^2.4.0" #eth-ape limit
numpy = "^1.26.4"
autoflake = "^2.2.1"
isort = "^5.13.2"
streamlit = "^1.31.0"
tqdm = "^4.66.2"
langchain-community = ">=0.0.19"
scikit-learn = "^1.3.1"
tabulate = "^0.9.0"
types-pytz = "^2024.1.0.20240203"
google-cloud-secret-manager = "^2.18.2"
langchain = { version = "^0.2.6", optional = true}
langchain-openai = { version = "^0.1.0", optional = true}
google-api-python-client = { version = "2.95.0", optional = true}
subgrounds = "^1.9.1"
loguru = "^0.7.2"
safe-eth-py = "^6.0.0b41"
eth-account = ">=0.8.0,<0.12.0"
prompt-toolkit = "^3.0.43"
safe-cli = "^1.0.0"
langfuse = "^2.42.0"
openai = { version = "^1.0.0", optional = true}
pymongo = "^4.8.0"
tavily-python = "^0.5.0"
sqlmodel = "^0.0.22"
psycopg2-binary = "^2.9.9"
base58 = ">=1.0.2,<2.0"
loky = "^3.4.1"
python-dateutil = "^2.9.0.post0"
types-python-dateutil = "^2.9.0.20240906"
pinatapy-vourhey = "^0.2.0"
hishel = "^0.0.31"
pytest-postgresql = "^6.1.1"
optuna = { version = "^4.1.0", optional = true}
httpx = "^0.25.2"
<<<<<<< HEAD
cowdao-cowpy = {git = "https://github.com/kongzii/cow-py.git", branch = "peter/byna,me"}
=======
cowdao-cowpy = "^1.0.0rc1"
eth-keys = "^0.6.1"
>>>>>>> 250290d2

[tool.poetry.extras]
openai = ["openai"]
langchain = ["langchain", "langchain-openai"]
google = ["google-api-python-client"]
optuna = ["optuna"]

[tool.poetry.group.dev.dependencies]
pytest = "*"
mypy = "^1.11.1"
black = "^23.12.1"
ape-foundry = "^0.8.2"
eth-ape = "^0.8.10,<0.8.17"  # 0.8.17 doesn't work with the current configuration and needs a fix, see https://github.com/gnosis/prediction-market-agent-tooling/issues/518.
diskcache = "^5.6.3"

[build-system]
requires = ["poetry-core"]
build-backend = "poetry.core.masonry.api"<|MERGE_RESOLUTION|>--- conflicted
+++ resolved
@@ -55,12 +55,8 @@
 pytest-postgresql = "^6.1.1"
 optuna = { version = "^4.1.0", optional = true}
 httpx = "^0.25.2"
-<<<<<<< HEAD
-cowdao-cowpy = {git = "https://github.com/kongzii/cow-py.git", branch = "peter/byna,me"}
-=======
 cowdao-cowpy = "^1.0.0rc1"
 eth-keys = "^0.6.1"
->>>>>>> 250290d2
 
 [tool.poetry.extras]
 openai = ["openai"]
