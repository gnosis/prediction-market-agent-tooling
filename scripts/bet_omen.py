import typer

from prediction_market_agent_tooling.gtypes import private_key_type, xdai_type
from prediction_market_agent_tooling.markets.omen.omen import (
    OmenAgentMarket,
    omen_buy_outcome_tx,
    omen_sell_outcome_tx,
)
<<<<<<< HEAD
from prediction_market_agent_tooling.markets.omen.omen_graph_queries import get_market
from prediction_market_agent_tooling.tools.web3_utils import verify_address
=======
>>>>>>> 12a9507e

app = typer.Typer()


@app.command()
def buy(
    amount: str = typer.Option(),
    from_private_key: str = typer.Option(),
    market_id: str = typer.Option(),
    outcome: str = typer.Option(),
    auto_deposit: bool = typer.Option(False),
) -> None:
    """
    Helper script to place a bet on Omen, usage:

    ```bash
    python scripts/bet_omen.py buy \
        --amount 0.01 \
        --from-private-key your-private-key \
        --market-id some-market-id \
        --outcome one-of-the-outcomes
    ```

    Market ID can be found easily in the URL: https://aiomen.eth.limo/#/0x86376012a5185f484ec33429cadfa00a8052d9d4
    """
    market = OmenAgentMarket.from_data_model(get_market(market_id))
    omen_buy_outcome_tx(
        amount=xdai_type(amount),
        from_private_key=private_key_type(from_private_key),
        market=market,
        outcome=outcome,
        auto_deposit=auto_deposit,
    )


@app.command()
def sell(
    amount: str = typer.Option(),
    from_private_key: str = typer.Option(),
    market_id: str = typer.Option(),
    outcome: str = typer.Option(),
    auto_withdraw: bool = typer.Option(False),
) -> None:
    """
    Helper script to sell outcome of an existing bet on Omen, usage:

    ```bash
    python scripts/bet_omen.py sell \
        --amount 0.01 \
        --from-private-key your-private-key \
        --market-id some-market-id \
        --outcome one-of-the-outcomes
    ```

    Market ID can be found easily in the URL: https://aiomen.eth.limo/#/0x86376012a5185f484ec33429cadfa00a8052d9d4
    """
    market = OmenAgentMarket.from_data_model(get_market(market_id))
    omen_sell_outcome_tx(
        amount=xdai_type(amount),
        from_private_key=private_key_type(from_private_key),
        market=market,
        outcome=outcome,
        auto_withdraw=auto_withdraw,
    )


if __name__ == "__main__":
    app()<|MERGE_RESOLUTION|>--- conflicted
+++ resolved
@@ -6,11 +6,8 @@
     omen_buy_outcome_tx,
     omen_sell_outcome_tx,
 )
-<<<<<<< HEAD
 from prediction_market_agent_tooling.markets.omen.omen_graph_queries import get_market
 from prediction_market_agent_tooling.tools.web3_utils import verify_address
-=======
->>>>>>> 12a9507e
 
 app = typer.Typer()
 
