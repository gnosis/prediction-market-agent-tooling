--- conflicted
+++ resolved
@@ -22,11 +22,7 @@
     result = omen_finalize_and_resolve_all_markets_based_on_others_tx(
         from_private_key=private_key_type(from_private_key),
     )
-<<<<<<< HEAD
     pprint(result.model_dump())
-=======
-    logger.info(f"Resolved markets: {resolved_addresses}")
->>>>>>> f7c49c0a
 
 
 if __name__ == "__main__":
