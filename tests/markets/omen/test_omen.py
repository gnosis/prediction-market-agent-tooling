--- conflicted
+++ resolved
@@ -235,7 +235,7 @@
     assert float(balance_no.amount) == 0
 
 
-<<<<<<< HEAD
+
 def test_get_binary_market_p_yes_history() -> None:
     market = OmenSubgraphHandler().get_omen_market_by_market_id(
         HexAddress(HexStr("0x934b9f379dd9d8850e468df707d58711da2966cd"))
@@ -245,7 +245,8 @@
     assert len(history) > 0
     assert all(0 <= 0 <= 1.0 for x in history)
     assert history[0] == 0.5
-=======
+
+
 def test_get_positions_0() -> None:
     """
     Create a new account and verify that there are no positions for the account
@@ -280,5 +281,4 @@
             continue
         assert token_balance.amount == position.amounts[OutcomeStr(outcome_str)].amount
 
-    print(position)  # For extra test coverage
->>>>>>> 6a2f7b68
+    print(position)  # For extra test coverage