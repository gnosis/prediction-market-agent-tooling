import time
from datetime import timedelta

import pytest
from eth_typing import HexAddress, HexStr
from loguru import logger
from web3 import Web3
from web3.types import TxReceipt

<<<<<<< HEAD
from prediction_market_agent_tooling.config import PrivateCredentials
from prediction_market_agent_tooling.gtypes import xdai_type, xDai
from prediction_market_agent_tooling.markets.data_models import TokenAmount, Currency
=======
from prediction_market_agent_tooling.config import APIKeys, PrivateCredentials
from prediction_market_agent_tooling.gtypes import xDai, xdai_type
>>>>>>> 53ed7dd6
from prediction_market_agent_tooling.markets.omen.data_models import (
    OMEN_FALSE_OUTCOME,
    OMEN_TRUE_OUTCOME,
)
from prediction_market_agent_tooling.markets.omen.omen import (
    OMEN_DEFAULT_MARKET_FEE,
    OmenAgentMarket,
    binary_omen_buy_outcome_tx,
    omen_create_market_tx,
    omen_redeem_full_position_tx,
    pick_binary_market,
    omen_fund_market_tx,
    omen_remove_fund_market_tx,
    binary_omen_sell_outcome_tx,
)
from prediction_market_agent_tooling.markets.omen.omen_contracts import (
    OmenRealitioContract,
)
from prediction_market_agent_tooling.markets.omen.omen_subgraph_handler import (
    OmenSubgraphHandler,
)
from prediction_market_agent_tooling.tools.utils import utcnow
from prediction_market_agent_tooling.tools.web3_utils import xdai_to_wei
from tests_integration.conftest import is_contract

DEFAULT_REASON = "Test logic need to be rewritten for usage of local chain, see ToDos"


@pytest.mark.skip(reason=DEFAULT_REASON)
def test_create_bet_withdraw_resolve_market(
    local_web3: Web3,
    test_credentials: PrivateCredentials,
) -> None:
    omen_subgraph_handler = OmenSubgraphHandler()
    wait_time = 60
<<<<<<< HEAD
=======
    keys = APIKeys()
    private_credentials = PrivateCredentials.from_api_keys(keys)
>>>>>>> 53ed7dd6

    # Create a market with a very soon to be resolved question that will most probably be No.
    question = f"Will GNO be above $10000 in {wait_time} seconds from now?"
    closing_time = utcnow() + timedelta(seconds=wait_time)
<<<<<<< HEAD

    market_address = omen_create_market_tx(
        private_credentials=test_credentials,
        initial_funds=xdai_type(0.001),
        fee=OMEN_DEFAULT_MARKET_FEE,
        question=question,
        closing_time=closing_time,
        category="cryptocurrency",
        language="en",
        outcomes=[OMEN_TRUE_OUTCOME, OMEN_FALSE_OUTCOME],
        auto_deposit=True,
        web3=local_web3,
    )
=======
    with wait_until_nonce_changed(for_address=private_credentials.public_key):
        market_address = omen_create_market_tx(
            private_credentials=private_credentials,
            initial_funds=xdai_type(0.001),
            fee=OMEN_DEFAULT_MARKET_FEE,
            question=question,
            closing_time=closing_time,
            category="cryptocurrency",
            language="en",
            outcomes=[OMEN_TRUE_OUTCOME, OMEN_FALSE_OUTCOME],
            auto_deposit=True,
        )
>>>>>>> 53ed7dd6
    logger.debug(f"Market created at address: {market_address}")
    # ToDo - Fix call here (subgraph will not update on localchain). Retrieve data directly from contract.
    market = omen_subgraph_handler.get_omen_market_by_market_id(market_address)

    # Double check the market was created correctly.
    assert market.question_title == question

    # Bet on the false outcome.
    logger.debug("Betting on the false outcome.")
    agent_market = OmenAgentMarket.from_data_model(market)
<<<<<<< HEAD

    binary_omen_buy_outcome_tx(
        private_credentials=test_credentials,
        amount=xdai_type(0.001),
        market=agent_market,
        binary_outcome=False,
        auto_deposit=True,
    )
=======
    with wait_until_nonce_changed(for_address=private_credentials.public_key):
        binary_omen_buy_outcome_tx(
            private_credentials=private_credentials,
            amount=xdai_type(0.001),
            market=agent_market,
            binary_outcome=False,
            auto_deposit=True,
        )
>>>>>>> 53ed7dd6

    # TODO: Add withdraw funds from the market.

    # Wait until the realitio question is opened (== market is closed).
    logger.debug("Waiting for the market to close.")
    time.sleep(wait_time)

    # Submit the answer and verify it was successfully submitted.
    logger.debug(f"Submitting the answer to {market.question.id=}.")
<<<<<<< HEAD
=======
    with wait_until_nonce_changed(for_address=private_credentials.public_key):
        OmenRealitioContract().submitAnswer(
            private_credentials=private_credentials,
            question_id=market.question.id,
            answer=OMEN_FALSE_OUTCOME,
            outcomes=market.question.outcomes,
            bond=xdai_to_wei(xDai(0.001)),
        )
>>>>>>> 53ed7dd6

    OmenRealitioContract().submitAnswer(
        private_credentials=test_credentials,
        question_id=market.question.id,
        answer=OMEN_FALSE_OUTCOME,
        outcomes=market.question.outcomes,
        bond=xdai_to_wei(xDai(0.001)),
    )

    # ToDo - Instead of subgraph, fetch data directly from contract.
    answers = omen_subgraph_handler.get_answers(market.question.id)
    assert len(answers) == 1, answers
    assert answers[0].answer == OMEN_FALSE_OUTCOME, answers[0]

    # Note: We can not redeem the winning bet here, because the answer gets settled in 24 hours.
    # The same goes about claiming bonded xDai on Realitio.


def test_omen_create_market(
    local_web3: Web3,
    test_credentials: PrivateCredentials,
) -> None:
    market_address = omen_create_market_tx(
        private_credentials=test_credentials,
        initial_funds=xdai_type(0.001),
        question="Will GNO hit $1000 in 2 minutes from creation of this market?",
        closing_time=utcnow() + timedelta(minutes=2),
        category="cryptocurrency",
        language="en",
        outcomes=[OMEN_TRUE_OUTCOME, OMEN_FALSE_OUTCOME],
        auto_deposit=True,
        web3=local_web3,
    )

    assert is_contract(local_web3, market_address)


@pytest.mark.skip(reason=DEFAULT_REASON)
def test_omen_redeem_positions(
    local_web3: Web3,
    test_credentials: PrivateCredentials,
) -> None:
    # ToDo - create local chain with a given block B, where B is a block where a given agent had funds in the market.
    #  Then, create credentials for that agent instead of relying on test_credentials.
    market_id = (
        "0x6469da5478e5b2ddf9f6b7fba365e5670b7880f4".lower()
    )  # Market on which agent previously betted on
    subgraph_handler = OmenSubgraphHandler()
    market_data_model = subgraph_handler.get_omen_market_by_market_id(
        market_id=HexAddress(HexStr(market_id))
    )
    market = OmenAgentMarket.from_data_model(market_data_model)

    tx_receipt = omen_redeem_full_position_tx(
        private_credentials=test_credentials, market=market, web3=local_web3
    )

    assert tx_receipt


@pytest.mark.skip(reason=DEFAULT_REASON)
def create_market_fund_market_remove_funding() -> None:
    """
    ToDo - Once we have tests running in an isolated blockchain, write this test as follows:
        - Create a new market
        - Fund the market with amount
        - Assert balanceOf(creator) == amount
        - (Optionally) Close the market
        - Remove funding
        - Assert amount in xDAI is reflected in user's balance
    """
    assert False


def test_balance_for_user_in_market() -> None:
    user_address = Web3.to_checksum_address(
        "0x2DD9f5678484C1F59F97eD334725858b938B4102"
    )
    market_id = "0x59975b067b0716fef6f561e1e30e44f606b08803"
    market = OmenAgentMarket.get_binary_market(market_id)
    balance_yes: TokenAmount = market.get_token_balance(
        user_id=user_address,
        outcome=OMEN_TRUE_OUTCOME,
    )
    assert balance_yes.currency == Currency.xDai
    assert float(balance_yes.amount) == 0

    balance_no = market.get_token_balance(
        user_id=user_address,
        outcome=OMEN_FALSE_OUTCOME,
    )
    assert balance_no.currency == Currency.xDai
    assert float(balance_no.amount) == 0


def assert_transaction_successful(tx_receipt: TxReceipt, web3: Web3) -> None:
    assert tx_receipt["status"] == 1
    tx = web3.eth.wait_for_transaction_receipt(tx_receipt["transactionHash"])
    assert tx is not None


def test_omen_fund_and_remove_fund_market(
    local_web3: Web3,
    test_credentials: PrivateCredentials,
) -> None:
    # You can double check your address at https://gnosisscan.io/ afterwards or at the market's address.
    market = OmenAgentMarket.from_data_model(pick_binary_market())
    logger.debug(
        "Fund and remove funding market test address:",
        market.market_maker_contract_address_checksummed,
    )

    funds = xdai_to_wei(xdai_type(0.1))
    remove_fund = xdai_to_wei(xdai_type(0.01))

    tx_receipt_funding = omen_fund_market_tx(
        private_credentials=test_credentials,
        market=market,
        funds=funds,
        auto_deposit=True,
        web3=local_web3,
    )
    assert_transaction_successful(tx_receipt_funding, local_web3)

    tx_receipt_removal = omen_remove_fund_market_tx(
        private_credentials=test_credentials,
        market=market,
        shares=remove_fund,
        web3=local_web3,
    )
    assert_transaction_successful(tx_receipt_removal, local_web3)


# @pytest.mark.skipif(not RUN_PAID_TESTS, reason="This test costs money to run.")
def test_omen_buy_and_sell_outcome(
    local_web3: Web3,
    test_credentials: PrivateCredentials,
) -> None:
    # Tests both buying and selling, so we are back at the square one in the wallet (minues fees).
    # You can double check your address at https://gnosisscan.io/ afterwards.
    market = OmenAgentMarket.from_data_model(pick_binary_market())
    buy_amount = xdai_type(0.00142)
    sell_amount = xdai_type(
        buy_amount / 2
    )  # There will be some fees, so this has to be lower.

    tx_receipt_buy = binary_omen_buy_outcome_tx(
        private_credentials=test_credentials,
        amount=buy_amount,
        market=market,
        binary_outcome=True,
        auto_deposit=True,
        web3=local_web3,
    )
    assert_transaction_successful(tx_receipt_buy, local_web3)

    tx_receipt_sell = binary_omen_sell_outcome_tx(
        private_credentials=test_credentials,
        amount=sell_amount,
        market=market,
        binary_outcome=True,
        auto_withdraw=True,
        web3=local_web3,
    )
    assert_transaction_successful(tx_receipt_sell, local_web3)<|MERGE_RESOLUTION|>--- conflicted
+++ resolved
@@ -7,14 +7,11 @@
 from web3 import Web3
 from web3.types import TxReceipt
 
-<<<<<<< HEAD
 from prediction_market_agent_tooling.config import PrivateCredentials
 from prediction_market_agent_tooling.gtypes import xdai_type, xDai
 from prediction_market_agent_tooling.markets.data_models import TokenAmount, Currency
-=======
 from prediction_market_agent_tooling.config import APIKeys, PrivateCredentials
 from prediction_market_agent_tooling.gtypes import xDai, xdai_type
->>>>>>> 53ed7dd6
 from prediction_market_agent_tooling.markets.omen.data_models import (
     OMEN_FALSE_OUTCOME,
     OMEN_TRUE_OUTCOME,
@@ -50,16 +47,10 @@
 ) -> None:
     omen_subgraph_handler = OmenSubgraphHandler()
     wait_time = 60
-<<<<<<< HEAD
-=======
-    keys = APIKeys()
-    private_credentials = PrivateCredentials.from_api_keys(keys)
->>>>>>> 53ed7dd6
 
     # Create a market with a very soon to be resolved question that will most probably be No.
     question = f"Will GNO be above $10000 in {wait_time} seconds from now?"
     closing_time = utcnow() + timedelta(seconds=wait_time)
-<<<<<<< HEAD
 
     market_address = omen_create_market_tx(
         private_credentials=test_credentials,
@@ -73,20 +64,6 @@
         auto_deposit=True,
         web3=local_web3,
     )
-=======
-    with wait_until_nonce_changed(for_address=private_credentials.public_key):
-        market_address = omen_create_market_tx(
-            private_credentials=private_credentials,
-            initial_funds=xdai_type(0.001),
-            fee=OMEN_DEFAULT_MARKET_FEE,
-            question=question,
-            closing_time=closing_time,
-            category="cryptocurrency",
-            language="en",
-            outcomes=[OMEN_TRUE_OUTCOME, OMEN_FALSE_OUTCOME],
-            auto_deposit=True,
-        )
->>>>>>> 53ed7dd6
     logger.debug(f"Market created at address: {market_address}")
     # ToDo - Fix call here (subgraph will not update on localchain). Retrieve data directly from contract.
     market = omen_subgraph_handler.get_omen_market_by_market_id(market_address)
@@ -97,7 +74,6 @@
     # Bet on the false outcome.
     logger.debug("Betting on the false outcome.")
     agent_market = OmenAgentMarket.from_data_model(market)
-<<<<<<< HEAD
 
     binary_omen_buy_outcome_tx(
         private_credentials=test_credentials,
@@ -106,16 +82,6 @@
         binary_outcome=False,
         auto_deposit=True,
     )
-=======
-    with wait_until_nonce_changed(for_address=private_credentials.public_key):
-        binary_omen_buy_outcome_tx(
-            private_credentials=private_credentials,
-            amount=xdai_type(0.001),
-            market=agent_market,
-            binary_outcome=False,
-            auto_deposit=True,
-        )
->>>>>>> 53ed7dd6
 
     # TODO: Add withdraw funds from the market.
 
@@ -125,17 +91,6 @@
 
     # Submit the answer and verify it was successfully submitted.
     logger.debug(f"Submitting the answer to {market.question.id=}.")
-<<<<<<< HEAD
-=======
-    with wait_until_nonce_changed(for_address=private_credentials.public_key):
-        OmenRealitioContract().submitAnswer(
-            private_credentials=private_credentials,
-            question_id=market.question.id,
-            answer=OMEN_FALSE_OUTCOME,
-            outcomes=market.question.outcomes,
-            bond=xdai_to_wei(xDai(0.001)),
-        )
->>>>>>> 53ed7dd6
 
     OmenRealitioContract().submitAnswer(
         private_credentials=test_credentials,
