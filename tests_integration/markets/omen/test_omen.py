import time
from datetime import timedelta

import pytest
from loguru import logger

from prediction_market_agent_tooling.config import APIKeys
from prediction_market_agent_tooling.gtypes import xdai_type
from prediction_market_agent_tooling.markets.omen.data_models import (
    OMEN_FALSE_OUTCOME,
    OMEN_TRUE_OUTCOME,
)
from prediction_market_agent_tooling.markets.omen.omen import (
    OMEN_DEFAULT_MARKET_FEE,
    OmenAgentMarket,
    binary_omen_buy_outcome_tx,
    omen_create_market_tx,
)
from prediction_market_agent_tooling.markets.omen.omen_contracts import (
    OmenRealitioContract,
)
from prediction_market_agent_tooling.markets.omen.omen_subgraph_handler import (
    OmenSubgraphHandler,
)
from prediction_market_agent_tooling.tools.contract import wait_until_nonce_changed
from prediction_market_agent_tooling.tools.utils import utcnow
from prediction_market_agent_tooling.tools.web3_utils import xdai_to_wei
from tests.utils import RUN_PAID_TESTS


@pytest.mark.skipif(not RUN_PAID_TESTS, reason="This test costs money to run.")
def test_create_bet_withdraw_resolve_market(
    omen_subgraph_handler: OmenSubgraphHandler,
) -> None:
    wait_time = 60
    keys = APIKeys()

    # Create a market with a very soon to be resolved question that will most probably be No.
    question = f"Will GNO be above $10000 in {wait_time} seconds from now?"
    closing_time = utcnow() + timedelta(seconds=wait_time)
    with wait_until_nonce_changed(for_address=keys.bet_from_address):
        market_address = omen_create_market_tx(
            initial_funds=xdai_type(0.001),
            fee=OMEN_DEFAULT_MARKET_FEE,
            question=question,
            closing_time=closing_time,
            category="cryptocurrency",
            language="en",
            from_private_key=keys.bet_from_private_key,
            outcomes=[OMEN_TRUE_OUTCOME, OMEN_FALSE_OUTCOME],
            auto_deposit=True,
        )
<<<<<<< HEAD
    logger.info(f"Market created at address: {market_address}")
    market = get_market(market_address)
=======
    print(f"Market created at address: {market_address}")
    market = omen_subgraph_handler.get_omen_market(market_address)
>>>>>>> 2575b8fc

    # Double check the market was created correctly.
    assert market.question_title == question

    # Bet on the false outcome.
    logger.info("Betting on the false outcome.")
    agent_market = OmenAgentMarket.from_data_model(market)
    with wait_until_nonce_changed(for_address=keys.bet_from_address):
        binary_omen_buy_outcome_tx(
            amount=xdai_type(0.001),
            from_private_key=keys.bet_from_private_key,
            market=agent_market,
            binary_outcome=False,
            auto_deposit=True,
        )

    # TODO: Add withdraw funds from the market.

    # Wait until the realitio question is opened (== market is closed).
    logger.info("Waiting for the market to close.")
    time.sleep(wait_time)

    # Submit the answer and verify it was successfully submitted.
    logger.info(f"Submitting the answer to {market.question.id=}.")
    with wait_until_nonce_changed(for_address=keys.bet_from_address):
        OmenRealitioContract().submitAnswer(
            question_id=market.question.id,
            answer=OMEN_FALSE_OUTCOME,
            outcomes=market.question.outcomes,
            bond=xdai_to_wei(0.001),
            from_private_key=APIKeys().bet_from_private_key,
        )

    answers = omen_subgraph_handler.get_answers(market.question.id)
    assert len(answers) == 1, answers
    assert answers[0].answer == OMEN_FALSE_OUTCOME, answers[0]

    # Note: We can not redeem the winning bet here, because the answer gets settled in 24 hours.
    # The same goes about claiming bonded xDai on Realitio.<|MERGE_RESOLUTION|>--- conflicted
+++ resolved
@@ -50,13 +50,8 @@
             outcomes=[OMEN_TRUE_OUTCOME, OMEN_FALSE_OUTCOME],
             auto_deposit=True,
         )
-<<<<<<< HEAD
     logger.info(f"Market created at address: {market_address}")
-    market = get_market(market_address)
-=======
-    print(f"Market created at address: {market_address}")
     market = omen_subgraph_handler.get_omen_market(market_address)
->>>>>>> 2575b8fc
 
     # Double check the market was created correctly.
     assert market.question_title == question
