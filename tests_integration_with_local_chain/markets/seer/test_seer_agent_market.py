from unittest.mock import Mock, patch

import pytest
from cowdao_cowpy.cow.swap import CompletedOrder
from cowdao_cowpy.order_book.generated.model import UID
from eth_account import Account
from web3 import Web3

from prediction_market_agent_tooling.config import APIKeys
<<<<<<< HEAD
from prediction_market_agent_tooling.gtypes import USD, OutcomeToken, Wei
=======
from prediction_market_agent_tooling.gtypes import (
    USD,
    ChecksumAddress,
    OutcomeToken,
    OutcomeWei,
    Wei,
    private_key_type,
)
>>>>>>> b4493bb5
from prediction_market_agent_tooling.markets.agent_market import FilterBy, SortBy
from prediction_market_agent_tooling.markets.seer.seer import SeerAgentMarket
from prediction_market_agent_tooling.markets.seer.seer_subgraph_handler import (
    SeerSubgraphHandler,
)
from prediction_market_agent_tooling.markets.seer.swap_pool_handler import (
    SwapPoolHandler,
)
from prediction_market_agent_tooling.tools.contract import (
    init_collateral_token_contract,
    to_gnosis_chain_contract,
)
from prediction_market_agent_tooling.tools.tokens.auto_deposit import (
    auto_deposit_collateral_token,
)
from prediction_market_agent_tooling.tools.utils import check_not_none


def test_seer_place_bet(
    local_web3: Web3,
    test_keys: APIKeys,
    seer_subgraph_handler_test: SeerSubgraphHandler,
) -> None:
    # We fetch the market with the highest liquidity because we expect quotes to be available for all outcome tokens.
    markets = SeerSubgraphHandler().get_markets(
        filter_by=FilterBy.OPEN,
        limit=1,
        sort_by=SortBy.HIGHEST_LIQUIDITY,
        include_categorical_markets=True,
    )
    market_data_model = markets[0]
    agent_market = SeerAgentMarket.from_data_model_with_subgraph(
        market_data_model,
        seer_subgraph=seer_subgraph_handler_test,
        must_have_prices=False,
    )
    agent_market = check_not_none(agent_market)
    amount = USD(10.0)

    with pytest.raises(Exception) as e:
        # We expect an exception from Cow since test accounts don't have enough funds.
        agent_market.place_bet(
            api_keys=test_keys,
            outcome=agent_market.outcomes[0],
            amount=amount,
            auto_deposit=False,
            web3=local_web3,
        )
    exception_message = str(e)

    assert (
        "InsufficientBalance" in exception_message
        or f"not enough for bet size {amount}" in exception_message
    )


def test_seer_place_bet_via_pools(
    local_web3: Web3,
    test_keys: APIKeys,
    seer_subgraph_handler_test: SeerSubgraphHandler,
) -> None:
    # We fetch the market with the highest liquidity because we expect quotes to be available for all outcome tokens.
    markets = SeerSubgraphHandler().get_markets(
        filter_by=FilterBy.OPEN,
        limit=1,
        sort_by=SortBy.HIGHEST_LIQUIDITY,
        include_categorical_markets=True,
    )
    market_data_model = markets[0]
    agent_market = SeerAgentMarket.from_data_model_with_subgraph(
        market_data_model,
        seer_subgraph=seer_subgraph_handler_test,
        must_have_prices=True,
    )
    agent_market = check_not_none(agent_market)
    outcome = agent_market.outcomes[0]
    mock_completed_order = Mock(spec=CompletedOrder)
    mock_completed_order.uid = UID(root="1234")
    # Mock swap_tokens_waiting to throw a TimeoutError immediately
    with patch(
        "prediction_market_agent_tooling.markets.seer.seer.swap_tokens_waiting",
        return_value=(None, mock_completed_order),
    ), patch(
        "prediction_market_agent_tooling.markets.seer.seer.wait_for_order_completion",
        side_effect=TimeoutError("Mocked timeout error"),
    ):
        agent_market.place_bet(
            outcome=outcome,
            amount=USD(1.0),
            auto_deposit=True,
            web3=local_web3,
            api_keys=test_keys,
        )

    final_outcome_token_balance = agent_market.get_token_balance(
        user_id=test_keys.bet_from_address, outcome=outcome, web3=local_web3
    )
    assert final_outcome_token_balance > 0


<<<<<<< HEAD
def test_seer_swap_via_pools(local_web3: Web3, test_keys: APIKeys) -> None:
    # get open market on Seer with highest liquidity
=======
def prepare_seer_swap_test(
    local_web3: Web3, test_keys: APIKeys, deposit_collateral: bool = False
) -> tuple[
    SeerAgentMarket, ChecksumAddress, int, ChecksumAddress, OutcomeWei, OutcomeToken
]:
    """Prepare common test setup for swap tests."""
>>>>>>> b4493bb5
    amount_wei = OutcomeToken(1).as_outcome_wei
    market = SeerAgentMarket.get_markets(
        limit=1,
        sort_by=SortBy.HIGHEST_LIQUIDITY,
        filter_by=FilterBy.OPEN,
        fetch_categorical_markets=False,
        fetch_scalar_markets=False,
    )[0]

    sell_token = market.collateral_token_contract_address_checksummed
    outcome_idx = 0
    buy_token = market.wrapped_tokens[outcome_idx]

    # assert there is liquidity to swap
    assert market.has_liquidity_for_outcome(market.outcomes[outcome_idx])

<<<<<<< HEAD
    # Fund test account
    collateral_token_contract = to_gnosis_chain_contract(
        init_collateral_token_contract(
            market.collateral_token_contract_address_checksummed, local_web3
        )
    )
    auto_deposit_collateral_token(
        collateral_token_contract=collateral_token_contract,
        collateral_amount_wei_or_usd=Wei(amount_wei.value),
        api_keys=test_keys,
        web3=local_web3,
    )
=======
    if deposit_collateral:
        # Fund test account
        collateral_token_contract = to_gnosis_chain_contract(
            init_collateral_token_contract(
                market.collateral_token_contract_address_checksummed, local_web3
            )
        )

        auto_deposit_collateral_token(
            collateral_token_contract=collateral_token_contract,
            collateral_amount_wei_or_usd=amount_wei.as_wei,
            api_keys=test_keys,
            web3=local_web3,
        )
>>>>>>> b4493bb5

    initial_outcome_token_balance = market.get_token_balance(
        user_id=test_keys.bet_from_address,
        outcome=market.outcomes[outcome_idx],
        web3=local_web3,
    )
<<<<<<< HEAD
    assert initial_outcome_token_balance == 0
=======

    return (
        market,
        sell_token,
        outcome_idx,
        buy_token,
        amount_wei,
        initial_outcome_token_balance,
    )


def test_seer_swap_via_pools(local_web3: Web3, test_keys: APIKeys) -> None:
    (
        market,
        sell_token,
        outcome_idx,
        buy_token,
        amount_wei,
        initial_outcome_token_balance,
    ) = prepare_seer_swap_test(local_web3, test_keys, deposit_collateral=True)
>>>>>>> b4493bb5

    SwapPoolHandler(
        api_keys=test_keys,
        market_id=market.id,
        collateral_token_address=market.collateral_token_contract_address_checksummed,
    ).buy_or_sell_outcome_token(
        token_in=sell_token,
        token_out=buy_token,
        amount_wei=Wei(amount_wei.value),
        web3=local_web3,
    )

    final_outcome_token_balance = market.get_token_balance(
        user_id=test_keys.bet_from_address,
        outcome=market.outcomes[outcome_idx],
        web3=local_web3,
    )
<<<<<<< HEAD
    assert final_outcome_token_balance > 0
=======
    assert final_outcome_token_balance > initial_outcome_token_balance


def test_seer_swap_via_pools_fails_when_no_balance(
    local_web3: Web3,
) -> None:
    account = Account.create()

    test_keys_with_no_balance = APIKeys(
        BET_FROM_PRIVATE_KEY=private_key_type(account.key.hex()), SAFE_ADDRESS=None
    )

    market, sell_token, _, buy_token, amount_wei, _ = prepare_seer_swap_test(
        local_web3, test_keys_with_no_balance, deposit_collateral=False
    )

    with pytest.raises(
        ValueError, match=r"Balance \d+ of \w+ insufficient for trade, required \d+"
    ):
        SwapPoolHandler(
            api_keys=test_keys_with_no_balance,
            market_id=market.id,
            collateral_token_address=market.collateral_token_contract_address_checksummed,
        ).buy_or_sell_outcome_token(
            token_in=sell_token,
            token_out=buy_token,
            amount_wei=Wei(amount_wei.value),
            web3=local_web3,
        )
>>>>>>> b4493bb5
<|MERGE_RESOLUTION|>--- conflicted
+++ resolved
@@ -7,9 +7,6 @@
 from web3 import Web3
 
 from prediction_market_agent_tooling.config import APIKeys
-<<<<<<< HEAD
-from prediction_market_agent_tooling.gtypes import USD, OutcomeToken, Wei
-=======
 from prediction_market_agent_tooling.gtypes import (
     USD,
     ChecksumAddress,
@@ -18,7 +15,6 @@
     Wei,
     private_key_type,
 )
->>>>>>> b4493bb5
 from prediction_market_agent_tooling.markets.agent_market import FilterBy, SortBy
 from prediction_market_agent_tooling.markets.seer.seer import SeerAgentMarket
 from prediction_market_agent_tooling.markets.seer.seer_subgraph_handler import (
@@ -119,17 +115,12 @@
     assert final_outcome_token_balance > 0
 
 
-<<<<<<< HEAD
-def test_seer_swap_via_pools(local_web3: Web3, test_keys: APIKeys) -> None:
-    # get open market on Seer with highest liquidity
-=======
 def prepare_seer_swap_test(
     local_web3: Web3, test_keys: APIKeys, deposit_collateral: bool = False
 ) -> tuple[
     SeerAgentMarket, ChecksumAddress, int, ChecksumAddress, OutcomeWei, OutcomeToken
 ]:
     """Prepare common test setup for swap tests."""
->>>>>>> b4493bb5
     amount_wei = OutcomeToken(1).as_outcome_wei
     market = SeerAgentMarket.get_markets(
         limit=1,
@@ -146,20 +137,6 @@
     # assert there is liquidity to swap
     assert market.has_liquidity_for_outcome(market.outcomes[outcome_idx])
 
-<<<<<<< HEAD
-    # Fund test account
-    collateral_token_contract = to_gnosis_chain_contract(
-        init_collateral_token_contract(
-            market.collateral_token_contract_address_checksummed, local_web3
-        )
-    )
-    auto_deposit_collateral_token(
-        collateral_token_contract=collateral_token_contract,
-        collateral_amount_wei_or_usd=Wei(amount_wei.value),
-        api_keys=test_keys,
-        web3=local_web3,
-    )
-=======
     if deposit_collateral:
         # Fund test account
         collateral_token_contract = to_gnosis_chain_contract(
@@ -174,16 +151,12 @@
             api_keys=test_keys,
             web3=local_web3,
         )
->>>>>>> b4493bb5
 
     initial_outcome_token_balance = market.get_token_balance(
         user_id=test_keys.bet_from_address,
         outcome=market.outcomes[outcome_idx],
         web3=local_web3,
     )
-<<<<<<< HEAD
-    assert initial_outcome_token_balance == 0
-=======
 
     return (
         market,
@@ -204,7 +177,6 @@
         amount_wei,
         initial_outcome_token_balance,
     ) = prepare_seer_swap_test(local_web3, test_keys, deposit_collateral=True)
->>>>>>> b4493bb5
 
     SwapPoolHandler(
         api_keys=test_keys,
@@ -222,9 +194,6 @@
         outcome=market.outcomes[outcome_idx],
         web3=local_web3,
     )
-<<<<<<< HEAD
-    assert final_outcome_token_balance > 0
-=======
     assert final_outcome_token_balance > initial_outcome_token_balance
 
 
@@ -253,5 +222,4 @@
             token_out=buy_token,
             amount_wei=Wei(amount_wei.value),
             web3=local_web3,
-        )
->>>>>>> b4493bb5
+        )