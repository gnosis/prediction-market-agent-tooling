import numpy as np
import pytest
from web3 import Web3

from prediction_market_agent_tooling.config import APIKeys
from prediction_market_agent_tooling.gtypes import ChecksumAddress, CollateralToken
from prediction_market_agent_tooling.markets.omen.omen_contracts import (
    GNOContract,
    WrappedxDaiContract,
    sDaiContract,
)
from prediction_market_agent_tooling.tools.cow.cow_order import (
<<<<<<< HEAD
    get_buy_token_amount_else_raise,
=======
    get_buy_token_amount,
    get_sell_token_amount,
>>>>>>> b632b1d0
    swap_tokens_waiting,
)


def test_get_buy_token_amount() -> None:
<<<<<<< HEAD
    sell_amount = xdai_to_wei(xdai_type(0.1))
    buy_amount = get_buy_token_amount_else_raise(
        amount_wei=sell_amount,
=======
    sell_amount = CollateralToken(0.1).as_wei
    buy_amount = get_buy_token_amount(
        sell_amount=sell_amount,
>>>>>>> b632b1d0
        sell_token=WrappedxDaiContract().address,
        buy_token=sDaiContract().address,
    )
    assert (
        buy_amount < sell_amount
    ), f"sDai should be more expensive than wxDai, but {buy_amount} >= {sell_amount}"


@pytest.mark.parametrize(
    "sell_token, buy_token",
    [
        (WrappedxDaiContract().address, sDaiContract().address),
        (sDaiContract().address, WrappedxDaiContract().address),
        (GNOContract().address, WrappedxDaiContract().address),
    ],
)
def test_get_buy_vs_sell_token_amount(
    sell_token: ChecksumAddress,
    buy_token: ChecksumAddress,
) -> None:
    wanted_in_buying_token = CollateralToken(10)
    calculated_how_much_do_i_need_to_sell = get_sell_token_amount(
        buy_amount=wanted_in_buying_token.as_wei,
        sell_token=sell_token,
        buy_token=buy_token,
    )
    how_much_would_i_get_from_calculated = get_buy_token_amount(
        sell_amount=calculated_how_much_do_i_need_to_sell,
        sell_token=sell_token,
        buy_token=buy_token,
    )
    assert np.isclose(
        wanted_in_buying_token.value,
        how_much_would_i_get_from_calculated.as_token.value,
        rtol=0.01,
    )


@pytest.mark.parametrize(
    "sell_token, buy_token",
    [
        (WrappedxDaiContract().address, sDaiContract().address),
        (sDaiContract().address, WrappedxDaiContract().address),
        (GNOContract().address, WrappedxDaiContract().address),
    ],
)
def test_swap_tokens_waiting(
    sell_token: ChecksumAddress,
    buy_token: ChecksumAddress,
    local_web3: Web3,
    test_keys: APIKeys,
) -> None:
    with pytest.raises(Exception) as e:
        swap_tokens_waiting(
            amount_wei=CollateralToken(1).as_wei,
            sell_token=sell_token,
            buy_token=buy_token,
            api_keys=test_keys,
            web3=local_web3,
        )
    # This is raised in `post_order` which is last call when swapping tokens, anvil's accounts don't have any balance on real chain, so this is expected,
    # but still, it tests that all the logic behind calling CoW APIs is working correctly.
    assert "InsufficientBalance" in str(e.value.__cause__)<|MERGE_RESOLUTION|>--- conflicted
+++ resolved
@@ -10,26 +10,16 @@
     sDaiContract,
 )
 from prediction_market_agent_tooling.tools.cow.cow_order import (
-<<<<<<< HEAD
-    get_buy_token_amount_else_raise,
-=======
     get_buy_token_amount,
     get_sell_token_amount,
->>>>>>> b632b1d0
     swap_tokens_waiting,
 )
 
 
 def test_get_buy_token_amount() -> None:
-<<<<<<< HEAD
-    sell_amount = xdai_to_wei(xdai_type(0.1))
-    buy_amount = get_buy_token_amount_else_raise(
-        amount_wei=sell_amount,
-=======
     sell_amount = CollateralToken(0.1).as_wei
     buy_amount = get_buy_token_amount(
         sell_amount=sell_amount,
->>>>>>> b632b1d0
         sell_token=WrappedxDaiContract().address,
         buy_token=sDaiContract().address,
     )
